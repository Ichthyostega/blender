--- conflicted
+++ resolved
@@ -100,8 +100,7 @@
         col.prop(arm, "use_deform_delay", text="Delay Refresh")
 
 
-<<<<<<< HEAD
-class DATA_PT_bone_group_specials(bpy.types.Menu):
+class DATA_PT_bone_group_specials(Menu):
     bl_label = "Bone Group Specials"
 
     def draw(self, context):
@@ -110,10 +109,7 @@
         layout.operator("pose.group_sort", icon='SORTALPHA')
 
 
-class DATA_PT_bone_groups(ArmatureButtonsPanel, bpy.types.Panel):
-=======
 class DATA_PT_bone_groups(ArmatureButtonsPanel, Panel):
->>>>>>> dddfb5e1
     bl_label = "Bone Groups"
 
     @classmethod
