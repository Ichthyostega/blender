
import os
import os.path
import SCons.Options

import SCons.Variables
try:
	import subprocess
except ImportError:
    pass
import string
import glob
import shutil
import sys

Variables = SCons.Variables
BoolVariable = SCons.Variables.BoolVariable

def print_arguments(args, bc):
	if len(args):
		for k,v in args.iteritems():
			print '\t'+bc.OKBLUE+k+bc.ENDC+' = '+bc.OKGREEN + v + bc.ENDC
	else:
		print '\t'+bc.WARNING+'No  command-line arguments given'+bc.ENDC

def validate_arguments(args, bc):
<<<<<<< HEAD
	opts_list = [
			'WITH_BF_PYTHON', 'BF_PYTHON', 'BF_PYTHON_VERSION', 'BF_PYTHON_INC', 'BF_PYTHON_BINARY', 'BF_PYTHON_LIB', 'BF_PYTHON_LIBPATH', 'BF_PYTHON_LINKFLAGS', 'WITH_BF_STATICPYTHON', 'BF_PYTHON_LIB_STATIC',
			'WITH_BF_OPENAL', 'BF_OPENAL', 'BF_OPENAL_INC', 'BF_OPENAL_LIB', 'BF_OPENAL_LIBPATH', 'WITH_BF_STATICOPENAL', 'BF_OPENAL_LIB_STATIC',
			'WITH_BF_SDL', 'BF_SDL', 'BF_SDL_INC', 'BF_SDL_LIB', 'BF_SDL_LIBPATH',
			'BF_PTHREADS', 'BF_PTHREADS_INC', 'BF_PTHREADS_LIB', 'BF_PTHREADS_LIBPATH',
			'WITH_BF_FMOD',
			'WITH_BF_OPENEXR', 'BF_OPENEXR', 'BF_OPENEXR_INC', 'BF_OPENEXR_LIB', 'BF_OPENEXR_LIBPATH', 'WITH_BF_STATICOPENEXR', 'BF_OPENEXR_LIB_STATIC',
			'WITH_BF_DDS',
			'WITH_BF_FFMPEG', 'BF_FFMPEG_LIB','BF_FFMPEG_EXTRA', 'BF_FFMPEG',  'BF_FFMPEG_INC',
			'WITH_BF_OGG', 'BF_OGG', 'BF_OGG_LIB',
			'WITH_BF_JPEG', 'BF_JPEG', 'BF_JPEG_INC', 'BF_JPEG_LIB', 'BF_JPEG_LIBPATH',
			'WITH_BF_PNG', 'BF_PNG', 'BF_PNG_INC', 'BF_PNG_LIB', 'BF_PNG_LIBPATH',
			'BF_TIFF', 'BF_TIFF_INC',
			'WITH_BF_ZLIB', 'BF_ZLIB', 'BF_ZLIB_INC', 'BF_ZLIB_LIB', 'BF_ZLIB_LIBPATH',
			'WITH_BF_INTERNATIONAL',
			'BF_GETTEXT', 'BF_GETTEXT_INC', 'BF_GETTEXT_LIB', 'BF_GETTEXT_LIBPATH',
			'WITH_BF_ICONV', 'BF_ICONV', 'BF_ICONV_INC', 'BF_ICONV_LIB', 'BF_ICONV_LIBPATH',
			'WITH_BF_ODE', 'BF_ODE', 'BF_ODE_INC', 'BF_ODE_LIB',
			'WITH_BF_GAMEENGINE', 'WITH_BF_BULLET', 'BF_BULLET', 'BF_BULLET_INC', 'BF_BULLET_LIB',
			'BF_SOLID', 'BF_SOLID_INC', 'BF_WINTAB', 'BF_WINTAB_INC',
			'WITH_BF_YAFRAY',
			'WITH_BF_FREETYPE', 'BF_FREETYPE', 'BF_FREETYPE_INC', 'BF_FREETYPE_LIB', 'BF_FREETYPE_LIBPATH',
			'WITH_BF_QUICKTIME', 'BF_QUICKTIME', 'BF_QUICKTIME_INC', 'BF_QUICKTIME_LIB', 'BF_QUICKTIME_LIBPATH',
			'WITH_BF_STATICOPENGL', 'BF_OPENGL', 'BF_OPENGL_INC', 'BF_OPENGL_LIB', 'BF_OPENGL_LIBPATH', 'BF_OPENGL_LIB_STATIC', 'BF_OPENGL_LINKFLAGS',
			'WITH_BF_FTGL', 'BF_FTGL', 'BF_FTGL_INC', 'BF_FTGL_LIB',
			'WITH_BF_PLAYER',
			'WITH_BF_NOBLENDER',
			'WITH_BF_BINRELOC',
			'CFLAGS', 'CCFLAGS', 'CXXFLAGS', 'CPPFLAGS',
			'REL_CFLAGS', 'REL_CCFLAGS', 'REL_CXXFLAGS',
			'BF_PROFILE_FLAGS', 'BF_PROFILE_FLAGS', 'BF_PROFILE_CXXFLAGS',
			'BF_DEBUG_CFLAGS', 'BF_DEBUG_CCFLAGS', 'BF_DEBUG_CXXFLAGS',
			'C_WARN', 'CC_WARN', 'CXX_WARN',
			'LLIBS', 'PLATFORM_LINKFLAGS',
			'LCGDIR',
			'BF_CXX', 'WITH_BF_STATICCXX', 'BF_CXX_LIB_STATIC'
			'WITH_BF_VERSE', 'BF_VERSE_INCLUDE',
			'VERSE_BUILD_BINARY', 'VERSE_BUILD_DIR', 'VERSE_REGEN_PROTO',
			'BF_TWEAK_MODE', 'BF_SPLIT_SRC',
			'WITHOUT_BF_INSTALL',
			'WITH_BF_OPENMP',
			'WITHOUT_BF_INSTALL',
			'BF_FANCY', 'BF_QUIET',
			'BF_X264_CONFIG',
			'BF_XVIDCORE_CONFIG',
			'WITH_BF_DOCS',
			'BF_NUMJOBS',
			]

	arg_list = ['BF_DEBUG', 'BF_QUIET', 'BF_CROSS', 'BF_UPDATE',
			'BF_INSTALLDIR', 'BF_TOOLSET', 'BF_BINNAME',
			'BF_BUILDDIR', 'BF_FANCY', 'BF_QUICK', 'BF_PROFILE',
			'BF_BSC', 'BF_CONFIG',
			'BF_PRIORITYLIST', 'BF_BUILDINFO','CC', 'CXX', 'BF_QUICKDEBUG',
			'BF_LISTDEBUG', 'LCGDIR', 'BF_X264_CONFIG', 'BF_XVIDCORE_CONFIG',
			'BF_DOCDIR']

	all_list = opts_list + arg_list
	okdict = {}

	for k,v in args.iteritems():
		if k in all_list:
			okdict[k] = v
		else:
			print '\t'+bc.WARNING+'Invalid argument: '+bc.ENDC+k+'='+v

	return okdict
=======
    opts_list = [
            'WITH_BF_PYTHON', 'BF_PYTHON', 'BF_PYTHON_VERSION', 'BF_PYTHON_INC', 'BF_PYTHON_BINARY', 'BF_PYTHON_LIB', 'BF_PYTHON_LIBPATH', 'BF_PYTHON_LINKFLAGS', 'WITH_BF_STATICPYTHON', 'BF_PYTHON_LIB_STATIC',
            'WITH_BF_OPENAL', 'BF_OPENAL', 'BF_OPENAL_INC', 'BF_OPENAL_LIB', 'BF_OPENAL_LIBPATH', 'WITH_BF_STATICOPENAL', 'BF_OPENAL_LIB_STATIC',
            'WITH_BF_SDL', 'BF_SDL', 'BF_SDL_INC', 'BF_SDL_LIB', 'BF_SDL_LIBPATH',
            'BF_PTHREADS', 'BF_PTHREADS_INC', 'BF_PTHREADS_LIB', 'BF_PTHREADS_LIBPATH',
            'WITH_BF_FMOD',
            'WITH_BF_OPENEXR', 'BF_OPENEXR', 'BF_OPENEXR_INC', 'BF_OPENEXR_LIB', 'BF_OPENEXR_LIBPATH', 'WITH_BF_STATICOPENEXR', 'BF_OPENEXR_LIB_STATIC',
            'WITH_BF_DDS',
            'WITH_BF_FFMPEG', 'BF_FFMPEG_LIB','BF_FFMPEG_EXTRA', 'BF_FFMPEG',  'BF_FFMPEG_INC',
            'WITH_BF_OGG', 'BF_OGG', 'BF_OGG_LIB',
            'WITH_BF_JPEG', 'BF_JPEG', 'BF_JPEG_INC', 'BF_JPEG_LIB', 'BF_JPEG_LIBPATH',
            'WITH_BF_PNG', 'BF_PNG', 'BF_PNG_INC', 'BF_PNG_LIB', 'BF_PNG_LIBPATH',
            'BF_TIFF', 'BF_TIFF_INC',
            'WITH_BF_ZLIB', 'BF_ZLIB', 'BF_ZLIB_INC', 'BF_ZLIB_LIB', 'BF_ZLIB_LIBPATH',
            'WITH_BF_INTERNATIONAL',
            'BF_GETTEXT', 'BF_GETTEXT_INC', 'BF_GETTEXT_LIB', 'BF_GETTEXT_LIBPATH',
            'WITH_BF_ICONV', 'BF_ICONV', 'BF_ICONV_INC', 'BF_ICONV_LIB', 'BF_ICONV_LIBPATH',
            'WITH_BF_ODE', 'BF_ODE', 'BF_ODE_INC', 'BF_ODE_LIB',
            'WITH_BF_GAMEENGINE', 'WITH_BF_BULLET', 'BF_BULLET', 'BF_BULLET_INC', 'BF_BULLET_LIB',
            'BF_SOLID', 'BF_SOLID_INC', 'BF_WINTAB', 'BF_WINTAB_INC',
            'WITH_BF_YAFRAY',
            'WITH_BF_FREETYPE', 'BF_FREETYPE', 'BF_FREETYPE_INC', 'BF_FREETYPE_LIB', 'BF_FREETYPE_LIBPATH',
            'WITH_BF_QUICKTIME', 'BF_QUICKTIME', 'BF_QUICKTIME_INC', 'BF_QUICKTIME_LIB', 'BF_QUICKTIME_LIBPATH',
            'WITH_BF_STATICOPENGL', 'BF_OPENGL', 'BF_OPENGL_INC', 'BF_OPENGL_LIB', 'BF_OPENGL_LIBPATH', 'BF_OPENGL_LIB_STATIC', 'BF_OPENGL_LINKFLAGS',
            'WITH_BF_FTGL', 'BF_FTGL', 'BF_FTGL_INC', 'BF_FTGL_LIB',
            'WITH_BF_PLAYER',
            'WITH_BF_NOBLENDER',
            'WITH_BF_BINRELOC',
            'CFLAGS', 'CCFLAGS', 'CXXFLAGS', 'CPPFLAGS',
            'REL_CFLAGS', 'REL_CCFLAGS', 'REL_CXXFLAGS',
            'BF_PROFILE_FLAGS', 'BF_PROFILE_FLAGS', 'BF_PROFILE_CXXFLAGS',
            'BF_DEBUG_CFLAGS', 'BF_DEBUG_CCFLAGS', 'BF_DEBUG_CXXFLAGS',
            'C_WARN', 'CC_WARN', 'CXX_WARN',
            'LLIBS', 'PLATFORM_LINKFLAGS',
            'LCGDIR',
            'BF_CXX', 'WITH_BF_STATICCXX', 'BF_CXX_LIB_STATIC',
            'WITH_BF_VERSE', 'BF_VERSE_INCLUDE',
            'VERSE_BUILD_BINARY', 'VERSE_BUILD_DIR', 'VERSE_REGEN_PROTO',
            'BF_TWEAK_MODE', 'BF_SPLIT_SRC',
            'WITHOUT_BF_INSTALL',
            'WITH_BF_OPENMP',
            'WITHOUT_BF_INSTALL',
            'BF_FANCY', 'BF_QUIET',
            'BF_X264_CONFIG',
            'BF_XVIDCORE_CONFIG',
            'WITH_BF_DOCS',
            'BF_NUMJOBS',
            ]

    arg_list = ['BF_DEBUG', 'BF_QUIET', 'BF_CROSS', 'BF_UPDATE',
            'BF_INSTALLDIR', 'BF_TOOLSET', 'BF_BINNAME',
            'BF_BUILDDIR', 'BF_FANCY', 'BF_QUICK', 'BF_PROFILE',
            'BF_BSC', 'BF_CONFIG',
            'BF_PRIORITYLIST', 'BF_BUILDINFO','CC', 'CXX', 'BF_QUICKDEBUG',
            'BF_LISTDEBUG', 'LCGDIR', 'BF_X264_CONFIG', 'BF_XVIDCORE_CONFIG',
            'BF_DOCDIR']

    all_list = opts_list + arg_list
    okdict = {}

    for k,v in args.iteritems():
        if k in all_list:
            okdict[k] = v
        else:
            print '\t'+bc.WARNING+'Invalid argument: '+bc.ENDC+k+'='+v

    return okdict
>>>>>>> 7e4db234

def print_targets(targs, bc):
	if len(targs)>0:
		for t in targs:
			print '\t'+bc.OKBLUE+t+bc.ENDC
	else:
		print '\t'+bc.WARNING+'No targets given, using '+bc.ENDC+bc.OKGREEN+'default'+bc.ENDC

def validate_targets(targs, bc):
<<<<<<< HEAD
	valid_list = ['.', 'blender', 'blenderstatic', 'blenderplayer', 'webplugin',
			'blendernogame', 'blenderstaticnogame', 'blenderlite', 'release',
			'everything', 'clean', 'install-bin', 'install', 'nsis']
	oklist = []
	for t in targs:
		if t in valid_list:
			oklist.append(t)
		else:
			print '\t'+bc.WARNING+'Invalid target: '+bc.ENDC+t
	return oklist
=======
    valid_list = ['.', 'blender', 'blenderstatic', 'blenderplayer', 'webplugin',
            'blendernogame', 'blenderstaticnogame', 'blenderlite', 'release',
            'everything', 'clean', 'install-bin', 'install', 'nsis']
    oklist = []
    for t in targs:
        if t in valid_list:
            oklist.append(t)
        else:
            print '\t'+bc.WARNING+'Invalid target: '+bc.ENDC+t
    return oklist
>>>>>>> 7e4db234

class ourSpawn:
	def ourspawn(self, sh, escape, cmd, args, env):
		newargs = string.join(args[1:], ' ')
		cmdline = cmd + " " + newargs
		startupinfo = subprocess.STARTUPINFO()
		startupinfo.dwFlags |= subprocess.STARTF_USESHOWWINDOW
		proc = subprocess.Popen(cmdline, stdin=subprocess.PIPE, stdout=subprocess.PIPE,
			stderr=subprocess.PIPE, startupinfo=startupinfo, shell = False)
		data, err = proc.communicate()
		rv = proc.wait()
		if rv:
			print "====="
			print err
			print "====="
		return rv

def SetupSpawn( env ):
	buf = ourSpawn()
	buf.ourenv = env
	env['SPAWN'] = buf.ourspawn


def read_opts(cfg, args):
<<<<<<< HEAD
	localopts = Variables.Variables(cfg, args)
	localopts.AddVariables(
		('VERSE_BUILD_BINARY', 'Build a release or debug binary.', 'release'),
		('VERSE_BUILD_DIR', 'Target directory for intermediate files.', "${BF_BUILDDIR}/extern/verse"),
		('VERSE_REGEN_PROTO', 'Whether to regenerate the protocol files', 'yes'),
		(BoolVariable('WITH_BF_VERSE', 'Use VERSE if true', False)),
		('BF_VERSE_INCLUDE', 'verse include dir', '/usr/include'),
		('LCGDIR', 'location of cvs lib dir'),
		('VERSE_BUILD_BINARY', 'Build a release or debug binary.', 'release'),
		('VERSE_BUILD_DIR', 'Target directory for intermediate files.', "${BF_BUILDDIR}/extern/verse"),
		('VERSE_REGEN_PROTO', 'Whether to regenerate the protocol files', 'yes'),
		('BF_DEBUG_LIBS', 'list of libraries to build with debug symbols'),

		(BoolVariable('WITH_BF_PYTHON', 'Compile with python', True)),
		('BF_PYTHON', 'base path for python', ''),
		('BF_PYTHON_VERSION', 'Python version to use', ''),
		('BF_PYTHON_INC', 'include path for Python headers', ''),
		('BF_PYTHON_BINARY', 'Path to the Python interpreter', ''),
		('BF_PYTHON_LIB', 'Python library', ''),
		('BF_PYTHON_LIB_STATIC', 'Python static libraries', ''),
		('BF_PYTHON_LIBPATH', 'Library path', ''),
		('BF_PYTHON_LINKFLAGS', 'Python link flags', ''),
		(BoolVariable('WITH_BF_STATICPYTHON', 'Staticly link to python', False)),

		(BoolVariable('BF_NO_ELBEEM', 'Disable Fluid Sim', False)),
		(BoolVariable('WITH_BF_YAFRAY', 'Enable Yafray', True)),

		(BoolVariable('WITH_BF_OPENAL', 'Use OpenAL if true', False)),
		('BF_OPENAL', 'base path for OpenAL', ''),
		('BF_OPENAL_INC', 'include path for python headers', ''),
		('BF_OPENAL_LIB', 'Path to OpenAL library', ''),
		('BF_OPENAL_LIB_STATIC', 'Path to OpenAL static library', ''),
		('BF_OPENAL_LIBPATH', 'Path to OpenAL library', ''),
		(BoolVariable('WITH_BF_STATICOPENAL', 'Staticly link to openal', False)),

		(BoolVariable('WITH_BF_SDL', 'Use SDL if true', False)),
		('BF_SDL', 'SDL base path', ''),
		('BF_SDL_INC', 'SDL include path', ''),	 #$(shell $(BF_SDL)/bin/sdl-config --cflags)
		('BF_SDL_LIB', 'SDL library', ''),	  #$(shell $(BF_SDL)/bin/sdl-config --libs) -lSDL_mixer
		('BF_SDL_LIBPATH', 'SDL library path', ''),

		('BF_PTHREADS', 'Pthreads base path', ''),
		('BF_PTHREADS_INC', 'Pthreads include path', ''),
		('BF_PTHREADS_LIB', 'Pthreads library', ''),
		('BF_PTHREADS_LIBPATH', 'Pthreads library path', ''),

		(BoolVariable('WITH_BF_FMOD', 'Use FMOD if true', False)),
		#  BF_FMOD = $(LCGDIR)/fmod

		(BoolVariable('WITH_BF_OPENEXR', 'Use OPENEXR if true', True)),
		(BoolVariable('WITH_BF_STATICOPENEXR', 'Staticly link to OpenEXR', False)),
		('BF_OPENEXR', 'OPENEXR base path', ''),
		('BF_OPENEXR_INC', 'OPENEXR include path', ''),
		('BF_OPENEXR_LIB', 'OPENEXR library', ''),
		('BF_OPENEXR_LIBPATH', 'OPENEXR library path', ''),
		('BF_OPENEXR_LIB_STATIC', 'OPENEXR static library', ''),

		(BoolVariable('WITH_BF_DDS', 'Use DDS if true', True)),

		(BoolVariable('WITH_BF_FFMPEG', 'Use FFMPEG if true', False)),
		('BF_FFMPEG', 'FFMPEG base path', ''),
		('BF_FFMPEG_LIB', 'FFMPEG library', ''),
		('BF_FFMPEG_EXTRA', 'FFMPEG flags that must be preserved', ''),

		('BF_FFMPEG_INC', 'FFMPEG includes', ''),
		('BF_FFMPEG_LIBPATH', 'FFMPEG library path', ''),
		
		(BoolVariable('WITH_BF_OGG', 'Use OGG, THEORA, VORBIS in FFMPEG if true',
					False)),
		('BF_OGG', 'OGG base path', ''),
		('BF_OGG_LIB', 'OGG library', ''),

		(BoolVariable('WITH_BF_JPEG', 'Use JPEG if true', True)),
		('BF_JPEG', 'JPEG base path', ''),
		('BF_JPEG_INC', 'JPEG include path', ''),
		('BF_JPEG_LIB', 'JPEG library', ''),
		('BF_JPEG_LIBPATH', 'JPEG library path', ''),

		(BoolVariable('WITH_BF_OPENJPEG', 'Use OPENJPEG if true', False)),
		('BF_OPENJPEG', 'OPENJPEG base path', ''),
		('BF_OPENJPEG_INC', 'OPENJPEG include path', ''),
		('BF_OPENJPEG_LIB', 'OPENJPEG library', ''),
		('BF_OPENJPEG_LIBPATH', 'OPENJPEG library path', ''),

		(BoolVariable('WITH_BF_REDCODE', 'Use REDCODE if true', False)),
		('BF_REDCODE', 'REDCODE base path', ''),
		('BF_REDCODE_INC', 'REDCODE include path', ''),
		('BF_REDCODE_LIB', 'REDCODE library', ''),
		('BF_REDCODE_LIBPATH', 'REDCODE library path', ''),

		(BoolVariable('WITH_BF_PNG', 'Use PNG if true', True)),
		('BF_PNG', 'PNG base path', ''),
		('BF_PNG_INC', 'PNG include path', ''),
		('BF_PNG_LIB', 'PNG library', ''),
		('BF_PNG_LIBPATH', 'PNG library path', ''),

		('BF_TIFF', 'TIFF base path', ''),
		('BF_TIFF_INC', 'TIFF include path', ''),

		(BoolVariable('WITH_BF_ZLIB', 'Use ZLib if true', True)),
		('BF_ZLIB', 'ZLib base path', ''),
		('BF_ZLIB_INC', 'ZLib include path', ''),
		('BF_ZLIB_LIB', 'ZLib library', ''),
		('BF_ZLIB_LIBPATH', 'ZLib library path', ''),

		(BoolVariable('WITH_BF_INTERNATIONAL', 'Use Gettext and Freetype if true', True)),

		('BF_GETTEXT', 'gettext base path', ''),
		('BF_GETTEXT_INC', 'gettext include path', ''),
		('BF_GETTEXT_LIB', 'gettext library', ''),
		('BF_GETTEXT_LIBPATH', 'gettext library path', ''),
		
		(BoolVariable('WITH_BF_ICONV', 'Use iconv if true', True)),
		('BF_ICONV', 'iconv base path', ''),
		('BF_ICONV_INC', 'iconv include path', ''),
		('BF_ICONV_LIB', 'iconv library', ''),
		('BF_ICONV_LIBPATH', 'iconv library path', ''),
		
		(BoolVariable('WITH_BF_GAMEENGINE', 'Build with gameengine' , True)),

		(BoolVariable('WITH_BF_ODE', 'Use ODE if true', True)),
		('BF_ODE', 'ODE base path', ''),
		('BF_ODE_INC', 'ODE include path' , ''),
		('BF_ODE_LIB', 'ODE library', ''),

		(BoolVariable('WITH_BF_BULLET', 'Use Bullet if true', True)),
		('BF_BULLET', 'Bullet base dir', ''),
		('BF_BULLET_INC', 'Bullet include path', ''),
		('BF_BULLET_LIB', 'Bullet library', ''),
		
		('BF_SOLID', 'Solid base dir', '#/extern/solid'),
		('BF_SOLID_INC', 'Solid include path', ''),
		('BF_WINTAB', 'WinTab base dir', ''),
		('BF_WINTAB_INC', 'WinTab include dir', ''),
		('BF_CXX', 'c++ base path for libstdc++, only used when static linking', ''),
		(BoolVariable('WITH_BF_STATICCXX', 'static link to stdc++', False)),
		('BF_CXX_LIB_STATIC', 'static library path for stdc++', ''),
=======
    localopts = Variables.Variables(cfg, args)
    localopts.AddVariables(
        ('VERSE_BUILD_BINARY', 'Build a release or debug binary.', 'release'),
        ('VERSE_BUILD_DIR', 'Target directory for intermediate files.', "${BF_BUILDDIR}/extern/verse"),
        ('VERSE_REGEN_PROTO', 'Whether to regenerate the protocol files', 'yes'),
        (BoolVariable('WITH_BF_VERSE', 'Use VERSE if true', False)),
        ('BF_VERSE_INCLUDE', 'verse include dir', '/usr/include'),
        ('LCGDIR', 'location of cvs lib dir'),
        ('VERSE_BUILD_BINARY', 'Build a release or debug binary.', 'release'),
        ('VERSE_BUILD_DIR', 'Target directory for intermediate files.', "${BF_BUILDDIR}/extern/verse"),
        ('VERSE_REGEN_PROTO', 'Whether to regenerate the protocol files', 'yes'),
        ('BF_DEBUG_LIBS', 'list of libraries to build with debug symbols'),

        (BoolVariable('WITH_BF_PYTHON', 'Compile with python', True)),
        ('BF_PYTHON', 'base path for python', ''),
        ('BF_PYTHON_VERSION', 'Python version to use', ''),
        ('BF_PYTHON_INC', 'include path for Python headers', ''),
        ('BF_PYTHON_BINARY', 'Path to the Python interpreter', ''),
        ('BF_PYTHON_LIB', 'Python library', ''),
        ('BF_PYTHON_LIB_STATIC', 'Python static libraries', ''),
        ('BF_PYTHON_LIBPATH', 'Library path', ''),
        ('BF_PYTHON_LINKFLAGS', 'Python link flags', ''),
        (BoolVariable('WITH_BF_STATICPYTHON', 'Staticly link to python', False)),

        (BoolVariable('BF_NO_ELBEEM', 'Disable Fluid Sim', False)),
        (BoolVariable('WITH_BF_YAFRAY', 'Enable Yafray', True)),

        (BoolVariable('WITH_BF_OPENAL', 'Use OpenAL if true', False)),
        ('BF_OPENAL', 'base path for OpenAL', ''),
        ('BF_OPENAL_INC', 'include path for python headers', ''),
        ('BF_OPENAL_LIB', 'Path to OpenAL library', ''),
        ('BF_OPENAL_LIB_STATIC', 'Path to OpenAL static library', ''),
        ('BF_OPENAL_LIBPATH', 'Path to OpenAL library', ''),
        (BoolVariable('WITH_BF_STATICOPENAL', 'Staticly link to openal', False)),

        (BoolVariable('WITH_BF_SDL', 'Use SDL if true', False)),
        ('BF_SDL', 'SDL base path', ''),
        ('BF_SDL_INC', 'SDL include path', ''),     #$(shell $(BF_SDL)/bin/sdl-config --cflags)
        ('BF_SDL_LIB', 'SDL library', ''),      #$(shell $(BF_SDL)/bin/sdl-config --libs) -lSDL_mixer
        ('BF_SDL_LIBPATH', 'SDL library path', ''),

        ('BF_PTHREADS', 'Pthreads base path', ''),
        ('BF_PTHREADS_INC', 'Pthreads include path', ''),
        ('BF_PTHREADS_LIB', 'Pthreads library', ''),
        ('BF_PTHREADS_LIBPATH', 'Pthreads library path', ''),

        (BoolVariable('WITH_BF_FMOD', 'Use FMOD if true', False)),
        #  BF_FMOD = $(LCGDIR)/fmod

        (BoolVariable('WITH_BF_OPENEXR', 'Use OPENEXR if true', True)),
        (BoolVariable('WITH_BF_STATICOPENEXR', 'Staticly link to OpenEXR', False)),
        ('BF_OPENEXR', 'OPENEXR base path', ''),
        ('BF_OPENEXR_INC', 'OPENEXR include path', ''),
        ('BF_OPENEXR_LIB', 'OPENEXR library', ''),
        ('BF_OPENEXR_LIBPATH', 'OPENEXR library path', ''),
        ('BF_OPENEXR_LIB_STATIC', 'OPENEXR static library', ''),

        (BoolVariable('WITH_BF_DDS', 'Use DDS if true', True)),

        (BoolVariable('WITH_BF_FFMPEG', 'Use FFMPEG if true', False)),
        ('BF_FFMPEG', 'FFMPEG base path', ''),
        ('BF_FFMPEG_LIB', 'FFMPEG library', ''),
        ('BF_FFMPEG_EXTRA', 'FFMPEG flags that must be preserved', ''),

        ('BF_FFMPEG_INC', 'FFMPEG includes', ''),
        ('BF_FFMPEG_LIBPATH', 'FFMPEG library path', ''),
        
        (BoolVariable('WITH_BF_OGG', 'Use OGG, THEORA, VORBIS in FFMPEG if true',
                    False)),
        ('BF_OGG', 'OGG base path', ''),
        ('BF_OGG_LIB', 'OGG library', ''),

        (BoolVariable('WITH_BF_JPEG', 'Use JPEG if true', True)),
        ('BF_JPEG', 'JPEG base path', ''),
        ('BF_JPEG_INC', 'JPEG include path', ''),
        ('BF_JPEG_LIB', 'JPEG library', ''),
        ('BF_JPEG_LIBPATH', 'JPEG library path', ''),

        (BoolVariable('WITH_BF_OPENJPEG', 'Use OPENJPEG if true', False)),
        ('BF_OPENJPEG', 'OPENJPEG base path', ''),
        ('BF_OPENJPEG_INC', 'OPENJPEG include path', ''),
        ('BF_OPENJPEG_LIB', 'OPENJPEG library', ''),
        ('BF_OPENJPEG_LIBPATH', 'OPENJPEG library path', ''),

        (BoolVariable('WITH_BF_REDCODE', 'Use REDCODE if true', False)),
        ('BF_REDCODE', 'REDCODE base path', ''),
        ('BF_REDCODE_INC', 'REDCODE include path', ''),
        ('BF_REDCODE_LIB', 'REDCODE library', ''),
        ('BF_REDCODE_LIBPATH', 'REDCODE library path', ''),

        (BoolVariable('WITH_BF_PNG', 'Use PNG if true', True)),
        ('BF_PNG', 'PNG base path', ''),
        ('BF_PNG_INC', 'PNG include path', ''),
        ('BF_PNG_LIB', 'PNG library', ''),
        ('BF_PNG_LIBPATH', 'PNG library path', ''),

        ('BF_TIFF', 'TIFF base path', ''),
        ('BF_TIFF_INC', 'TIFF include path', ''),

        (BoolVariable('WITH_BF_ZLIB', 'Use ZLib if true', True)),
        ('BF_ZLIB', 'ZLib base path', ''),
        ('BF_ZLIB_INC', 'ZLib include path', ''),
        ('BF_ZLIB_LIB', 'ZLib library', ''),
        ('BF_ZLIB_LIBPATH', 'ZLib library path', ''),

        (BoolVariable('WITH_BF_INTERNATIONAL', 'Use Gettext and Freetype if true', True)),

        ('BF_GETTEXT', 'gettext base path', ''),
        ('BF_GETTEXT_INC', 'gettext include path', ''),
        ('BF_GETTEXT_LIB', 'gettext library', ''),
        ('BF_GETTEXT_LIBPATH', 'gettext library path', ''),
        
        (BoolVariable('WITH_BF_ICONV', 'Use iconv if true', True)),
        ('BF_ICONV', 'iconv base path', ''),
        ('BF_ICONV_INC', 'iconv include path', ''),
        ('BF_ICONV_LIB', 'iconv library', ''),
        ('BF_ICONV_LIBPATH', 'iconv library path', ''),
        
        (BoolVariable('WITH_BF_GAMEENGINE', 'Build with gameengine' , True)),

        (BoolVariable('WITH_BF_ODE', 'Use ODE if true', True)),
        ('BF_ODE', 'ODE base path', ''),
        ('BF_ODE_INC', 'ODE include path' , ''),
        ('BF_ODE_LIB', 'ODE library', ''),

        (BoolVariable('WITH_BF_BULLET', 'Use Bullet if true', True)),
        ('BF_BULLET', 'Bullet base dir', ''),
        ('BF_BULLET_INC', 'Bullet include path', ''),
        ('BF_BULLET_LIB', 'Bullet library', ''),
        
        ('BF_SOLID', 'Solid base dir', '#/extern/solid'),
        ('BF_SOLID_INC', 'Solid include path', ''),
        ('BF_WINTAB', 'WinTab base dir', ''),
        ('BF_WINTAB_INC', 'WinTab include dir', ''),
        ('BF_CXX', 'c++ base path for libstdc++, only used when static linking', ''),
        (BoolVariable('WITH_BF_STATICCXX', 'static link to stdc++', False)),
        ('BF_CXX_LIB_STATIC', 'static library path for stdc++', ''),
>>>>>>> 7e4db234
##
##WITH_BF_NSPR = True
##BF_NSPR = $(LCGDIR)/nspr
##BF_NSPR_INC = -I$(BF_NSPR)/include -I$(BF_NSPR)/include/nspr
##BF_NSPR_LIB = 
### Uncomment the following line to use Mozilla inplace of netscape
##CPPFLAGS += -DMOZ_NOT_NET
### Location of MOZILLA/Netscape header files...
##BF_MOZILLA = $(LCGDIR)/mozilla
##BF_MOZILLA_INC = -I$(BF_MOZILLA)/include/mozilla/nspr -I$(BF_MOZILLA)/include/mozilla -I$(BF_MOZILLA)/include/mozilla/xpcom -I$(BF_MOZILLA)/include/mozilla/idl
##BF_MOZILLA_LIB = 
### Will fall back to look in BF_MOZILLA_INC/nspr and BF_MOZILLA_LIB
### if this is not set.
##
### Be paranoid regarding library creation (do not update archives)
##BF_PARANOID = True
##
### enable freetype2 support for text objects
<<<<<<< HEAD
		(BoolVariable('WITH_BF_FREETYPE', 'Use FreeType2 if true', False)),
		('BF_FREETYPE', 'Freetype base path', ''),
		('BF_FREETYPE_INC', 'Freetype include path', ''),
		('BF_FREETYPE_LIB', 'Freetype library', ''),
		('BF_FREETYPE_LIBPATH', 'Freetype library path', ''),

		(BoolVariable('WITH_BF_OPENMP', 'Use OpenMP if true', False)),

		(BoolVariable('WITH_BF_QUICKTIME', 'Use QuickTime if true', False)),
		('BF_QUICKTIME', 'QuickTime base path', ''),
		('BF_QUICKTIME_INC', 'QuickTime include path', ''),
		('BF_QUICKTIME_LIB', 'QuickTime library', ''),
		('BF_QUICKTIME_LIBPATH', 'QuickTime library path', ''),

		(BoolVariable('WITH_BF_STATICOPENGL', 'Use MESA if true', True)),
		('BF_OPENGL', 'OpenGL base path', ''),
		('BF_OPENGL_INC', 'OpenGL include path', ''),
		('BF_OPENGL_LIB', 'OpenGL libraries', ''),
		('BF_OPENGL_LIBPATH', 'OpenGL library path', ''),
		('BF_OPENGL_LIB_STATIC', 'OpenGL static libraries', ''),
		('BF_OPENGL_LINKFLAGS', 'OpenGL link flags', ''),
		
		(BoolVariable('WITH_BF_FTGL', 'Use FTGL if true', True)),
		('BF_FTGL', 'FTGL base path', ''),
		('BF_FTGL_INC', 'FTGL include path', ''),
		('BF_FTGL_LIB', 'FTGL libraries', ''),

		(BoolVariable('WITH_BF_PLAYER', 'Build blenderplayer if true', False)),
		(BoolVariable('WITH_BF_NOBLENDER', 'Do not build blender if true', False)),

		('CFLAGS', 'C only flags', ''),
		('CCFLAGS', 'Generic C and C++ flags', ''),
		('CXXFLAGS', 'C++ only flags', ''),
		('CPPFLAGS', 'Defines', ''),
		('REL_CFLAGS', 'C only release flags', ''),
		('REL_CCFLAGS', 'Generic C and C++ release flags', ''),
		('REL_CXXFLAGS', 'C++ only release flags', ''),

		('C_WARN', 'C warning flags', ''),
		('CC_WARN', 'Generic C and C++ warning flags', ''),
		('CXX_WARN', 'C++ only warning flags', ''),

		('LLIBS', 'Platform libs', ''),
		('PLATFORM_LINKFLAGS', 'Platform linkflags', ''),

		(BoolVariable('BF_PROFILE', 'Add profiling information if true', False)),
		('BF_PROFILE_CFLAGS', 'C only profiling flags', ''),
		('BF_PROFILE_CCFLAGS', 'C and C++ profiling flags', ''),
		('BF_PROFILE_CXXFLAGS', 'C++ only profiling flags', ''),

		(BoolVariable('BF_DEBUG', 'Add debug flags if true', False)),
		('BF_DEBUG_CFLAGS', 'C only debug flags', ''),
		('BF_DEBUG_CCFLAGS', 'C and C++ debug flags', ''),
		('BF_DEBUG_CXXFLAGS', 'C++ only debug flags', ''),

		(BoolVariable('BF_BSC', 'Create .bsc files (msvc only)', True)),

		('BF_BUILDDIR', 'Build dir', ''),
		('BF_INSTALLDIR', 'Installation dir', ''),
		('BF_DOCDIR', 'Dir where BPy documentation will be created', ''),

		('CC', 'C compiler to use', ''),
		('CXX', 'C++ compiler to use', ''),

		(BoolVariable('BF_BUILDINFO', 'Buildtime in splash if true', True)),

		(BoolVariable('BF_TWEAK_MODE', 'Enable tweak mode if true', False)),
		(BoolVariable('BF_SPLIT_SRC', 'Split src lib into several chunks if true', False)),
		(BoolVariable('WITHOUT_BF_INSTALL', 'dont install if true', False)),
		(BoolVariable('BF_FANCY', 'Enable fancy output if true', True)),
		(BoolVariable('BF_QUIET', 'Enable silent output if true', True)),
		(BoolVariable('WITH_BF_BINRELOC', 'Enable relocatable binary (linux only)', False)),

		('BF_X264_CONFIG', 'configuration flags for x264', ''),
		('BF_XVIDCORE_CONFIG', 'configuration flags for xvidcore', ''),
		(BoolVariable('WITH_BF_DOCS', 'Generate API documentation', False)),
		
		('BF_CONFIG', 'SCons python config file used to set default options', 'user_config.py'),
		('BF_NUMJOBS', 'Number of build processes to spawn', '1')

	) # end of opts.AddOptions()

	return localopts
=======
        (BoolVariable('WITH_BF_FREETYPE', 'Use FreeType2 if true', False)),
        ('BF_FREETYPE', 'Freetype base path', ''),
        ('BF_FREETYPE_INC', 'Freetype include path', ''),
        ('BF_FREETYPE_LIB', 'Freetype library', ''),
        ('BF_FREETYPE_LIBPATH', 'Freetype library path', ''),

        (BoolVariable('WITH_BF_OPENMP', 'Use OpenMP if true', False)),

        (BoolVariable('WITH_BF_QUICKTIME', 'Use QuickTime if true', False)),
        ('BF_QUICKTIME', 'QuickTime base path', ''),
        ('BF_QUICKTIME_INC', 'QuickTime include path', ''),
        ('BF_QUICKTIME_LIB', 'QuickTime library', ''),
        ('BF_QUICKTIME_LIBPATH', 'QuickTime library path', ''),

        (BoolVariable('WITH_BF_STATICOPENGL', 'Use MESA if true', True)),
        ('BF_OPENGL', 'OpenGL base path', ''),
        ('BF_OPENGL_INC', 'OpenGL include path', ''),
        ('BF_OPENGL_LIB', 'OpenGL libraries', ''),
        ('BF_OPENGL_LIBPATH', 'OpenGL library path', ''),
        ('BF_OPENGL_LIB_STATIC', 'OpenGL static libraries', ''),
        ('BF_OPENGL_LINKFLAGS', 'OpenGL link flags', ''),
        
        (BoolVariable('WITH_BF_FTGL', 'Use FTGL if true', True)),
        ('BF_FTGL', 'FTGL base path', ''),
        ('BF_FTGL_INC', 'FTGL include path', ''),
        ('BF_FTGL_LIB', 'FTGL libraries', ''),

        (BoolVariable('WITH_BF_PLAYER', 'Build blenderplayer if true', False)),
        (BoolVariable('WITH_BF_NOBLENDER', 'Do not build blender if true', False)),

        ('CFLAGS', 'C only flags', ''),
        ('CCFLAGS', 'Generic C and C++ flags', ''),
        ('CXXFLAGS', 'C++ only flags', ''),
        ('CPPFLAGS', 'Defines', ''),
        ('REL_CFLAGS', 'C only release flags', ''),
        ('REL_CCFLAGS', 'Generic C and C++ release flags', ''),
        ('REL_CXXFLAGS', 'C++ only release flags', ''),

        ('C_WARN', 'C warning flags', ''),
        ('CC_WARN', 'Generic C and C++ warning flags', ''),
        ('CXX_WARN', 'C++ only warning flags', ''),

        ('LLIBS', 'Platform libs', ''),
        ('PLATFORM_LINKFLAGS', 'Platform linkflags', ''),

        (BoolVariable('BF_PROFILE', 'Add profiling information if true', False)),
        ('BF_PROFILE_CFLAGS', 'C only profiling flags', ''),
        ('BF_PROFILE_CCFLAGS', 'C and C++ profiling flags', ''),
        ('BF_PROFILE_CXXFLAGS', 'C++ only profiling flags', ''),

        (BoolVariable('BF_DEBUG', 'Add debug flags if true', False)),
        ('BF_DEBUG_CFLAGS', 'C only debug flags', ''),
        ('BF_DEBUG_CCFLAGS', 'C and C++ debug flags', ''),
        ('BF_DEBUG_CXXFLAGS', 'C++ only debug flags', ''),

        (BoolVariable('BF_BSC', 'Create .bsc files (msvc only)', True)),

        ('BF_BUILDDIR', 'Build dir', ''),
        ('BF_INSTALLDIR', 'Installation dir', ''),
        ('BF_DOCDIR', 'Dir where BPy documentation will be created', ''),

        ('CC', 'C compiler to use', ''),
        ('CXX', 'C++ compiler to use', ''),

        (BoolVariable('BF_BUILDINFO', 'Buildtime in splash if true', True)),

        (BoolVariable('BF_TWEAK_MODE', 'Enable tweak mode if true', False)),
        (BoolVariable('BF_SPLIT_SRC', 'Split src lib into several chunks if true', False)),
        (BoolVariable('WITHOUT_BF_INSTALL', 'dont install if true', False)),
        (BoolVariable('BF_FANCY', 'Enable fancy output if true', True)),
        (BoolVariable('BF_QUIET', 'Enable silent output if true', True)),
        (BoolVariable('WITH_BF_BINRELOC', 'Enable relocatable binary (linux only)', False)),

        ('BF_X264_CONFIG', 'configuration flags for x264', ''),
        ('BF_XVIDCORE_CONFIG', 'configuration flags for xvidcore', ''),
        (BoolVariable('WITH_BF_DOCS', 'Generate API documentation', False)),
        
        ('BF_CONFIG', 'SCons python config file used to set default options', 'user_config.py'),
        ('BF_NUMJOBS', 'Number of build processes to spawn', '1')

    ) # end of opts.AddOptions()

    return localopts
>>>>>>> 7e4db234

def NSIS_print(target, source, env):
	return "Creating NSIS installer for Blender 3D"

def NSIS_Installer(target=None, source=None, env=None):

<<<<<<< HEAD
	if env['OURPLATFORM'] != 'win32-vc' and env['OURPLATFORM'] != 'win32-mingw':
		print "NSIS installer is only available on Windows."
		Exit()
		
	start_dir = os.getcwd()
	rel_dir = start_dir + "\\release\\windows\\installer\\"
	install_base_dir = start_dir + "\\"
	
	if not os.path.exists(install_base_dir+env['BF_INSTALLDIR']+'/plugins/include'):
		os.mkdir(install_base_dir+env['BF_INSTALLDIR']+'/plugins/include')
		
	for f in glob.glob('source/blender/blenpluginapi/*.h'):
		shutil.copy(f,install_base_dir+env['BF_INSTALLDIR']+'/plugins/include')

	shutil.copy('source/blender/blenpluginapi/plugin.def',install_base_dir+env['BF_INSTALLDIR']+'/plugins/include/')
	
	os.chdir("release")
	v = open("VERSION")
	version = v.read()[:-1]	
	shortver = version.split('.')[0] + version.split('.')[1]
	v.close()

	#### change to suit install dir ####
	inst_dir = install_base_dir + env['BF_INSTALLDIR']
	
	os.chdir("windows/installer")

	ns = open("00.sconsblender.nsi","r")

	ns_cnt = str(ns.read())
	ns.close()

	# do root
	rootlist = []
	rootdir = os.listdir(inst_dir+"\\")
	for rootitem in rootdir:
		if os.path.isdir(inst_dir+"\\"+ rootitem) == 0:
			rootlist.append("File \"" + os.path.normpath(inst_dir) + "\\" + rootitem+"\"")
	rootstring = string.join(rootlist, "\n  ")
	rootstring += "\n\n"
	ns_cnt = string.replace(ns_cnt, "[ROOTDIRCONTS]", rootstring)

	# do delete items
	delrootlist = []
	for rootitem in rootdir:
		if os.path.isdir(inst_dir + rootitem) == 0:
			delrootlist.append("Delete $INSTDIR\\" + rootitem)
	delrootstring = string.join(delrootlist, "\n ")
	delrootstring += "\n"
	ns_cnt = string.replace(ns_cnt, "[DELROOTDIRCONTS]", delrootstring)

	# do scripts
	scriptlist = []
	scriptpath = "%s%s" % (inst_dir, "\\.blender\\scripts")
	scriptdir = os.listdir(scriptpath)
	for scriptitem in scriptdir:
		scriptfile = "%s\\%s" % (scriptpath, scriptitem)
		if os.path.isdir(scriptfile) == 0:
			scriptfile = os.path.normpath(scriptfile)
			scriptlist.append("File \"%s\"" % scriptfile)
	scriptstring = string.join(scriptlist, "\n  ")
	scriptstring += "\n\n"
	ns_cnt = string.replace(ns_cnt, "[SCRIPTCONTS]", scriptstring)

	# do scripts\bpymodules
	bpymodlist = []
	bpymodpath = "%s%s" % (inst_dir, "\\.blender\\scripts\\bpymodules")
	bpymoddir = os.listdir(bpymodpath)

	for bpymoditem in bpymoddir:
		bpymodfile = "%s\\%s" % (bpymodpath, bpymoditem)
		if os.path.isdir(bpymodfile) == 0:
			bpymodfile = os.path.normpath(bpymodfile)
			bpymodlist.append("File \"%s\"" % bpymodfile)
	bpymodstring = string.join(bpymodlist, "\n  ")
	bpymodstring += "\n\n"
	ns_cnt = string.replace(ns_cnt, "[SCRIPTMODCONTS]", bpymodstring)

	# do scripts\bpymodules\colladaimex
	colladalist = []
	bpymodpath = "%s%s" % (inst_dir, "\\.blender\\scripts\\bpymodules\\ColladaImEx")
	bpymoddir = os.listdir(bpymodpath)

	for bpymoditem in bpymoddir:
		bpymodfile = "%s\\%s" % (bpymodpath, bpymoditem)
		if os.path.isdir(bpymodfile) == 0:
			bpymodfile=os.path.normpath(bpymodfile)
			colladalist.append("File \"%s\"" % bpymodfile)
	bpymodstring = string.join(colladalist, "\n  ")
	bpymodstring += "\n\n"
	ns_cnt = string.replace(ns_cnt, "[SCRIPTMODCOLLADACONT]", bpymodstring)

	# do scripts\bpydata
	bpydatalist = []
	bpydatapath = "%s%s" % (inst_dir, "\\.blender\\scripts\\bpydata")
	bpydatadir = os.listdir(bpydatapath)
	for bpydataitem in bpydatadir:
		bpydatafile = "%s\\%s" % (bpydatapath, bpydataitem)
		if os.path.isdir(bpydatafile) == 0:
			bpydatalist.append("File \"%s\"" % bpydatafile)
	bpydatastring = string.join(bpydatalist, "\n  ")
	bpydatastring += "\n\n"
	ns_cnt = string.replace(ns_cnt, "[SCRIPTDATACONTS]", bpydatastring)

	# do plugins\include
	plugincludelist = []
	plugincludepath = "%s%s" % (inst_dir, "\\plugins\\include")
	plugincludedir = os.listdir(plugincludepath)
	for plugincludeitem in plugincludedir:
		plugincludefile = "%s\\%s" % (plugincludepath, plugincludeitem)
		if os.path.isdir(plugincludefile) == 0:
			if plugincludefile.find('.h') or plugincludefile.find('.DEF'):
				plugincludefile = os.path.normpath(plugincludefile)
				plugincludelist.append("File \"%s\"" % plugincludefile)
	plugincludestring = string.join(plugincludelist, "\n  ")
	plugincludestring += "\n\n"
	ns_cnt = string.replace(ns_cnt, "[PLUGINCONTS]", plugincludestring)

	# do scripts\bpydata\config
	cfglist = []
	cfgpath = "%s%s" % (inst_dir, "\\.blender\\scripts\\bpydata\\config")
	cfgdir = os.listdir(cfgpath)
	for cfgitem in cfgdir:
		cfgfile = "%s\\%s" % (cfgpath, cfgitem)
		if os.path.isdir(cfgfile) == 0:
			cfglist.append("File \"%s\"" % cfgfile)
	cfgstring = string.join(cfglist, "\n  ")
	cfgstring += "\n\n"
	ns_cnt = string.replace(ns_cnt, "[SCRIPTDATACFGCONTS]", cfgstring)

	# do dotblender
	dotblendlist = []
	dotblenddir = os.listdir(inst_dir+"\\.blender")
	for dotblenditem in dotblenddir:
		if os.path.isdir(inst_dir + "\\.blender\\" + dotblenditem) == 0:
			dotblendlist.append("File \"" + os.path.normpath(inst_dir) + "\\.blender\\" +
			dotblenditem+"\"")
	dotblendstring = string.join(dotblendlist, "\n  ")
	dotblendstring += "\n\n"
	ns_cnt = string.replace(ns_cnt, "[DOTBLENDERCONTS]", dotblendstring)

	# do language files
	langlist = []
	langfiles = []
	langdir = os.listdir(inst_dir + "\\.blender\\locale")
	for langitem in langdir:
		if os.path.isdir(inst_dir + "\\.blender\\locale\\" + langitem) == 1:
			langfiles.append("SetOutPath $BLENDERHOME\\.blender\\locale\\" + langitem + "\\LC_MESSAGES")
			langfiles.append("File \"" + os.path.normpath(inst_dir) + "\\.blender\\locale\\"
					+ langitem + "\\LC_MESSAGES\\blender.mo\"")
	langstring = string.join(langfiles, "\n  ")
	langstring += "\n\n"
	ns_cnt = string.replace(ns_cnt, "[LANGUAGECONTS]", langstring)

	# var replacements
	ns_cnt = string.replace(ns_cnt, "DISTDIR", os.path.normpath(inst_dir+"\\"))
	ns_cnt = string.replace(ns_cnt, "SHORTVER", shortver)
	ns_cnt = string.replace(ns_cnt, "VERSION", version)
	ns_cnt = string.replace(ns_cnt, "RELDIR", os.path.normpath(rel_dir))

	tmpnsi = os.path.normpath(install_base_dir+os.sep+env['BF_BUILDDIR']+os.sep+"00.blender_tmp.nsi")
	new_nsis = open(tmpnsi, 'w')
	new_nsis.write(ns_cnt)
	new_nsis.close()

	os.chdir(start_dir)

	cmdline = "makensis " + "\""+tmpnsi+"\""

	startupinfo = subprocess.STARTUPINFO()
	startupinfo.dwFlags |= subprocess.STARTF_USESHOWWINDOW
	proc = subprocess.Popen(cmdline, stdin=subprocess.PIPE, stdout=subprocess.PIPE,
		stderr=subprocess.PIPE, startupinfo=startupinfo, shell = True)
	data, err = proc.communicate()
	rv = proc.wait()

	if rv != 0:
		print
		print data.strip().split("\n")[-1]
	return rv
=======
    if env['OURPLATFORM'] != 'win32-vc' and env['OURPLATFORM'] != 'win32-mingw':
        print "NSIS installer is only available on Windows."
        Exit()
        
    start_dir = os.getcwd()
    rel_dir = start_dir + "\\release\\windows\\installer\\"
    install_base_dir = start_dir + "\\"
    
    if not os.path.exists(install_base_dir+env['BF_INSTALLDIR']+'/plugins/include'):
        os.mkdir(install_base_dir+env['BF_INSTALLDIR']+'/plugins/include')
        
    for f in glob.glob('source/blender/blenpluginapi/*.h'):
        shutil.copy(f,install_base_dir+env['BF_INSTALLDIR']+'/plugins/include')

    shutil.copy('source/blender/blenpluginapi/plugin.def',install_base_dir+env['BF_INSTALLDIR']+'/plugins/include/')
    
    os.chdir("release")
    v = open("VERSION")
    version = v.read()[:-1]	
    shortver = version.split('.')[0] + version.split('.')[1]
    v.close()

    #### change to suit install dir ####
    inst_dir = install_base_dir + env['BF_INSTALLDIR']
    
    os.chdir("windows/installer")

    ns = open("00.sconsblender.nsi","r")

    ns_cnt = str(ns.read())
    ns.close()

    # do root
    rootlist = []
    rootdir = os.listdir(inst_dir+"\\")
    for rootitem in rootdir:
        if os.path.isdir(inst_dir+"\\"+ rootitem) == 0:
            rootlist.append("File \"" + os.path.normpath(inst_dir) + "\\" + rootitem+"\"")
    rootstring = string.join(rootlist, "\n  ")
    rootstring += "\n\n"
    ns_cnt = string.replace(ns_cnt, "[ROOTDIRCONTS]", rootstring)

    # do delete items
    delrootlist = []
    for rootitem in rootdir:
        if os.path.isdir(inst_dir + rootitem) == 0:
            delrootlist.append("Delete $INSTDIR\\" + rootitem)
    delrootstring = string.join(delrootlist, "\n ")
    delrootstring += "\n"
    ns_cnt = string.replace(ns_cnt, "[DELROOTDIRCONTS]", delrootstring)

    # do scripts
    scriptlist = []
    scriptpath = "%s%s" % (inst_dir, "\\.blender\\scripts")
    scriptdir = os.listdir(scriptpath)
    for scriptitem in scriptdir:
        scriptfile = "%s\\%s" % (scriptpath, scriptitem)
        if os.path.isdir(scriptfile) == 0:
            scriptfile = os.path.normpath(scriptfile)
            scriptlist.append("File \"%s\"" % scriptfile)
    scriptstring = string.join(scriptlist, "\n  ")
    scriptstring += "\n\n"
    ns_cnt = string.replace(ns_cnt, "[SCRIPTCONTS]", scriptstring)

    # do scripts\bpymodules
    bpymodlist = []
    bpymodpath = "%s%s" % (inst_dir, "\\.blender\\scripts\\bpymodules")
    bpymoddir = os.listdir(bpymodpath)

    for bpymoditem in bpymoddir:
        bpymodfile = "%s\\%s" % (bpymodpath, bpymoditem)
        if os.path.isdir(bpymodfile) == 0:
            bpymodfile = os.path.normpath(bpymodfile)
            bpymodlist.append("File \"%s\"" % bpymodfile)
    bpymodstring = string.join(bpymodlist, "\n  ")
    bpymodstring += "\n\n"
    ns_cnt = string.replace(ns_cnt, "[SCRIPTMODCONTS]", bpymodstring)

    # do scripts\bpymodules\colladaimex
    colladalist = []
    bpymodpath = "%s%s" % (inst_dir, "\\.blender\\scripts\\bpymodules\\ColladaImEx")
    bpymoddir = os.listdir(bpymodpath)

    for bpymoditem in bpymoddir:
        bpymodfile = "%s\\%s" % (bpymodpath, bpymoditem)
        if os.path.isdir(bpymodfile) == 0:
            bpymodfile=os.path.normpath(bpymodfile)
            colladalist.append("File \"%s\"" % bpymodfile)
    bpymodstring = string.join(colladalist, "\n  ")
    bpymodstring += "\n\n"
    ns_cnt = string.replace(ns_cnt, "[SCRIPTMODCOLLADACONT]", bpymodstring)

    # do scripts\bpydata
    bpydatalist = []
    bpydatapath = "%s%s" % (inst_dir, "\\.blender\\scripts\\bpydata")
    bpydatadir = os.listdir(bpydatapath)
    for bpydataitem in bpydatadir:
        bpydatafile = "%s\\%s" % (bpydatapath, bpydataitem)
        if os.path.isdir(bpydatafile) == 0:
            bpydatalist.append("File \"%s\"" % bpydatafile)
    bpydatastring = string.join(bpydatalist, "\n  ")
    bpydatastring += "\n\n"
    ns_cnt = string.replace(ns_cnt, "[SCRIPTDATACONTS]", bpydatastring)

    # do plugins\include
    plugincludelist = []
    plugincludepath = "%s%s" % (inst_dir, "\\plugins\\include")
    plugincludedir = os.listdir(plugincludepath)
    for plugincludeitem in plugincludedir:
        plugincludefile = "%s\\%s" % (plugincludepath, plugincludeitem)
        if os.path.isdir(plugincludefile) == 0:
            if plugincludefile.find('.h') or plugincludefile.find('.DEF'):
                plugincludefile = os.path.normpath(plugincludefile)
                plugincludelist.append("File \"%s\"" % plugincludefile)
    plugincludestring = string.join(plugincludelist, "\n  ")
    plugincludestring += "\n\n"
    ns_cnt = string.replace(ns_cnt, "[PLUGINCONTS]", plugincludestring)

    # do scripts\bpydata\config
    cfglist = []
    cfgpath = "%s%s" % (inst_dir, "\\.blender\\scripts\\bpydata\\config")
    cfgdir = os.listdir(cfgpath)
    for cfgitem in cfgdir:
        cfgfile = "%s\\%s" % (cfgpath, cfgitem)
        if os.path.isdir(cfgfile) == 0:
            cfglist.append("File \"%s\"" % cfgfile)
    cfgstring = string.join(cfglist, "\n  ")
    cfgstring += "\n\n"
    ns_cnt = string.replace(ns_cnt, "[SCRIPTDATACFGCONTS]", cfgstring)

    # do dotblender
    dotblendlist = []
    dotblenddir = os.listdir(inst_dir+"\\.blender")
    for dotblenditem in dotblenddir:
        if os.path.isdir(inst_dir + "\\.blender\\" + dotblenditem) == 0:
            dotblendlist.append("File \"" + os.path.normpath(inst_dir) + "\\.blender\\" +
            dotblenditem+"\"")
    dotblendstring = string.join(dotblendlist, "\n  ")
    dotblendstring += "\n\n"
    ns_cnt = string.replace(ns_cnt, "[DOTBLENDERCONTS]", dotblendstring)

    # do language files
    langlist = []
    langfiles = []
    langdir = os.listdir(inst_dir + "\\.blender\\locale")
    for langitem in langdir:
        if os.path.isdir(inst_dir + "\\.blender\\locale\\" + langitem) == 1:
            langfiles.append("SetOutPath $BLENDERHOME\\.blender\\locale\\" + langitem + "\\LC_MESSAGES")
            langfiles.append("File \"" + os.path.normpath(inst_dir) + "\\.blender\\locale\\"
                    + langitem + "\\LC_MESSAGES\\blender.mo\"")
    langstring = string.join(langfiles, "\n  ")
    langstring += "\n\n"
    ns_cnt = string.replace(ns_cnt, "[LANGUAGECONTS]", langstring)

    # var replacements
    ns_cnt = string.replace(ns_cnt, "DISTDIR", os.path.normpath(inst_dir+"\\"))
    ns_cnt = string.replace(ns_cnt, "SHORTVER", shortver)
    ns_cnt = string.replace(ns_cnt, "VERSION", version)
    ns_cnt = string.replace(ns_cnt, "RELDIR", os.path.normpath(rel_dir))

    tmpnsi = os.path.normpath(install_base_dir+os.sep+env['BF_BUILDDIR']+os.sep+"00.blender_tmp.nsi")
    new_nsis = open(tmpnsi, 'w')
    new_nsis.write(ns_cnt)
    new_nsis.close()

    os.chdir(start_dir)

    cmdline = "makensis " + "\""+tmpnsi+"\""

    startupinfo = subprocess.STARTUPINFO()
    startupinfo.dwFlags |= subprocess.STARTF_USESHOWWINDOW
    proc = subprocess.Popen(cmdline, stdin=subprocess.PIPE, stdout=subprocess.PIPE,
        stderr=subprocess.PIPE, startupinfo=startupinfo, shell = True)
    data, err = proc.communicate()
    rv = proc.wait()

    if rv != 0:
        print
        print data.strip().split("\n")[-1]
    return rv
>>>>>>> 7e4db234
<|MERGE_RESOLUTION|>--- conflicted
+++ resolved
@@ -5,7 +5,7 @@
 
 import SCons.Variables
 try:
-	import subprocess
+    import subprocess
 except ImportError:
     pass
 import string
@@ -17,82 +17,13 @@
 BoolVariable = SCons.Variables.BoolVariable
 
 def print_arguments(args, bc):
-	if len(args):
-		for k,v in args.iteritems():
-			print '\t'+bc.OKBLUE+k+bc.ENDC+' = '+bc.OKGREEN + v + bc.ENDC
-	else:
-		print '\t'+bc.WARNING+'No  command-line arguments given'+bc.ENDC
+    if len(args):
+        for k,v in args.iteritems():
+            print '\t'+bc.OKBLUE+k+bc.ENDC+' = '+bc.OKGREEN + v + bc.ENDC
+    else:
+        print '\t'+bc.WARNING+'No  command-line arguments given'+bc.ENDC
 
 def validate_arguments(args, bc):
-<<<<<<< HEAD
-	opts_list = [
-			'WITH_BF_PYTHON', 'BF_PYTHON', 'BF_PYTHON_VERSION', 'BF_PYTHON_INC', 'BF_PYTHON_BINARY', 'BF_PYTHON_LIB', 'BF_PYTHON_LIBPATH', 'BF_PYTHON_LINKFLAGS', 'WITH_BF_STATICPYTHON', 'BF_PYTHON_LIB_STATIC',
-			'WITH_BF_OPENAL', 'BF_OPENAL', 'BF_OPENAL_INC', 'BF_OPENAL_LIB', 'BF_OPENAL_LIBPATH', 'WITH_BF_STATICOPENAL', 'BF_OPENAL_LIB_STATIC',
-			'WITH_BF_SDL', 'BF_SDL', 'BF_SDL_INC', 'BF_SDL_LIB', 'BF_SDL_LIBPATH',
-			'BF_PTHREADS', 'BF_PTHREADS_INC', 'BF_PTHREADS_LIB', 'BF_PTHREADS_LIBPATH',
-			'WITH_BF_FMOD',
-			'WITH_BF_OPENEXR', 'BF_OPENEXR', 'BF_OPENEXR_INC', 'BF_OPENEXR_LIB', 'BF_OPENEXR_LIBPATH', 'WITH_BF_STATICOPENEXR', 'BF_OPENEXR_LIB_STATIC',
-			'WITH_BF_DDS',
-			'WITH_BF_FFMPEG', 'BF_FFMPEG_LIB','BF_FFMPEG_EXTRA', 'BF_FFMPEG',  'BF_FFMPEG_INC',
-			'WITH_BF_OGG', 'BF_OGG', 'BF_OGG_LIB',
-			'WITH_BF_JPEG', 'BF_JPEG', 'BF_JPEG_INC', 'BF_JPEG_LIB', 'BF_JPEG_LIBPATH',
-			'WITH_BF_PNG', 'BF_PNG', 'BF_PNG_INC', 'BF_PNG_LIB', 'BF_PNG_LIBPATH',
-			'BF_TIFF', 'BF_TIFF_INC',
-			'WITH_BF_ZLIB', 'BF_ZLIB', 'BF_ZLIB_INC', 'BF_ZLIB_LIB', 'BF_ZLIB_LIBPATH',
-			'WITH_BF_INTERNATIONAL',
-			'BF_GETTEXT', 'BF_GETTEXT_INC', 'BF_GETTEXT_LIB', 'BF_GETTEXT_LIBPATH',
-			'WITH_BF_ICONV', 'BF_ICONV', 'BF_ICONV_INC', 'BF_ICONV_LIB', 'BF_ICONV_LIBPATH',
-			'WITH_BF_ODE', 'BF_ODE', 'BF_ODE_INC', 'BF_ODE_LIB',
-			'WITH_BF_GAMEENGINE', 'WITH_BF_BULLET', 'BF_BULLET', 'BF_BULLET_INC', 'BF_BULLET_LIB',
-			'BF_SOLID', 'BF_SOLID_INC', 'BF_WINTAB', 'BF_WINTAB_INC',
-			'WITH_BF_YAFRAY',
-			'WITH_BF_FREETYPE', 'BF_FREETYPE', 'BF_FREETYPE_INC', 'BF_FREETYPE_LIB', 'BF_FREETYPE_LIBPATH',
-			'WITH_BF_QUICKTIME', 'BF_QUICKTIME', 'BF_QUICKTIME_INC', 'BF_QUICKTIME_LIB', 'BF_QUICKTIME_LIBPATH',
-			'WITH_BF_STATICOPENGL', 'BF_OPENGL', 'BF_OPENGL_INC', 'BF_OPENGL_LIB', 'BF_OPENGL_LIBPATH', 'BF_OPENGL_LIB_STATIC', 'BF_OPENGL_LINKFLAGS',
-			'WITH_BF_FTGL', 'BF_FTGL', 'BF_FTGL_INC', 'BF_FTGL_LIB',
-			'WITH_BF_PLAYER',
-			'WITH_BF_NOBLENDER',
-			'WITH_BF_BINRELOC',
-			'CFLAGS', 'CCFLAGS', 'CXXFLAGS', 'CPPFLAGS',
-			'REL_CFLAGS', 'REL_CCFLAGS', 'REL_CXXFLAGS',
-			'BF_PROFILE_FLAGS', 'BF_PROFILE_FLAGS', 'BF_PROFILE_CXXFLAGS',
-			'BF_DEBUG_CFLAGS', 'BF_DEBUG_CCFLAGS', 'BF_DEBUG_CXXFLAGS',
-			'C_WARN', 'CC_WARN', 'CXX_WARN',
-			'LLIBS', 'PLATFORM_LINKFLAGS',
-			'LCGDIR',
-			'BF_CXX', 'WITH_BF_STATICCXX', 'BF_CXX_LIB_STATIC'
-			'WITH_BF_VERSE', 'BF_VERSE_INCLUDE',
-			'VERSE_BUILD_BINARY', 'VERSE_BUILD_DIR', 'VERSE_REGEN_PROTO',
-			'BF_TWEAK_MODE', 'BF_SPLIT_SRC',
-			'WITHOUT_BF_INSTALL',
-			'WITH_BF_OPENMP',
-			'WITHOUT_BF_INSTALL',
-			'BF_FANCY', 'BF_QUIET',
-			'BF_X264_CONFIG',
-			'BF_XVIDCORE_CONFIG',
-			'WITH_BF_DOCS',
-			'BF_NUMJOBS',
-			]
-
-	arg_list = ['BF_DEBUG', 'BF_QUIET', 'BF_CROSS', 'BF_UPDATE',
-			'BF_INSTALLDIR', 'BF_TOOLSET', 'BF_BINNAME',
-			'BF_BUILDDIR', 'BF_FANCY', 'BF_QUICK', 'BF_PROFILE',
-			'BF_BSC', 'BF_CONFIG',
-			'BF_PRIORITYLIST', 'BF_BUILDINFO','CC', 'CXX', 'BF_QUICKDEBUG',
-			'BF_LISTDEBUG', 'LCGDIR', 'BF_X264_CONFIG', 'BF_XVIDCORE_CONFIG',
-			'BF_DOCDIR']
-
-	all_list = opts_list + arg_list
-	okdict = {}
-
-	for k,v in args.iteritems():
-		if k in all_list:
-			okdict[k] = v
-		else:
-			print '\t'+bc.WARNING+'Invalid argument: '+bc.ENDC+k+'='+v
-
-	return okdict
-=======
     opts_list = [
             'WITH_BF_PYTHON', 'BF_PYTHON', 'BF_PYTHON_VERSION', 'BF_PYTHON_INC', 'BF_PYTHON_BINARY', 'BF_PYTHON_LIB', 'BF_PYTHON_LIBPATH', 'BF_PYTHON_LINKFLAGS', 'WITH_BF_STATICPYTHON', 'BF_PYTHON_LIB_STATIC',
             'WITH_BF_OPENAL', 'BF_OPENAL', 'BF_OPENAL_INC', 'BF_OPENAL_LIB', 'BF_OPENAL_LIBPATH', 'WITH_BF_STATICOPENAL', 'BF_OPENAL_LIB_STATIC',
@@ -160,28 +91,15 @@
             print '\t'+bc.WARNING+'Invalid argument: '+bc.ENDC+k+'='+v
 
     return okdict
->>>>>>> 7e4db234
 
 def print_targets(targs, bc):
-	if len(targs)>0:
-		for t in targs:
-			print '\t'+bc.OKBLUE+t+bc.ENDC
-	else:
-		print '\t'+bc.WARNING+'No targets given, using '+bc.ENDC+bc.OKGREEN+'default'+bc.ENDC
+    if len(targs)>0:
+        for t in targs:
+            print '\t'+bc.OKBLUE+t+bc.ENDC
+    else:
+        print '\t'+bc.WARNING+'No targets given, using '+bc.ENDC+bc.OKGREEN+'default'+bc.ENDC
 
 def validate_targets(targs, bc):
-<<<<<<< HEAD
-	valid_list = ['.', 'blender', 'blenderstatic', 'blenderplayer', 'webplugin',
-			'blendernogame', 'blenderstaticnogame', 'blenderlite', 'release',
-			'everything', 'clean', 'install-bin', 'install', 'nsis']
-	oklist = []
-	for t in targs:
-		if t in valid_list:
-			oklist.append(t)
-		else:
-			print '\t'+bc.WARNING+'Invalid target: '+bc.ENDC+t
-	return oklist
-=======
     valid_list = ['.', 'blender', 'blenderstatic', 'blenderplayer', 'webplugin',
             'blendernogame', 'blenderstaticnogame', 'blenderlite', 'release',
             'everything', 'clean', 'install-bin', 'install', 'nsis']
@@ -192,170 +110,30 @@
         else:
             print '\t'+bc.WARNING+'Invalid target: '+bc.ENDC+t
     return oklist
->>>>>>> 7e4db234
 
 class ourSpawn:
-	def ourspawn(self, sh, escape, cmd, args, env):
-		newargs = string.join(args[1:], ' ')
-		cmdline = cmd + " " + newargs
-		startupinfo = subprocess.STARTUPINFO()
-		startupinfo.dwFlags |= subprocess.STARTF_USESHOWWINDOW
-		proc = subprocess.Popen(cmdline, stdin=subprocess.PIPE, stdout=subprocess.PIPE,
-			stderr=subprocess.PIPE, startupinfo=startupinfo, shell = False)
-		data, err = proc.communicate()
-		rv = proc.wait()
-		if rv:
-			print "====="
-			print err
-			print "====="
-		return rv
+    def ourspawn(self, sh, escape, cmd, args, env):
+        newargs = string.join(args[1:], ' ')
+        cmdline = cmd + " " + newargs
+        startupinfo = subprocess.STARTUPINFO()
+        startupinfo.dwFlags |= subprocess.STARTF_USESHOWWINDOW
+        proc = subprocess.Popen(cmdline, stdin=subprocess.PIPE, stdout=subprocess.PIPE,
+            stderr=subprocess.PIPE, startupinfo=startupinfo, shell = False)
+        data, err = proc.communicate()
+        rv = proc.wait()
+        if rv:
+            print "====="
+            print err
+            print "====="
+        return rv
 
 def SetupSpawn( env ):
-	buf = ourSpawn()
-	buf.ourenv = env
-	env['SPAWN'] = buf.ourspawn
+    buf = ourSpawn()
+    buf.ourenv = env
+    env['SPAWN'] = buf.ourspawn
 
 
 def read_opts(cfg, args):
-<<<<<<< HEAD
-	localopts = Variables.Variables(cfg, args)
-	localopts.AddVariables(
-		('VERSE_BUILD_BINARY', 'Build a release or debug binary.', 'release'),
-		('VERSE_BUILD_DIR', 'Target directory for intermediate files.', "${BF_BUILDDIR}/extern/verse"),
-		('VERSE_REGEN_PROTO', 'Whether to regenerate the protocol files', 'yes'),
-		(BoolVariable('WITH_BF_VERSE', 'Use VERSE if true', False)),
-		('BF_VERSE_INCLUDE', 'verse include dir', '/usr/include'),
-		('LCGDIR', 'location of cvs lib dir'),
-		('VERSE_BUILD_BINARY', 'Build a release or debug binary.', 'release'),
-		('VERSE_BUILD_DIR', 'Target directory for intermediate files.', "${BF_BUILDDIR}/extern/verse"),
-		('VERSE_REGEN_PROTO', 'Whether to regenerate the protocol files', 'yes'),
-		('BF_DEBUG_LIBS', 'list of libraries to build with debug symbols'),
-
-		(BoolVariable('WITH_BF_PYTHON', 'Compile with python', True)),
-		('BF_PYTHON', 'base path for python', ''),
-		('BF_PYTHON_VERSION', 'Python version to use', ''),
-		('BF_PYTHON_INC', 'include path for Python headers', ''),
-		('BF_PYTHON_BINARY', 'Path to the Python interpreter', ''),
-		('BF_PYTHON_LIB', 'Python library', ''),
-		('BF_PYTHON_LIB_STATIC', 'Python static libraries', ''),
-		('BF_PYTHON_LIBPATH', 'Library path', ''),
-		('BF_PYTHON_LINKFLAGS', 'Python link flags', ''),
-		(BoolVariable('WITH_BF_STATICPYTHON', 'Staticly link to python', False)),
-
-		(BoolVariable('BF_NO_ELBEEM', 'Disable Fluid Sim', False)),
-		(BoolVariable('WITH_BF_YAFRAY', 'Enable Yafray', True)),
-
-		(BoolVariable('WITH_BF_OPENAL', 'Use OpenAL if true', False)),
-		('BF_OPENAL', 'base path for OpenAL', ''),
-		('BF_OPENAL_INC', 'include path for python headers', ''),
-		('BF_OPENAL_LIB', 'Path to OpenAL library', ''),
-		('BF_OPENAL_LIB_STATIC', 'Path to OpenAL static library', ''),
-		('BF_OPENAL_LIBPATH', 'Path to OpenAL library', ''),
-		(BoolVariable('WITH_BF_STATICOPENAL', 'Staticly link to openal', False)),
-
-		(BoolVariable('WITH_BF_SDL', 'Use SDL if true', False)),
-		('BF_SDL', 'SDL base path', ''),
-		('BF_SDL_INC', 'SDL include path', ''),	 #$(shell $(BF_SDL)/bin/sdl-config --cflags)
-		('BF_SDL_LIB', 'SDL library', ''),	  #$(shell $(BF_SDL)/bin/sdl-config --libs) -lSDL_mixer
-		('BF_SDL_LIBPATH', 'SDL library path', ''),
-
-		('BF_PTHREADS', 'Pthreads base path', ''),
-		('BF_PTHREADS_INC', 'Pthreads include path', ''),
-		('BF_PTHREADS_LIB', 'Pthreads library', ''),
-		('BF_PTHREADS_LIBPATH', 'Pthreads library path', ''),
-
-		(BoolVariable('WITH_BF_FMOD', 'Use FMOD if true', False)),
-		#  BF_FMOD = $(LCGDIR)/fmod
-
-		(BoolVariable('WITH_BF_OPENEXR', 'Use OPENEXR if true', True)),
-		(BoolVariable('WITH_BF_STATICOPENEXR', 'Staticly link to OpenEXR', False)),
-		('BF_OPENEXR', 'OPENEXR base path', ''),
-		('BF_OPENEXR_INC', 'OPENEXR include path', ''),
-		('BF_OPENEXR_LIB', 'OPENEXR library', ''),
-		('BF_OPENEXR_LIBPATH', 'OPENEXR library path', ''),
-		('BF_OPENEXR_LIB_STATIC', 'OPENEXR static library', ''),
-
-		(BoolVariable('WITH_BF_DDS', 'Use DDS if true', True)),
-
-		(BoolVariable('WITH_BF_FFMPEG', 'Use FFMPEG if true', False)),
-		('BF_FFMPEG', 'FFMPEG base path', ''),
-		('BF_FFMPEG_LIB', 'FFMPEG library', ''),
-		('BF_FFMPEG_EXTRA', 'FFMPEG flags that must be preserved', ''),
-
-		('BF_FFMPEG_INC', 'FFMPEG includes', ''),
-		('BF_FFMPEG_LIBPATH', 'FFMPEG library path', ''),
-		
-		(BoolVariable('WITH_BF_OGG', 'Use OGG, THEORA, VORBIS in FFMPEG if true',
-					False)),
-		('BF_OGG', 'OGG base path', ''),
-		('BF_OGG_LIB', 'OGG library', ''),
-
-		(BoolVariable('WITH_BF_JPEG', 'Use JPEG if true', True)),
-		('BF_JPEG', 'JPEG base path', ''),
-		('BF_JPEG_INC', 'JPEG include path', ''),
-		('BF_JPEG_LIB', 'JPEG library', ''),
-		('BF_JPEG_LIBPATH', 'JPEG library path', ''),
-
-		(BoolVariable('WITH_BF_OPENJPEG', 'Use OPENJPEG if true', False)),
-		('BF_OPENJPEG', 'OPENJPEG base path', ''),
-		('BF_OPENJPEG_INC', 'OPENJPEG include path', ''),
-		('BF_OPENJPEG_LIB', 'OPENJPEG library', ''),
-		('BF_OPENJPEG_LIBPATH', 'OPENJPEG library path', ''),
-
-		(BoolVariable('WITH_BF_REDCODE', 'Use REDCODE if true', False)),
-		('BF_REDCODE', 'REDCODE base path', ''),
-		('BF_REDCODE_INC', 'REDCODE include path', ''),
-		('BF_REDCODE_LIB', 'REDCODE library', ''),
-		('BF_REDCODE_LIBPATH', 'REDCODE library path', ''),
-
-		(BoolVariable('WITH_BF_PNG', 'Use PNG if true', True)),
-		('BF_PNG', 'PNG base path', ''),
-		('BF_PNG_INC', 'PNG include path', ''),
-		('BF_PNG_LIB', 'PNG library', ''),
-		('BF_PNG_LIBPATH', 'PNG library path', ''),
-
-		('BF_TIFF', 'TIFF base path', ''),
-		('BF_TIFF_INC', 'TIFF include path', ''),
-
-		(BoolVariable('WITH_BF_ZLIB', 'Use ZLib if true', True)),
-		('BF_ZLIB', 'ZLib base path', ''),
-		('BF_ZLIB_INC', 'ZLib include path', ''),
-		('BF_ZLIB_LIB', 'ZLib library', ''),
-		('BF_ZLIB_LIBPATH', 'ZLib library path', ''),
-
-		(BoolVariable('WITH_BF_INTERNATIONAL', 'Use Gettext and Freetype if true', True)),
-
-		('BF_GETTEXT', 'gettext base path', ''),
-		('BF_GETTEXT_INC', 'gettext include path', ''),
-		('BF_GETTEXT_LIB', 'gettext library', ''),
-		('BF_GETTEXT_LIBPATH', 'gettext library path', ''),
-		
-		(BoolVariable('WITH_BF_ICONV', 'Use iconv if true', True)),
-		('BF_ICONV', 'iconv base path', ''),
-		('BF_ICONV_INC', 'iconv include path', ''),
-		('BF_ICONV_LIB', 'iconv library', ''),
-		('BF_ICONV_LIBPATH', 'iconv library path', ''),
-		
-		(BoolVariable('WITH_BF_GAMEENGINE', 'Build with gameengine' , True)),
-
-		(BoolVariable('WITH_BF_ODE', 'Use ODE if true', True)),
-		('BF_ODE', 'ODE base path', ''),
-		('BF_ODE_INC', 'ODE include path' , ''),
-		('BF_ODE_LIB', 'ODE library', ''),
-
-		(BoolVariable('WITH_BF_BULLET', 'Use Bullet if true', True)),
-		('BF_BULLET', 'Bullet base dir', ''),
-		('BF_BULLET_INC', 'Bullet include path', ''),
-		('BF_BULLET_LIB', 'Bullet library', ''),
-		
-		('BF_SOLID', 'Solid base dir', '#/extern/solid'),
-		('BF_SOLID_INC', 'Solid include path', ''),
-		('BF_WINTAB', 'WinTab base dir', ''),
-		('BF_WINTAB_INC', 'WinTab include dir', ''),
-		('BF_CXX', 'c++ base path for libstdc++, only used when static linking', ''),
-		(BoolVariable('WITH_BF_STATICCXX', 'static link to stdc++', False)),
-		('BF_CXX_LIB_STATIC', 'static library path for stdc++', ''),
-=======
     localopts = Variables.Variables(cfg, args)
     localopts.AddVariables(
         ('VERSE_BUILD_BINARY', 'Build a release or debug binary.', 'release'),
@@ -493,7 +271,6 @@
         ('BF_CXX', 'c++ base path for libstdc++, only used when static linking', ''),
         (BoolVariable('WITH_BF_STATICCXX', 'static link to stdc++', False)),
         ('BF_CXX_LIB_STATIC', 'static library path for stdc++', ''),
->>>>>>> 7e4db234
 ##
 ##WITH_BF_NSPR = True
 ##BF_NSPR = $(LCGDIR)/nspr
@@ -512,91 +289,6 @@
 ##BF_PARANOID = True
 ##
 ### enable freetype2 support for text objects
-<<<<<<< HEAD
-		(BoolVariable('WITH_BF_FREETYPE', 'Use FreeType2 if true', False)),
-		('BF_FREETYPE', 'Freetype base path', ''),
-		('BF_FREETYPE_INC', 'Freetype include path', ''),
-		('BF_FREETYPE_LIB', 'Freetype library', ''),
-		('BF_FREETYPE_LIBPATH', 'Freetype library path', ''),
-
-		(BoolVariable('WITH_BF_OPENMP', 'Use OpenMP if true', False)),
-
-		(BoolVariable('WITH_BF_QUICKTIME', 'Use QuickTime if true', False)),
-		('BF_QUICKTIME', 'QuickTime base path', ''),
-		('BF_QUICKTIME_INC', 'QuickTime include path', ''),
-		('BF_QUICKTIME_LIB', 'QuickTime library', ''),
-		('BF_QUICKTIME_LIBPATH', 'QuickTime library path', ''),
-
-		(BoolVariable('WITH_BF_STATICOPENGL', 'Use MESA if true', True)),
-		('BF_OPENGL', 'OpenGL base path', ''),
-		('BF_OPENGL_INC', 'OpenGL include path', ''),
-		('BF_OPENGL_LIB', 'OpenGL libraries', ''),
-		('BF_OPENGL_LIBPATH', 'OpenGL library path', ''),
-		('BF_OPENGL_LIB_STATIC', 'OpenGL static libraries', ''),
-		('BF_OPENGL_LINKFLAGS', 'OpenGL link flags', ''),
-		
-		(BoolVariable('WITH_BF_FTGL', 'Use FTGL if true', True)),
-		('BF_FTGL', 'FTGL base path', ''),
-		('BF_FTGL_INC', 'FTGL include path', ''),
-		('BF_FTGL_LIB', 'FTGL libraries', ''),
-
-		(BoolVariable('WITH_BF_PLAYER', 'Build blenderplayer if true', False)),
-		(BoolVariable('WITH_BF_NOBLENDER', 'Do not build blender if true', False)),
-
-		('CFLAGS', 'C only flags', ''),
-		('CCFLAGS', 'Generic C and C++ flags', ''),
-		('CXXFLAGS', 'C++ only flags', ''),
-		('CPPFLAGS', 'Defines', ''),
-		('REL_CFLAGS', 'C only release flags', ''),
-		('REL_CCFLAGS', 'Generic C and C++ release flags', ''),
-		('REL_CXXFLAGS', 'C++ only release flags', ''),
-
-		('C_WARN', 'C warning flags', ''),
-		('CC_WARN', 'Generic C and C++ warning flags', ''),
-		('CXX_WARN', 'C++ only warning flags', ''),
-
-		('LLIBS', 'Platform libs', ''),
-		('PLATFORM_LINKFLAGS', 'Platform linkflags', ''),
-
-		(BoolVariable('BF_PROFILE', 'Add profiling information if true', False)),
-		('BF_PROFILE_CFLAGS', 'C only profiling flags', ''),
-		('BF_PROFILE_CCFLAGS', 'C and C++ profiling flags', ''),
-		('BF_PROFILE_CXXFLAGS', 'C++ only profiling flags', ''),
-
-		(BoolVariable('BF_DEBUG', 'Add debug flags if true', False)),
-		('BF_DEBUG_CFLAGS', 'C only debug flags', ''),
-		('BF_DEBUG_CCFLAGS', 'C and C++ debug flags', ''),
-		('BF_DEBUG_CXXFLAGS', 'C++ only debug flags', ''),
-
-		(BoolVariable('BF_BSC', 'Create .bsc files (msvc only)', True)),
-
-		('BF_BUILDDIR', 'Build dir', ''),
-		('BF_INSTALLDIR', 'Installation dir', ''),
-		('BF_DOCDIR', 'Dir where BPy documentation will be created', ''),
-
-		('CC', 'C compiler to use', ''),
-		('CXX', 'C++ compiler to use', ''),
-
-		(BoolVariable('BF_BUILDINFO', 'Buildtime in splash if true', True)),
-
-		(BoolVariable('BF_TWEAK_MODE', 'Enable tweak mode if true', False)),
-		(BoolVariable('BF_SPLIT_SRC', 'Split src lib into several chunks if true', False)),
-		(BoolVariable('WITHOUT_BF_INSTALL', 'dont install if true', False)),
-		(BoolVariable('BF_FANCY', 'Enable fancy output if true', True)),
-		(BoolVariable('BF_QUIET', 'Enable silent output if true', True)),
-		(BoolVariable('WITH_BF_BINRELOC', 'Enable relocatable binary (linux only)', False)),
-
-		('BF_X264_CONFIG', 'configuration flags for x264', ''),
-		('BF_XVIDCORE_CONFIG', 'configuration flags for xvidcore', ''),
-		(BoolVariable('WITH_BF_DOCS', 'Generate API documentation', False)),
-		
-		('BF_CONFIG', 'SCons python config file used to set default options', 'user_config.py'),
-		('BF_NUMJOBS', 'Number of build processes to spawn', '1')
-
-	) # end of opts.AddOptions()
-
-	return localopts
-=======
         (BoolVariable('WITH_BF_FREETYPE', 'Use FreeType2 if true', False)),
         ('BF_FREETYPE', 'Freetype base path', ''),
         ('BF_FREETYPE_INC', 'Freetype include path', ''),
@@ -680,195 +372,12 @@
     ) # end of opts.AddOptions()
 
     return localopts
->>>>>>> 7e4db234
 
 def NSIS_print(target, source, env):
-	return "Creating NSIS installer for Blender 3D"
+    return "Creating NSIS installer for Blender 3D"
 
 def NSIS_Installer(target=None, source=None, env=None):
 
-<<<<<<< HEAD
-	if env['OURPLATFORM'] != 'win32-vc' and env['OURPLATFORM'] != 'win32-mingw':
-		print "NSIS installer is only available on Windows."
-		Exit()
-		
-	start_dir = os.getcwd()
-	rel_dir = start_dir + "\\release\\windows\\installer\\"
-	install_base_dir = start_dir + "\\"
-	
-	if not os.path.exists(install_base_dir+env['BF_INSTALLDIR']+'/plugins/include'):
-		os.mkdir(install_base_dir+env['BF_INSTALLDIR']+'/plugins/include')
-		
-	for f in glob.glob('source/blender/blenpluginapi/*.h'):
-		shutil.copy(f,install_base_dir+env['BF_INSTALLDIR']+'/plugins/include')
-
-	shutil.copy('source/blender/blenpluginapi/plugin.def',install_base_dir+env['BF_INSTALLDIR']+'/plugins/include/')
-	
-	os.chdir("release")
-	v = open("VERSION")
-	version = v.read()[:-1]	
-	shortver = version.split('.')[0] + version.split('.')[1]
-	v.close()
-
-	#### change to suit install dir ####
-	inst_dir = install_base_dir + env['BF_INSTALLDIR']
-	
-	os.chdir("windows/installer")
-
-	ns = open("00.sconsblender.nsi","r")
-
-	ns_cnt = str(ns.read())
-	ns.close()
-
-	# do root
-	rootlist = []
-	rootdir = os.listdir(inst_dir+"\\")
-	for rootitem in rootdir:
-		if os.path.isdir(inst_dir+"\\"+ rootitem) == 0:
-			rootlist.append("File \"" + os.path.normpath(inst_dir) + "\\" + rootitem+"\"")
-	rootstring = string.join(rootlist, "\n  ")
-	rootstring += "\n\n"
-	ns_cnt = string.replace(ns_cnt, "[ROOTDIRCONTS]", rootstring)
-
-	# do delete items
-	delrootlist = []
-	for rootitem in rootdir:
-		if os.path.isdir(inst_dir + rootitem) == 0:
-			delrootlist.append("Delete $INSTDIR\\" + rootitem)
-	delrootstring = string.join(delrootlist, "\n ")
-	delrootstring += "\n"
-	ns_cnt = string.replace(ns_cnt, "[DELROOTDIRCONTS]", delrootstring)
-
-	# do scripts
-	scriptlist = []
-	scriptpath = "%s%s" % (inst_dir, "\\.blender\\scripts")
-	scriptdir = os.listdir(scriptpath)
-	for scriptitem in scriptdir:
-		scriptfile = "%s\\%s" % (scriptpath, scriptitem)
-		if os.path.isdir(scriptfile) == 0:
-			scriptfile = os.path.normpath(scriptfile)
-			scriptlist.append("File \"%s\"" % scriptfile)
-	scriptstring = string.join(scriptlist, "\n  ")
-	scriptstring += "\n\n"
-	ns_cnt = string.replace(ns_cnt, "[SCRIPTCONTS]", scriptstring)
-
-	# do scripts\bpymodules
-	bpymodlist = []
-	bpymodpath = "%s%s" % (inst_dir, "\\.blender\\scripts\\bpymodules")
-	bpymoddir = os.listdir(bpymodpath)
-
-	for bpymoditem in bpymoddir:
-		bpymodfile = "%s\\%s" % (bpymodpath, bpymoditem)
-		if os.path.isdir(bpymodfile) == 0:
-			bpymodfile = os.path.normpath(bpymodfile)
-			bpymodlist.append("File \"%s\"" % bpymodfile)
-	bpymodstring = string.join(bpymodlist, "\n  ")
-	bpymodstring += "\n\n"
-	ns_cnt = string.replace(ns_cnt, "[SCRIPTMODCONTS]", bpymodstring)
-
-	# do scripts\bpymodules\colladaimex
-	colladalist = []
-	bpymodpath = "%s%s" % (inst_dir, "\\.blender\\scripts\\bpymodules\\ColladaImEx")
-	bpymoddir = os.listdir(bpymodpath)
-
-	for bpymoditem in bpymoddir:
-		bpymodfile = "%s\\%s" % (bpymodpath, bpymoditem)
-		if os.path.isdir(bpymodfile) == 0:
-			bpymodfile=os.path.normpath(bpymodfile)
-			colladalist.append("File \"%s\"" % bpymodfile)
-	bpymodstring = string.join(colladalist, "\n  ")
-	bpymodstring += "\n\n"
-	ns_cnt = string.replace(ns_cnt, "[SCRIPTMODCOLLADACONT]", bpymodstring)
-
-	# do scripts\bpydata
-	bpydatalist = []
-	bpydatapath = "%s%s" % (inst_dir, "\\.blender\\scripts\\bpydata")
-	bpydatadir = os.listdir(bpydatapath)
-	for bpydataitem in bpydatadir:
-		bpydatafile = "%s\\%s" % (bpydatapath, bpydataitem)
-		if os.path.isdir(bpydatafile) == 0:
-			bpydatalist.append("File \"%s\"" % bpydatafile)
-	bpydatastring = string.join(bpydatalist, "\n  ")
-	bpydatastring += "\n\n"
-	ns_cnt = string.replace(ns_cnt, "[SCRIPTDATACONTS]", bpydatastring)
-
-	# do plugins\include
-	plugincludelist = []
-	plugincludepath = "%s%s" % (inst_dir, "\\plugins\\include")
-	plugincludedir = os.listdir(plugincludepath)
-	for plugincludeitem in plugincludedir:
-		plugincludefile = "%s\\%s" % (plugincludepath, plugincludeitem)
-		if os.path.isdir(plugincludefile) == 0:
-			if plugincludefile.find('.h') or plugincludefile.find('.DEF'):
-				plugincludefile = os.path.normpath(plugincludefile)
-				plugincludelist.append("File \"%s\"" % plugincludefile)
-	plugincludestring = string.join(plugincludelist, "\n  ")
-	plugincludestring += "\n\n"
-	ns_cnt = string.replace(ns_cnt, "[PLUGINCONTS]", plugincludestring)
-
-	# do scripts\bpydata\config
-	cfglist = []
-	cfgpath = "%s%s" % (inst_dir, "\\.blender\\scripts\\bpydata\\config")
-	cfgdir = os.listdir(cfgpath)
-	for cfgitem in cfgdir:
-		cfgfile = "%s\\%s" % (cfgpath, cfgitem)
-		if os.path.isdir(cfgfile) == 0:
-			cfglist.append("File \"%s\"" % cfgfile)
-	cfgstring = string.join(cfglist, "\n  ")
-	cfgstring += "\n\n"
-	ns_cnt = string.replace(ns_cnt, "[SCRIPTDATACFGCONTS]", cfgstring)
-
-	# do dotblender
-	dotblendlist = []
-	dotblenddir = os.listdir(inst_dir+"\\.blender")
-	for dotblenditem in dotblenddir:
-		if os.path.isdir(inst_dir + "\\.blender\\" + dotblenditem) == 0:
-			dotblendlist.append("File \"" + os.path.normpath(inst_dir) + "\\.blender\\" +
-			dotblenditem+"\"")
-	dotblendstring = string.join(dotblendlist, "\n  ")
-	dotblendstring += "\n\n"
-	ns_cnt = string.replace(ns_cnt, "[DOTBLENDERCONTS]", dotblendstring)
-
-	# do language files
-	langlist = []
-	langfiles = []
-	langdir = os.listdir(inst_dir + "\\.blender\\locale")
-	for langitem in langdir:
-		if os.path.isdir(inst_dir + "\\.blender\\locale\\" + langitem) == 1:
-			langfiles.append("SetOutPath $BLENDERHOME\\.blender\\locale\\" + langitem + "\\LC_MESSAGES")
-			langfiles.append("File \"" + os.path.normpath(inst_dir) + "\\.blender\\locale\\"
-					+ langitem + "\\LC_MESSAGES\\blender.mo\"")
-	langstring = string.join(langfiles, "\n  ")
-	langstring += "\n\n"
-	ns_cnt = string.replace(ns_cnt, "[LANGUAGECONTS]", langstring)
-
-	# var replacements
-	ns_cnt = string.replace(ns_cnt, "DISTDIR", os.path.normpath(inst_dir+"\\"))
-	ns_cnt = string.replace(ns_cnt, "SHORTVER", shortver)
-	ns_cnt = string.replace(ns_cnt, "VERSION", version)
-	ns_cnt = string.replace(ns_cnt, "RELDIR", os.path.normpath(rel_dir))
-
-	tmpnsi = os.path.normpath(install_base_dir+os.sep+env['BF_BUILDDIR']+os.sep+"00.blender_tmp.nsi")
-	new_nsis = open(tmpnsi, 'w')
-	new_nsis.write(ns_cnt)
-	new_nsis.close()
-
-	os.chdir(start_dir)
-
-	cmdline = "makensis " + "\""+tmpnsi+"\""
-
-	startupinfo = subprocess.STARTUPINFO()
-	startupinfo.dwFlags |= subprocess.STARTF_USESHOWWINDOW
-	proc = subprocess.Popen(cmdline, stdin=subprocess.PIPE, stdout=subprocess.PIPE,
-		stderr=subprocess.PIPE, startupinfo=startupinfo, shell = True)
-	data, err = proc.communicate()
-	rv = proc.wait()
-
-	if rv != 0:
-		print
-		print data.strip().split("\n")[-1]
-	return rv
-=======
     if env['OURPLATFORM'] != 'win32-vc' and env['OURPLATFORM'] != 'win32-mingw':
         print "NSIS installer is only available on Windows."
         Exit()
@@ -1049,4 +558,3 @@
         print
         print data.strip().split("\n")[-1]
     return rv
->>>>>>> 7e4db234
