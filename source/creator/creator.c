--- conflicted
+++ resolved
@@ -519,19 +519,8 @@
 			}
 		}
 
-<<<<<<< HEAD
-		WM_init(C);
-
-#ifndef DISABLE_PYTHON		
-		BPY_set_context(C); /* necessary evil */
-		BPY_start_python(argc, argv);
-		BPY_load_user_modules(C);
-#endif		
-
-=======
 		WM_init(C, argc, argv);
 		
->>>>>>> 3b1585b1
 		// XXX BRECHT SOLVE
 		BLI_where_is_temp( btempdir, 1 ); /* call after loading the .B.blend so we can read U.tempdir */
 
