# ##### BEGIN GPL LICENSE BLOCK #####
#
#  This program is free software; you can redistribute it and/or
#  modify it under the terms of the GNU General Public License
#  as published by the Free Software Foundation; either version 2
#  of the License, or (at your option) any later version.
#
#  This program is distributed in the hope that it will be useful,
#  but WITHOUT ANY WARRANTY; without even the implied warranty of
#  MERCHANTABILITY or FITNESS FOR A PARTICULAR PURPOSE.  See the
#  GNU General Public License for more details.
#
#  You should have received a copy of the GNU General Public License
#  along with this program; if not, write to the Free Software Foundation,
#  Inc., 51 Franklin Street, Fifth Floor, Boston, MA 02110-1301, USA.
#
# ##### END GPL LICENSE BLOCK #####

# <pep8 compliant>

# semi-useful script, runs all operators in a number of different
# contexts, cheap way to find misc small bugs but is in no way a complete test.
#
# only error checked for here is a segfault.

import bpy
import sys

op_blacklist = (
    "script.reload",
    "export*.*",
    "import*.*",
    "*.save_*",
    "*.read_*",
    "*.open_*",
    "*.link_append",
    "render.render",
    "*.*_export",
    "*.*_import",
    "wm.blenderplayer_start",
    "wm.url_open",
    "wm.doc_view",
    "wm.path_open",
    "help.operator_cheat_sheet",
    "wm.keyconfig_test",     # just annoying - but harmless
    "wm.memory_statistics",  # another annoying one
    "console.*",             # just annoying - but harmless
    )


def filter_op_list(operators):
    from fnmatch import fnmatchcase

    def is_op_ok(op):
        for op_match in op_blacklist:
            if fnmatchcase(op, op_match):
                print("    skipping: %s (%s)" % (op, op_match))
                return False
        return True

    operators[:] = [op for op in operators if is_op_ok(op[0])]


def run_ops(operators, setup_func=None, reset=True):
    print("\ncontext:", setup_func.__name__)
    # first invoke
    for op_id, op in operators:
        if op.poll():
            print("    operator:", op_id)
            sys.stdout.flush()  # in case of crash

            # disable will get blender in a bad state and crash easy!
            if reset:
                bpy.ops.wm.read_factory_settings()

            setup_func()

            for mode in {'EXEC_DEFAULT', 'INVOKE_DEFAULT'}:
                try:
                    op(mode)
                except:
                    #import traceback
                    #traceback.print_exc()
                    pass

    if not operators:
        # run test
        if reset:
            bpy.ops.wm.read_factory_settings()
        setup_func()
<<<<<<< HEAD
=======

>>>>>>> 818b2e81

# contexts
def ctx_clear_scene():  # copied from batch_import.py
    unique_obs = set()
    for scene in bpy.data.scenes:
        for obj in scene.objects[:]:
            scene.objects.unlink(obj)
            unique_obs.add(obj)

    # remove obdata, for now only worry about the startup scene
    for bpy_data_iter in (bpy.data.objects, bpy.data.meshes, bpy.data.lamps, bpy.data.cameras):
        for id_data in bpy_data_iter:
            bpy_data_iter.remove(id_data)


def ctx_editmode_mesh():
    bpy.ops.object.mode_set(mode='EDIT')


def ctx_editmode_mesh_extra():
    bpy.ops.object.vertex_group_add()
    bpy.ops.object.shape_key_add(from_mix=False)
    bpy.ops.object.shape_key_add(from_mix=True)
    bpy.ops.mesh.uv_texture_add()
    bpy.ops.mesh.vertex_color_add()
    bpy.ops.object.material_slot_add()
    # editmode last!
    bpy.ops.object.mode_set(mode='EDIT')


def ctx_editmode_mesh_empty():
    bpy.ops.object.mode_set(mode='EDIT')
    bpy.ops.mesh.select_all(action='SELECT')
    bpy.ops.mesh.delete()


def ctx_editmode_curves():
    bpy.ops.curve.primitive_nurbs_circle_add()
    bpy.ops.object.mode_set(mode='EDIT')


def ctx_editmode_curves_empty():
    bpy.ops.curve.primitive_nurbs_circle_add()
    bpy.ops.object.mode_set(mode='EDIT')
    bpy.ops.curve.delete(type='ALL')


def ctx_editmode_surface():
    bpy.ops.surface.primitive_nurbs_surface_torus_add()
    bpy.ops.object.mode_set(mode='EDIT')


def ctx_editmode_mball():
    bpy.ops.object.metaball_add()
    bpy.ops.object.mode_set(mode='EDIT')


def ctx_editmode_text():
    bpy.ops.object.text_add()
    bpy.ops.object.mode_set(mode='EDIT')


def ctx_editmode_armature():
    bpy.ops.object.armature_add()
    bpy.ops.object.mode_set(mode='EDIT')


def ctx_editmode_armature_empty():
    bpy.ops.object.armature_add()
    bpy.ops.object.mode_set(mode='EDIT')
    bpy.ops.armature.select_all(action='SELECT')
    bpy.ops.armature.delete()


def ctx_editmode_lattice():
    bpy.ops.object.add(type='LATTICE')
    bpy.ops.object.mode_set(mode='EDIT')
    # bpy.ops.object.vertex_group_add()


def ctx_object_empty():
    bpy.ops.object.add(type='EMPTY')


def ctx_object_pose():
    bpy.ops.object.armature_add()
    bpy.ops.object.mode_set(mode='POSE')
    bpy.ops.pose.select_all(action='SELECT')


def ctx_object_paint_weight():
    bpy.ops.object.mode_set(mode='WEIGHT_PAINT')


def ctx_object_paint_vertex():
    bpy.ops.object.mode_set(mode='VERTEX_PAINT')


def ctx_object_paint_sculpt():
    bpy.ops.object.mode_set(mode='SCULPT')


def ctx_object_paint_texture():
    bpy.ops.object.mode_set(mode='TEXTURE_PAINT')


def bpy_check_type_duplicates():
    # non essential sanity check
    bl_types = dir(bpy.types)
    bl_types_unique = set(bl_types)

    if len(bl_types) != len(bl_types_unique):
        print("Error, found duplicates in 'bpy.types'")
        for t in sorted(bl_types_unique):
            tot = bl_types.count(t)
            if tot > 1:
                print("    '%s', %d" % (t, tot))
        import sys
        sys.exit(1)


def main():

    bpy_check_type_duplicates()

    # bpy.ops.wm.read_factory_settings()
    import bpy
    operators = []
    for mod_name in dir(bpy.ops):
        mod = getattr(bpy.ops, mod_name)
        for submod_name in dir(mod):
            op = getattr(mod, submod_name)
            operators.append(("%s.%s" % (mod_name, submod_name), op))

    operators.sort(key=lambda op: op[0])

    filter_op_list(operators)

    # for testing, mix the list up.
    #operators.reverse()

    #import random
    #random.shuffle(operators)
<<<<<<< HEAD
    
=======

>>>>>>> 818b2e81
    # 2 passes, first just run setup_func to make sure they are ok
    for operators_test in ((), operators):
        # Run the operator tests in different contexts
        run_ops(operators_test, setup_func=lambda: None)
        run_ops(operators_test, setup_func=ctx_clear_scene)
        # object modes
        run_ops(operators_test, setup_func=ctx_object_empty)
        run_ops(operators_test, setup_func=ctx_object_pose)
        run_ops(operators_test, setup_func=ctx_object_paint_weight)
        run_ops(operators_test, setup_func=ctx_object_paint_vertex)
        run_ops(operators_test, setup_func=ctx_object_paint_sculpt)
        run_ops(operators_test, setup_func=ctx_object_paint_texture)
        # mesh
        run_ops(operators_test, setup_func=ctx_editmode_mesh)
        run_ops(operators_test, setup_func=ctx_editmode_mesh_extra)
        run_ops(operators_test, setup_func=ctx_editmode_mesh_empty)
        # armature
        run_ops(operators_test, setup_func=ctx_editmode_armature)
        run_ops(operators_test, setup_func=ctx_editmode_armature_empty)
        # curves
        run_ops(operators_test, setup_func=ctx_editmode_curves)
        run_ops(operators_test, setup_func=ctx_editmode_curves_empty)
        run_ops(operators_test, setup_func=ctx_editmode_surface)
        # other
        run_ops(operators_test, setup_func=ctx_editmode_mball)
        run_ops(operators_test, setup_func=ctx_editmode_text)
        run_ops(operators_test, setup_func=ctx_editmode_lattice)
<<<<<<< HEAD
        
=======

>>>>>>> 818b2e81
        if not operators_test:
            print("All setup functions run fine!")

    print("Finished %r" % __file__)

if __name__ == "__main__":
    main()<|MERGE_RESOLUTION|>--- conflicted
+++ resolved
@@ -88,10 +88,7 @@
         if reset:
             bpy.ops.wm.read_factory_settings()
         setup_func()
-<<<<<<< HEAD
-=======
-
->>>>>>> 818b2e81
+
 
 # contexts
 def ctx_clear_scene():  # copied from batch_import.py
@@ -235,11 +232,7 @@
 
     #import random
     #random.shuffle(operators)
-<<<<<<< HEAD
-    
-=======
-
->>>>>>> 818b2e81
+
     # 2 passes, first just run setup_func to make sure they are ok
     for operators_test in ((), operators):
         # Run the operator tests in different contexts
@@ -267,11 +260,7 @@
         run_ops(operators_test, setup_func=ctx_editmode_mball)
         run_ops(operators_test, setup_func=ctx_editmode_text)
         run_ops(operators_test, setup_func=ctx_editmode_lattice)
-<<<<<<< HEAD
-        
-=======
-
->>>>>>> 818b2e81
+
         if not operators_test:
             print("All setup functions run fine!")
 
