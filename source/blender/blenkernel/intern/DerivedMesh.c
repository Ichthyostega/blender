--- conflicted
+++ resolved
@@ -962,38 +962,6 @@
 static unsigned char *calc_weightpaint_vert_array(Object *ob, int const draw_flag, ColorBand *coba)
 {
 	Mesh *me = ob->data;
-<<<<<<< HEAD
-	MFace *mf = dm->getTessFaceArray(dm);
-	MLoop *mloop = dm->getLoopArray(dm), *ml;
-	MPoly *mp = dm->getPolyArray(dm);
-	ColorBand *coba= stored_cb;	/* warning, not a local var */
-	unsigned char *wtcol;
-	unsigned char(*wlcol)[4] = NULL;
-	BLI_array_declare(wlcol);
-	int i, j, totface=dm->getNumTessFaces(dm), totloop;
-	int *origIndex = dm->getVertDataArray(dm, CD_ORIGINDEX);
-
-	int defbase_tot = BLI_countlist(&ob->defbase);
-	const int defbase_act = ob->actdef-1;
-	char *dg_flags = MEM_mallocN(defbase_tot * sizeof(char), __func__);
-	int selected = get_selected_defgroups(ob, dg_flags, defbase_tot);
-
-	wtcol = MEM_callocN (sizeof (unsigned char) * totface*4*4, "weightmap");
-
-	if (me->dvert) {
-		MDeformVert *dvert= me->dvert;
-		/*first add colors to the tesselation faces*/
-		memset(wtcol, 0x55, sizeof (unsigned char) * totface*4*4);
-		for (i=0; i<totface; i++, mf++) {
-			/*origindex being NULL means we're operating on original mesh data*/
-			unsigned int fidx= mf->v4 ? 3:2;
-			do {
-				calc_weightpaint_vert_color(&wtcol[(i*4 + fidx)*4],
-				                            &dvert[*(&mf->v1 + fidx)], coba,
-				                            defbase_tot, defbase_act,
-				                            dg_flags, selected, draw_flag);
-			} while (fidx--);
-=======
 	unsigned char *wtcol_v = MEM_callocN (sizeof(unsigned char) * me->totvert * 4, "weightmap_v");
 
 	if (me->dvert) {
@@ -1010,38 +978,61 @@
 
 		for (i = me->totvert; i != 0; i--, wc += 4, dv++) {
 			calc_weightpaint_vert_color(wc, dv, coba, defbase_tot, defbase_act, dg_flags, selected, draw_flag);
->>>>>>> 71ce197b
-		}
+		}
+
+		MEM_freeN(dg_flags);
 	}
 	else {
 		int col_i;
 		weightpaint_color((unsigned char *)&col_i, coba, 0.0f);
-<<<<<<< HEAD
-		fill_vn_i((int *)wtcol, totface*4, col_i);
-	}
-	
-	CustomData_add_layer(&dm->faceData, CD_WEIGHT_MCOL, CD_ASSIGN, wtcol, totface);
+		fill_vn_i((int *)wtcol_v, me->totvert, col_i);
+	}
+
+	return wtcol_v;
+}
+
+static void add_weight_mcol_dm(Object *ob, DerivedMesh *dm, int const draw_flag)
+{
+	ColorBand *coba= stored_cb;	/* warning, not a local var */
+	unsigned char *wtcol_v = calc_weightpaint_vert_array(ob, draw_flag, coba);
+	unsigned char *wtcol_f;
+	unsigned char(*wtcol_l)[4] = NULL;
+	BLI_array_declare(wtcol_l);
+	MFace *mf = dm->getTessFaceArray(dm);
+	MLoop *mloop = dm->getLoopArray(dm), *ml;
+	MPoly *mp = dm->getPolyArray(dm);
+	int i, j, totface=dm->getNumTessFaces(dm), totloop;
+	int *origIndex = dm->getVertDataArray(dm, CD_ORIGINDEX);
+
+	wtcol_f = MEM_mallocN(sizeof (unsigned char) * totface*4*4, "weightmap_f");
+
+	/*first add colors to the tesselation faces*/
+	for (i=0; i<totface; i++, mf++) {
+		/*origindex being NULL means we're operating on original mesh data*/
+		unsigned int fidx= mf->v4 ? 3:2;
+		do {
+		copy_v4_v4_char((char *)&wtcol_f[(4 * i + fidx) * 4],
+						(char *)&wtcol_v[4 * (*(&mf->v1 + fidx))]);
+		} while (fidx--);
+	}
+
+	CustomData_add_layer(&dm->faceData, CD_WEIGHT_MCOL, CD_ASSIGN, wtcol_f, totface);
 
 	/*now add to loops, so the data can be passed through the modifier stack*/
 	totloop = 0;
 	for (i=0; i<dm->numPolyData; i++, mp++) {
-		MDeformVert *dvert= me->dvert;
-
 		ml = mloop + mp->loopstart;
 
 		for (j=0; j<mp->totloop; j++, ml++, totloop++) {
-			BLI_array_growone(wlcol);
-
-			calc_weightpaint_vert_color((unsigned char *)&wlcol[totloop],
-			                            &dvert[origIndex ? origIndex[ml->v] : ml->v], coba,
-			                            defbase_tot, defbase_act,
-										dg_flags, selected, draw_flag);
-		}
-	}
-
-	MEM_freeN(dg_flags);
-
-	CustomData_add_layer(&dm->loopData, CD_WEIGHT_MLOOPCOL, CD_ASSIGN, wlcol, totloop);
+			BLI_array_growone(wtcol_l);
+			copy_v4_v4_char((char *)&wtcol_l[totloop],
+			                (char *)&wtcol_v[4 * (origIndex ? origIndex[ml->v] : ml->v)]);
+		}
+	}
+
+	MEM_freeN(wtcol_v);
+
+	CustomData_add_layer(&dm->loopData, CD_WEIGHT_MLOOPCOL, CD_ASSIGN, wtcol_l, totloop);
 }
 
 
@@ -1097,37 +1088,9 @@
 			kb->data = MEM_callocN(sizeof(float)*3*kb->totelem, "kb->data derivedmesh.c");
 			fprintf(stderr, "%s: lost a shapekey layer! (bmesh internal error)\n", __func__);
 		}
-=======
-		fill_vn_i((int *)wtcol_v, me->totvert, col_i);
-	}
-
-	return wtcol_v;
-}
-
-#include "PIL_time.h"
-
-static void add_weight_mcol_dm(Object *ob, DerivedMesh *dm, int const draw_flag)
-{
-	ColorBand *coba= stored_cb;	/* warning, not a local var */
-
-	Mesh *me = ob->data;
-	unsigned char *wtcol_v = calc_weightpaint_vert_array(ob, draw_flag, coba);
-	unsigned char *wtcol_f = MEM_mallocN (sizeof(unsigned char) * me->totface*4*4, "weightmap_f");
-
-	MFace *mf = me->mface;
-	int i;
-
-	for (i=0; i<me->totface; i++, mf++) {
-		unsigned int fidx= mf->v4 ? 3:2;
-		do {
-			copy_v4_v4_char((char *)&wtcol_f[(4 * i + fidx) * 4],
-			                (char *)&wtcol_v[4 * (*(&mf->v1 + fidx))]);
-		} while (fidx--);
->>>>>>> 71ce197b
-	}
-}
-
-<<<<<<< HEAD
+	}
+}
+
 static void add_shapekey_layers(DerivedMesh *dm, Mesh *me, Object *UNUSED(ob))
 {
 	KeyBlock *kb;
@@ -1156,11 +1119,6 @@
 			copy_v3_v3((float *)cos, ((float*)kb->data)+b*3);
 		}
 	}
-=======
-	MEM_freeN(wtcol_v);
-
-	CustomData_add_layer(&dm->faceData, CD_WEIGHT_MCOL, CD_ASSIGN, wtcol_f, dm->numFaceData);
->>>>>>> 71ce197b
 }
 
 /* new value for useDeform -1  (hack for the gameengine):
