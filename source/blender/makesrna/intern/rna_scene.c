/*
 * $Id$
 *
 * ***** BEGIN GPL LICENSE BLOCK *****
 *
 * This program is free software; you can redistribute it and/or
 * modify it under the terms of the GNU General Public License
 * as published by the Free Software Foundation; either version 2
 * of the License, or (at your option) any later version.
 *
 * This program is distributed in the hope that it will be useful,
 * but WITHOUT ANY WARRANTY; without even the implied warranty of
 * MERCHANTABILITY or FITNESS FOR A PARTICULAR PURPOSE.  See the
 * GNU General Public License for more details.
 *
 * You should have received a copy of the GNU General Public License
 * along with this program; if not, write to the Free Software Foundation,
 * Inc., 51 Franklin Street, Fifth Floor, Boston, MA 02110-1301, USA.
 *
 * Contributor(s): Blender Foundation (2008).
 *
 * ***** END GPL LICENSE BLOCK *****
 */

/** \file blender/makesrna/intern/rna_scene.c
 *  \ingroup RNA
 */


#include <stdlib.h>

#include "RNA_define.h"
#include "RNA_enum_types.h"

#include "rna_internal.h"

#include "DNA_group_types.h"
#include "DNA_modifier_types.h"
#include "DNA_particle_types.h"
#include "DNA_scene_types.h"
#include "DNA_userdef_types.h"
#include "BLI_math.h"

/* Include for Bake Options */
#include "RE_pipeline.h"

#ifdef WITH_QUICKTIME
#include "quicktime_export.h"
#  ifdef WITH_AUDASPACE
#    include "AUD_Space.h"
#  endif
#endif

#ifdef WITH_FFMPEG
#include "BKE_writeffmpeg.h"
#include <libavcodec/avcodec.h> 
#include <libavformat/avformat.h>
#endif

#include "WM_api.h"
#include "WM_types.h"

#include "BLI_threads.h"

EnumPropertyItem snap_target_items[] = {
	{SCE_SNAP_TARGET_CLOSEST, "CLOSEST", 0, "Closest", "Snap closest point onto target"},
	{SCE_SNAP_TARGET_CENTER, "CENTER", 0, "Center", "Snap center onto target"},
	{SCE_SNAP_TARGET_MEDIAN, "MEDIAN", 0, "Median", "Snap median onto target"},
	{SCE_SNAP_TARGET_ACTIVE, "ACTIVE", 0, "Active", "Snap active onto target"},
	{0, NULL, 0, NULL, NULL}};
	
EnumPropertyItem proportional_falloff_items[] ={
	{PROP_SMOOTH, "SMOOTH", ICON_SMOOTHCURVE, "Smooth", "Smooth falloff"},
	{PROP_SPHERE, "SPHERE", ICON_SPHERECURVE, "Sphere", "Spherical falloff"},
	{PROP_ROOT, "ROOT", ICON_ROOTCURVE, "Root", "Root falloff"},
	{PROP_SHARP, "SHARP", ICON_SHARPCURVE, "Sharp", "Sharp falloff"},
	{PROP_LIN, "LINEAR", ICON_LINCURVE, "Linear", "Linear falloff"},
	{PROP_CONST, "CONSTANT", ICON_NOCURVE, "Constant", "Consant falloff"},
	{PROP_RANDOM, "RANDOM", ICON_RNDCURVE, "Random", "Random falloff"},
	{0, NULL, 0, NULL, NULL}};


EnumPropertyItem proportional_editing_items[] = {
	{PROP_EDIT_OFF, "DISABLED", ICON_PROP_OFF, "Disable", "Proportional Editing disabled"},
	{PROP_EDIT_ON, "ENABLED", ICON_PROP_ON, "Enable", "Proportional Editing enabled"},
	{PROP_EDIT_CONNECTED, "CONNECTED", ICON_PROP_CON, "Connected", "Proportional Editing using connected geometry only"},
	{0, NULL, 0, NULL, NULL}};

/* keep for operators, not used here */
EnumPropertyItem mesh_select_mode_items[] = {
	{SCE_SELECT_VERTEX, "VERTEX", ICON_VERTEXSEL, "Vertex", "Vertex selection mode"},
	{SCE_SELECT_EDGE, "EDGE", ICON_EDGESEL, "Edge", "Edge selection mode"},
	{SCE_SELECT_FACE, "FACE", ICON_FACESEL, "Face", "Face selection mode"},
	{0, NULL, 0, NULL, NULL}};

EnumPropertyItem snap_element_items[] = {
	{SCE_SNAP_MODE_INCREMENT, "INCREMENT", ICON_SNAP_INCREMENT, "Increment", "Snap to increments of grid"},
	{SCE_SNAP_MODE_VERTEX, "VERTEX", ICON_SNAP_VERTEX, "Vertex", "Snap to vertices"},
	{SCE_SNAP_MODE_EDGE, "EDGE", ICON_SNAP_EDGE, "Edge", "Snap to edges"},
	{SCE_SNAP_MODE_FACE, "FACE", ICON_SNAP_FACE, "Face", "Snap to faces"},
	{SCE_SNAP_MODE_VOLUME, "VOLUME", ICON_SNAP_VOLUME, "Volume", "Snap to volume"},
	{0, NULL, 0, NULL, NULL}};

EnumPropertyItem image_type_items[] = {
	{0, "", 0, "Image", NULL},
	{R_BMP, "BMP", ICON_FILE_IMAGE, "BMP", "Output image in bitmap format"},
#ifdef WITH_DDS
	{R_DDS, "DDS", ICON_FILE_IMAGE, "DDS", "Output image in DDS format"},
#endif
	{R_IRIS, "IRIS", ICON_FILE_IMAGE, "Iris", "Output image in (old!) SGI IRIS format"},
	{R_PNG, "PNG", ICON_FILE_IMAGE, "PNG", "Output image in PNG format"},
	{R_JPEG90, "JPEG", ICON_FILE_IMAGE, "JPEG", "Output image in JPEG format"},
#ifdef WITH_OPENJPEG
	{R_JP2, "JPEG2000", ICON_FILE_IMAGE, "JPEG 2000", "Output image in JPEG 2000 format"},
#endif
	{R_TARGA, "TARGA", ICON_FILE_IMAGE, "Targa", "Output image in Targa format"},
	{R_RAWTGA, "TARGA_RAW", ICON_FILE_IMAGE, "Targa Raw", "Output image in uncompressed Targa format"},
	{0, "", 0, " ", NULL},
#ifdef WITH_CINEON
	{R_CINEON, "CINEON", ICON_FILE_IMAGE, "Cineon", "Output image in Cineon format"},
	{R_DPX, "DPX",ICON_FILE_IMAGE, "DPX", "Output image in DPX format"},
#endif
#ifdef WITH_OPENEXR
	{R_MULTILAYER, "MULTILAYER", ICON_FILE_IMAGE, "MultiLayer", "Output image in multilayer OpenEXR format"},
	{R_OPENEXR, "OPEN_EXR", ICON_FILE_IMAGE, "OpenEXR", "Output image in OpenEXR format"},
#endif
#ifdef WITH_HDR
	{R_RADHDR, "HDR", ICON_FILE_IMAGE, "Radiance HDR", "Output image in Radiance HDR format"},
#endif
#ifdef WITH_TIFF
	{R_TIFF, "TIFF", ICON_FILE_IMAGE, "TIFF", "Output image in TIFF format"},
#endif
	{0, "", 0, "Movie", NULL},
#ifdef _WIN32
	{R_AVICODEC, "AVICODEC", ICON_FILE_MOVIE, "AVI Codec", "Output video in AVI format"}, // XXX Missing codec menu
#endif
	{R_AVIJPEG, "AVI_JPEG", ICON_FILE_MOVIE, "AVI JPEG", "Output video in AVI JPEG format"},
	{R_AVIRAW, "AVI_RAW", ICON_FILE_MOVIE, "AVI Raw", "Output video in AVI Raw format"},
#ifdef WITH_FRAMESERVER
	{R_FRAMESERVER, "FRAMESERVER", ICON_FILE_SCRIPT, "Frame Server", "Output image to a frameserver"},
#endif
#ifdef WITH_FFMPEG
	{R_H264, "H264", ICON_FILE_MOVIE, "H.264", "Output video in H.264 format"},
	{R_FFMPEG, "FFMPEG", ICON_FILE_MOVIE, "MPEG", "Output video in MPEG format"},
	{R_THEORA, "THEORA", ICON_FILE_MOVIE, "Ogg Theora", "Output video in Ogg format"},
#endif
#ifdef WITH_QUICKTIME
#	ifdef USE_QTKIT
	{R_QUICKTIME, "QUICKTIME_QTKIT", ICON_FILE_MOVIE, "QuickTime", "Output video in Quicktime format"},
#	else
	{R_QUICKTIME, "QUICKTIME_CARBON", ICON_FILE_MOVIE, "QuickTime", "Output video in Quicktime format"},
#	endif
#endif
#ifdef WITH_FFMPEG
	{R_XVID, "XVID", ICON_FILE_MOVIE, "Xvid", "Output video in Xvid format"},
#endif
	{0, NULL, 0, NULL, NULL}};

EnumPropertyItem image_color_mode_items[] ={
	{R_PLANESBW, "BW", 0, "BW", "Images get saved in 8 bits grayscale (only PNG, JPEG, TGA, TIF)"},
	{R_PLANES24, "RGB", 0, "RGB", "Images are saved with RGB (color) data"},
	{R_PLANES32, "RGBA", 0, "RGBA", "Images are saved with RGB and Alpha data (if supported)"},
	{0, NULL, 0, NULL, NULL}};

#ifdef RNA_RUNTIME

#include "DNA_anim_types.h"
#include "DNA_node_types.h"
#include "DNA_object_types.h"
#include "DNA_mesh_types.h"

#include "RNA_access.h"

#include "MEM_guardedalloc.h"

#include "BLI_threads.h"
#include "BLI_editVert.h"
#include "BLI_blenlib.h"

#include "BKE_context.h"
#include "BKE_global.h"
#include "BKE_image.h"
#include "BKE_main.h"
#include "BKE_node.h"
#include "BKE_pointcache.h"
#include "BKE_scene.h"
#include "BKE_depsgraph.h"
#include "BKE_image.h"
#include "BKE_mesh.h"
#include "BKE_sound.h"
#include "BKE_screen.h"
#include "BKE_sequencer.h"
#include "BKE_animsys.h"

#include "WM_api.h"

#include "ED_info.h"
#include "ED_node.h"
#include "ED_view3d.h"
#include "ED_mesh.h"
#include "ED_keyframing.h"

#include "RE_pipeline.h"

static int rna_Scene_object_bases_lookup_string(PointerRNA *ptr, const char *key, PointerRNA *r_ptr)
{
	Scene *scene= (Scene*)ptr->data;
	Base *base;

	for(base= scene->base.first; base; base= base->next) {
		if(strncmp(base->object->id.name+2, key, sizeof(base->object->id.name)-2)==0) {
			*r_ptr= rna_pointer_inherit_refine(ptr, &RNA_ObjectBase, base);
			return TRUE;
		}
	}

	return FALSE;
}

static PointerRNA rna_Scene_objects_get(CollectionPropertyIterator *iter)
{
	ListBaseIterator *internal= iter->internal;

	/* we are actually iterating a Base list, so override get */
	return rna_pointer_inherit_refine(&iter->parent, &RNA_Object, ((Base*)internal->link)->object);
}

static Base *rna_Scene_object_link(Scene *scene, bContext *C, ReportList *reports, Object *ob)
{
	Scene *scene_act= CTX_data_scene(C);
	Base *base;

	if (object_in_scene(ob, scene)) {
		BKE_reportf(reports, RPT_ERROR, "Object \"%s\" is already in scene \"%s\"", ob->id.name+2, scene->id.name+2);
		return NULL;
	}

	base= scene_add_base(scene, ob);
	id_us_plus(&ob->id);

	/* this is similar to what object_add_type and add_object do */
	base->lay= scene->lay;

	/* when linking to an inactive scene dont touch the layer */
	if(scene == scene_act)
		ob->lay= base->lay;

	ob->recalc |= OB_RECALC_OB|OB_RECALC_DATA|OB_RECALC_TIME;

	/* slows down importers too much, run scene.update() */
	/* DAG_scene_sort(G.main, scene); */

	WM_main_add_notifier(NC_SCENE|ND_OB_ACTIVE, scene);

	return base;
}

static void rna_Scene_object_unlink(Scene *scene, ReportList *reports, Object *ob)
{
	Base *base= object_in_scene(ob, scene);
	if (!base) {
		BKE_reportf(reports, RPT_ERROR, "Object '%s' is not in this scene '%s'", ob->id.name+2, scene->id.name+2);
		return;
	}
	if (base==scene->basact && ob->mode != OB_MODE_OBJECT) {
		BKE_reportf(reports, RPT_ERROR, "Object '%s' must be in 'Object Mode' to unlink", ob->id.name+2);
		return;
	}
	if(scene->basact==base) {
		scene->basact= NULL;
	}

	BLI_remlink(&scene->base, base);
	MEM_freeN(base);

	ob->id.us--;

	/* needed otherwise the depgraph will contain free'd objects which can crash, see [#20958] */
	DAG_scene_sort(G.main, scene);
	DAG_ids_flush_update(G.main, 0);

	WM_main_add_notifier(NC_SCENE|ND_OB_ACTIVE, scene);
}

static void rna_Scene_skgen_etch_template_set(PointerRNA *ptr, PointerRNA value)
{
	ToolSettings *ts = (ToolSettings*)ptr->data;
	if(value.data && ((Object*)value.data)->type == OB_ARMATURE)
		ts->skgen_template = value.data;
	else
		ts->skgen_template = NULL;
}

static PointerRNA rna_Scene_active_object_get(PointerRNA *ptr)
{
	Scene *scene= (Scene*)ptr->data;
	return rna_pointer_inherit_refine(ptr, &RNA_Object, scene->basact ? scene->basact->object : NULL);
}

static void rna_Scene_active_object_set(PointerRNA *ptr, PointerRNA value)
{
	Scene *scene= (Scene*)ptr->data;
	if(value.data)
		scene->basact= object_in_scene((Object*)value.data, scene);
	else
		scene->basact= NULL;
}

static void rna_Scene_set_set(PointerRNA *ptr, PointerRNA value)
{
	Scene *scene= (Scene*)ptr->data;
	Scene *set= (Scene*)value.data;
	Scene *nested_set;

	for(nested_set= set; nested_set; nested_set= nested_set->set) {
		if(nested_set==scene)
			return;
	}

	scene->set= set;
}

static void rna_Scene_layer_set(PointerRNA *ptr, const int *values)
{
	Scene *scene= (Scene*)ptr->data;

	scene->lay= ED_view3d_scene_layer_set(scene->lay, values, &scene->layact);
}

static void rna_Scene_view3d_update(Main *bmain, Scene *UNUSED(scene_unused), PointerRNA *ptr)
{
	Scene *scene= (Scene*)ptr->data;

	BKE_screen_view3d_main_sync(&bmain->screen, scene);
}

static void rna_Scene_layer_update(Main *bmain, Scene *scene, PointerRNA *ptr)
{
	rna_Scene_view3d_update(bmain, scene, ptr);
	DAG_on_visible_update(bmain, FALSE);
}

static void rna_Scene_fps_update(Main *UNUSED(bmain), Scene *scene, PointerRNA *UNUSED(ptr))
{
	sound_update_fps(scene);
	seq_update_sound_bounds_all(scene);
}

static void rna_Scene_listener_update(Main *UNUSED(bmain), Scene *scene, PointerRNA *UNUSED(ptr))
{
	sound_update_scene_listener(scene);
}

static void rna_Scene_volume_set(PointerRNA *ptr, float value)
{
	Scene *scene= (Scene*)(ptr->data);

	scene->audio.volume = value;
	if(scene->sound_scene)
		sound_set_scene_volume(scene, value);
}

static void rna_Scene_framelen_update(Main *UNUSED(bmain), Scene *scene, PointerRNA *UNUSED(ptr))
{	
	scene->r.framelen= (float)scene->r.framapto/(float)scene->r.images;
}


static void rna_Scene_current_frame_set(PointerRNA *ptr, int value)
{
	Scene *data= (Scene*)ptr->data;
	
	/* if negative frames aren't allowed, then we can't use them */
	FRAMENUMBER_MIN_CLAMP(value);
	data->r.cfra= value;
}

static void rna_Scene_start_frame_set(PointerRNA *ptr, int value)
{
	Scene *data= (Scene*)ptr->data;
	/* MINFRAME not MINAFRAME, since some output formats can't taken negative frames */
	CLAMP(value, MINFRAME, data->r.efra); 
	data->r.sfra= value;
}

static void rna_Scene_end_frame_set(PointerRNA *ptr, int value)
{
	Scene *data= (Scene*)ptr->data;
	CLAMP(value, data->r.sfra, MAXFRAME);
	data->r.efra= value;
}

static void rna_Scene_use_preview_range_set(PointerRNA *ptr, int value)
{
	Scene *data= (Scene*)ptr->data;
	
	if (value) {
		/* copy range from scene if not set before */
		if ((data->r.psfra == data->r.pefra) && (data->r.psfra == 0)) {
			data->r.psfra= data->r.sfra;
			data->r.pefra= data->r.efra;
		}
		
		data->r.flag |= SCER_PRV_RANGE;
	}
	else
		data->r.flag &= ~SCER_PRV_RANGE;
}


static void rna_Scene_preview_range_start_frame_set(PointerRNA *ptr, int value)
{
	Scene *data= (Scene*)ptr->data;
	
	/* check if enabled already */
	if ((data->r.flag & SCER_PRV_RANGE) == 0) {
		/* set end of preview range to end frame, then clamp as per normal */
		// TODO: or just refuse to set instead?
		data->r.pefra= data->r.efra;
	}
	
	/* now set normally */
	CLAMP(value, MINAFRAME, data->r.pefra);
	data->r.psfra= value;
}

static void rna_Scene_preview_range_end_frame_set(PointerRNA *ptr, int value)
{
	Scene *data= (Scene*)ptr->data;
	
	/* check if enabled already */
	if ((data->r.flag & SCER_PRV_RANGE) == 0) {
		/* set start of preview range to start frame, then clamp as per normal */
		// TODO: or just refuse to set instead?
		data->r.psfra= data->r.sfra; 
	}
	
	/* now set normally */
	CLAMP(value, data->r.psfra, MAXFRAME);
	data->r.pefra= value;
}

static void rna_Scene_frame_update(Main *bmain, Scene *UNUSED(current_scene), PointerRNA *ptr)
{
	Scene *scene= (Scene*)ptr->id.data;
	sound_seek_scene(bmain, scene);
}

static PointerRNA rna_Scene_active_keying_set_get(PointerRNA *ptr)
{
	Scene *scene= (Scene *)ptr->data;
	return rna_pointer_inherit_refine(ptr, &RNA_KeyingSet, ANIM_scene_get_active_keyingset(scene));
}

static void rna_Scene_active_keying_set_set(PointerRNA *ptr, PointerRNA value)
{
	Scene *scene= (Scene *)ptr->data;
	KeyingSet *ks= (KeyingSet*)value.data;
	
	scene->active_keyingset= ANIM_scene_get_keyingset_index(scene, ks);
}

/* get KeyingSet index stuff for list of Keying Sets editing UI
 *	- active_keyingset-1 since 0 is reserved for 'none'
 *	- don't clamp, otherwise can never set builtins types as active... 
 */
static int rna_Scene_active_keying_set_index_get(PointerRNA *ptr)
{
	Scene *scene= (Scene *)ptr->data; 	
	return scene->active_keyingset-1;
}

/* get KeyingSet index stuff for list of Keying Sets editing UI
 *	- value+1 since 0 is reserved for 'none'
 */
static void rna_Scene_active_keying_set_index_set(PointerRNA *ptr, int value) 
{
	Scene *scene= (Scene *)ptr->data; 
	scene->active_keyingset= value+1; 	 
}

// XXX: evil... builtin_keyingsets is defined in keyingsets.c!
// TODO: make API function to retrieve this...
extern ListBase builtin_keyingsets;

static void rna_Scene_all_keyingsets_begin(CollectionPropertyIterator *iter, PointerRNA *ptr)
{
	Scene *scene= (Scene*)ptr->data;
	
	/* start going over the scene KeyingSets first, while we still have pointer to it 
	 * but only if we have any Keying Sets to use...
	 */
	if (scene->keyingsets.first)
		rna_iterator_listbase_begin(iter, &scene->keyingsets, NULL);
	else
		rna_iterator_listbase_begin(iter, &builtin_keyingsets, NULL);
}

static void rna_Scene_all_keyingsets_next(CollectionPropertyIterator *iter)
{
	ListBaseIterator *internal= iter->internal;
	KeyingSet *ks= (KeyingSet*)internal->link;
	
	/* if we've run out of links in Scene list, jump over to the builtins list unless we're there already */
	if ((ks->next == NULL) && (ks != builtin_keyingsets.last))
		internal->link= (Link*)builtin_keyingsets.first;
	else
		internal->link= (Link*)ks->next;
		
	iter->valid= (internal->link != NULL);
}


static char *rna_RenderSettings_path(PointerRNA *UNUSED(ptr))
{
	return BLI_sprintfN("render");
}

static int rna_RenderSettings_threads_get(PointerRNA *ptr)
{
	RenderData *rd= (RenderData*)ptr->data;

	if(rd->mode & R_FIXED_THREADS)
		return rd->threads;
	else
		return BLI_system_thread_count();
}

static int rna_RenderSettings_is_movie_fomat_get(PointerRNA *ptr)
{
	RenderData *rd= (RenderData*)ptr->data;
	return BKE_imtype_is_movie(rd->imtype);
}

static int rna_RenderSettings_save_buffers_get(PointerRNA *ptr)
{
	RenderData *rd= (RenderData*)ptr->data;
	if(rd->mode & R_BORDER)
		return 0;
	else
		return (rd->scemode & (R_EXR_TILE_FILE|R_FULL_SAMPLE)) != 0;
}

static int rna_RenderSettings_full_sample_get(PointerRNA *ptr)
{
	RenderData *rd= (RenderData*)ptr->data;

	return (rd->scemode & R_FULL_SAMPLE) && !(rd->mode & R_BORDER);
}

static void rna_RenderSettings_file_format_set(PointerRNA *ptr, int value)
{
	RenderData *rd= (RenderData*)ptr->data;

	rd->imtype= value;
#ifdef WITH_FFMPEG
	ffmpeg_verify_image_type(rd);
#endif
#ifdef WITH_QUICKTIME
	quicktime_verify_image_type(rd);
#endif
}

static int rna_SceneRender_file_ext_length(PointerRNA *ptr)
{
	RenderData *rd= (RenderData*)ptr->data;
	char ext[8];
	ext[0]= '\0';
	BKE_add_image_extension(ext, rd->imtype);
	return strlen(ext);
}

static void rna_SceneRender_file_ext_get(PointerRNA *ptr, char *str)
{
	RenderData *rd= (RenderData*)ptr->data;
	BKE_add_image_extension(str, rd->imtype);
}

void rna_RenderSettings_jpeg2k_preset_update(RenderData *rd)
{
	rd->subimtype &= ~(R_JPEG2K_12BIT|R_JPEG2K_16BIT | R_JPEG2K_CINE_PRESET|R_JPEG2K_CINE_48FPS);
	
	switch(rd->jp2_depth) {
	case 8:		break;
	case 12:	rd->subimtype |= R_JPEG2K_12BIT; break;
	case 16:	rd->subimtype |= R_JPEG2K_16BIT; break;
	}
	
	switch(rd->jp2_preset) {
	case 1: rd->subimtype |= R_JPEG2K_CINE_PRESET;						break;
	case 2: rd->subimtype |= R_JPEG2K_CINE_PRESET|R_JPEG2K_CINE_48FPS;	break;
	case 3: rd->subimtype |= R_JPEG2K_CINE_PRESET;						break;
	case 4: rd->subimtype |= R_JPEG2K_CINE_PRESET;						break;
	case 5: rd->subimtype |= R_JPEG2K_CINE_PRESET|R_JPEG2K_CINE_48FPS;	break;
	case 6: rd->subimtype |= R_JPEG2K_CINE_PRESET;						break;
	case 7: rd->subimtype |= R_JPEG2K_CINE_PRESET|R_JPEG2K_CINE_48FPS;	break;
	}
}

#ifdef WITH_OPENJPEG
static void rna_RenderSettings_jpeg2k_preset_set(PointerRNA *ptr, int value)
{
	RenderData *rd= (RenderData*)ptr->data;
	rd->jp2_preset= value;
	rna_RenderSettings_jpeg2k_preset_update(rd);
}

static void rna_RenderSettings_jpeg2k_depth_set(PointerRNA *ptr, int value)
{
	RenderData *rd= (RenderData*)ptr->data;
	rd->jp2_depth= value;
	rna_RenderSettings_jpeg2k_preset_update(rd);
}
#endif

#ifdef WITH_QUICKTIME
static int rna_RenderSettings_qtcodecsettings_codecType_get(PointerRNA *ptr)
{
	RenderData *rd= (RenderData*)ptr->data;
	
	return quicktime_rnatmpvalue_from_videocodectype(rd->qtcodecsettings.codecType);
}

static void rna_RenderSettings_qtcodecsettings_codecType_set(PointerRNA *ptr, int value)
{
	RenderData *rd= (RenderData*)ptr->data;

	rd->qtcodecsettings.codecType = quicktime_videocodecType_from_rnatmpvalue(value);
}

static EnumPropertyItem *rna_RenderSettings_qtcodecsettings_codecType_itemf(bContext *C, PointerRNA *ptr, PropertyRNA *UNUSED(prop), int *free)
{
	EnumPropertyItem *item= NULL;
	EnumPropertyItem tmp = {0, "", 0, "", ""};
	QuicktimeCodecTypeDesc *codecTypeDesc;
	int i=1, totitem= 0;
	char id[5];
	
	for(i=0;i<quicktime_get_num_videocodecs();i++) {
		codecTypeDesc = quicktime_get_videocodecType_desc(i);
		if (!codecTypeDesc) break;
		
		tmp.value= codecTypeDesc->rnatmpvalue;
		*((int*)id) = codecTypeDesc->codecType;
		id[4] = 0;
		tmp.identifier= id; 
		tmp.name= codecTypeDesc->codecName;
		RNA_enum_item_add(&item, &totitem, &tmp);
	}
	
	RNA_enum_item_end(&item, &totitem);
	*free= 1;
	
	return item;	
}

#ifdef USE_QTKIT
static int rna_RenderSettings_qtcodecsettings_audiocodecType_get(PointerRNA *ptr)
{
	RenderData *rd= (RenderData*)ptr->data;
	
	return quicktime_rnatmpvalue_from_audiocodectype(rd->qtcodecsettings.audiocodecType);
}

static void rna_RenderSettings_qtcodecsettings_audiocodecType_set(PointerRNA *ptr, int value)
{
	RenderData *rd= (RenderData*)ptr->data;
	
	rd->qtcodecsettings.audiocodecType = quicktime_audiocodecType_from_rnatmpvalue(value);
}

static EnumPropertyItem *rna_RenderSettings_qtcodecsettings_audiocodecType_itemf(bContext *C, PointerRNA *ptr, PropertyRNA *UNUSED(prop), int *free)
{
	EnumPropertyItem *item= NULL;
	EnumPropertyItem tmp = {0, "", 0, "", ""};
	QuicktimeCodecTypeDesc *codecTypeDesc;
	int i=1, totitem= 0;
	
	for(i=0;i<quicktime_get_num_audiocodecs();i++) {
		codecTypeDesc = quicktime_get_audiocodecType_desc(i);
		if (!codecTypeDesc) break;
		
		tmp.value= codecTypeDesc->rnatmpvalue;
		tmp.identifier= codecTypeDesc->codecName; 
		tmp.name= codecTypeDesc->codecName;
		RNA_enum_item_add(&item, &totitem, &tmp);
	}
	
	RNA_enum_item_end(&item, &totitem);
	*free= 1;
	
	return item;	
}	
#endif
#endif

static int rna_RenderSettings_active_layer_index_get(PointerRNA *ptr)
{
	RenderData *rd= (RenderData*)ptr->data;
	return rd->actlay;
}

static void rna_RenderSettings_active_layer_index_set(PointerRNA *ptr, int value)
{
	RenderData *rd= (RenderData*)ptr->data;
	rd->actlay= value;
}

static void rna_RenderSettings_active_layer_index_range(PointerRNA *ptr, int *min, int *max)
{
	RenderData *rd= (RenderData*)ptr->data;

	*min= 0;
	*max= BLI_countlist(&rd->layers)-1;
	*max= MAX2(0, *max);
}

static PointerRNA rna_RenderSettings_active_layer_get(PointerRNA *ptr)
{
	RenderData *rd= (RenderData*)ptr->data;
	SceneRenderLayer *srl = BLI_findlink(&rd->layers, rd->actlay);
	
	return rna_pointer_inherit_refine(ptr, &RNA_SceneRenderLayer, srl);
}

static void rna_RenderSettings_active_layer_set(PointerRNA *ptr, PointerRNA value)
{
	RenderData *rd= (RenderData*)ptr->data;
	SceneRenderLayer *srl= (SceneRenderLayer*)value.data;
	const int index= BLI_findindex(&rd->layers, srl);
	if (index != -1) rd->actlay= index;
}

static void rna_RenderSettings_engine_set(PointerRNA *ptr, int value)
{
	RenderData *rd= (RenderData*)ptr->data;
	RenderEngineType *type= BLI_findlink(&R_engines, value);

	if(type)
		BLI_strncpy_utf8(rd->engine, type->idname, sizeof(rd->engine));
}

static EnumPropertyItem *rna_RenderSettings_engine_itemf(bContext *UNUSED(C), PointerRNA *UNUSED(ptr), PropertyRNA *UNUSED(prop), int *free)
{
	RenderEngineType *type;
	EnumPropertyItem *item= NULL;
	EnumPropertyItem tmp = {0, "", 0, "", ""};
	int a=0, totitem= 0;

	for(type=R_engines.first; type; type=type->next, a++) {
		tmp.value= a;
		tmp.identifier= type->idname;
		tmp.name= type->name;
		RNA_enum_item_add(&item, &totitem, &tmp);
	}
	
	RNA_enum_item_end(&item, &totitem);
	*free= 1;

	return item;
}

static int rna_RenderSettings_engine_get(PointerRNA *ptr)
{
	RenderData *rd= (RenderData*)ptr->data;
	RenderEngineType *type;
	int a= 0;

	for(type=R_engines.first; type; type=type->next, a++)
		if(strcmp(type->idname, rd->engine) == 0)
			return a;
	
	return 0;
}

static void rna_Scene_glsl_update(Main *UNUSED(bmain), Scene *UNUSED(scene), PointerRNA *ptr)
{
	Scene *scene= (Scene*)ptr->id.data;

	DAG_id_tag_update(&scene->id, 0);
}

static void rna_RenderSettings_color_management_update(Main *bmain, Scene *UNUSED(scene), PointerRNA *ptr)
{
	/* reset image nodes */
	Scene *scene= (Scene*)ptr->id.data;
	bNodeTree *ntree=scene->nodetree;
	bNode *node;
	
	if(ntree && scene->use_nodes) {
		/* XXX images are freed here, stop render and preview threads, until Image is threadsafe */
		WM_jobs_stop_all(bmain->wm.first);
		
		for (node=ntree->nodes.first; node; node=node->next) {
			if (ELEM(node->type, CMP_NODE_VIEWER, CMP_NODE_IMAGE)) {
				ED_node_changed_update(&scene->id, node);
				WM_main_add_notifier(NC_NODE|NA_EDITED, node);
				
				if (node->type == CMP_NODE_IMAGE)
					BKE_image_signal((Image *)node->id, NULL, IMA_SIGNAL_RELOAD);
			}
		}
	}

	rna_Scene_glsl_update(bmain, scene, ptr);
}

static void rna_SceneRenderLayer_name_set(PointerRNA *ptr, const char *value)
{
	Scene *scene= (Scene*)ptr->id.data;
	SceneRenderLayer *rl= (SceneRenderLayer*)ptr->data;

	BLI_strncpy_utf8(rl->name, value, sizeof(rl->name));

	if(scene->nodetree) {
		bNode *node;
		int index= BLI_findindex(&scene->r.layers, rl);

		for(node= scene->nodetree->nodes.first; node; node= node->next) {
			if(node->type==CMP_NODE_R_LAYERS && node->id==NULL) {
				if(node->custom1==index)
					BLI_strncpy(node->name, rl->name, NODE_MAXSTR);
			}
		}
	}
}

static int rna_RenderSettings_multiple_engines_get(PointerRNA *UNUSED(ptr))
{
	return (BLI_countlist(&R_engines) > 1);
}

static int rna_RenderSettings_use_game_engine_get(PointerRNA *ptr)
{
	RenderData *rd= (RenderData*)ptr->data;
	RenderEngineType *type;

	for(type=R_engines.first; type; type=type->next)
		if(strcmp(type->idname, rd->engine) == 0)
			return (type->flag & RE_GAME);
	
	return 0;
}

static void rna_SceneRenderLayer_layer_set(PointerRNA *ptr, const int *values)
{
	SceneRenderLayer *rl= (SceneRenderLayer*)ptr->data;
	rl->lay= ED_view3d_scene_layer_set(rl->lay, values, NULL);
}

static void rna_SceneRenderLayer_pass_update(Main *UNUSED(bmain), Scene *UNUSED(scene), PointerRNA *ptr)
{
	Scene *scene= (Scene*)ptr->id.data;

	if(scene->nodetree)
		ntreeCompositForceHidden(scene->nodetree, scene);
}

static void rna_Scene_use_nodes_set(PointerRNA *ptr, int value)
{
	Scene *scene= (Scene*)ptr->data;

	scene->use_nodes= value;
	if(scene->use_nodes && scene->nodetree==NULL)
		ED_node_composit_default(scene);
}

static void rna_Physics_update(Main *UNUSED(bmain), Scene *UNUSED(scene), PointerRNA *ptr)
{
	Scene *scene= (Scene*)ptr->id.data;
	Base *base;

	for(base = scene->base.first; base; base=base->next)
		BKE_ptcache_object_reset(scene, base->object, PTCACHE_RESET_DEPSGRAPH);
}

static void rna_Scene_editmesh_select_mode_set(PointerRNA *ptr, const int *value)
{
	Scene *scene= (Scene*)ptr->id.data;
	ToolSettings *ts = (ToolSettings*)ptr->data;
	int flag = (value[0] ? SCE_SELECT_VERTEX:0) | (value[1] ? SCE_SELECT_EDGE:0) | (value[2] ? SCE_SELECT_FACE:0);

	if(flag) {
		ts->selectmode = flag;

		if(scene->basact) {
			Mesh *me= get_mesh(scene->basact->object);
			if(me && me->edit_mesh && me->edit_mesh->selectmode != flag) {
				me->edit_mesh->selectmode= flag;
				EM_selectmode_set(me->edit_mesh);
			}
		}
	}
}

static void rna_Scene_editmesh_select_mode_update(Main *UNUSED(bmain), Scene *scene, PointerRNA *UNUSED(ptr))
{
	Mesh *me= NULL;

	if(scene->basact) {
		me= get_mesh(scene->basact->object);
		if(me && me->edit_mesh==NULL)
			me= NULL;
	}

	WM_main_add_notifier(NC_GEOM|ND_SELECT, me);
	WM_main_add_notifier(NC_SCENE|ND_TOOLSETTINGS, NULL);
}

static void object_simplify_update(Object *ob)
{
	ModifierData *md;
	ParticleSystem *psys;

	for(md=ob->modifiers.first; md; md=md->next)
		if(ELEM3(md->type, eModifierType_Subsurf, eModifierType_Multires, eModifierType_ParticleSystem))
			ob->recalc |= OB_RECALC_DATA|PSYS_RECALC_CHILD;

	for(psys=ob->particlesystem.first; psys; psys=psys->next)
		psys->recalc |= PSYS_RECALC_CHILD;
	
	if(ob->dup_group) {
		GroupObject *gob;

		for(gob=ob->dup_group->gobject.first; gob; gob=gob->next)
			object_simplify_update(gob->ob);
	}
}

static void rna_Scene_use_simplify_update(Main *bmain, Scene *scene, PointerRNA *UNUSED(ptr))
{
	Scene *sce_iter;
	Base *base;

	for(SETLOOPER(scene, sce_iter, base))
		object_simplify_update(base->object);
	
	DAG_ids_flush_update(bmain, 0);
	WM_main_add_notifier(NC_GEOM|ND_DATA, NULL);
}

static void rna_Scene_simplify_update(Main *bmain, Scene *scene, PointerRNA *ptr)
{
	if(scene->r.mode & R_SIMPLIFY)
		rna_Scene_use_simplify_update(bmain, scene, ptr);
}

static int rna_Scene_use_audio_get(PointerRNA *ptr)
{
	Scene *scene= (Scene*)ptr->data;
	return scene->audio.flag & AUDIO_MUTE;
}

static void rna_Scene_use_audio_set(PointerRNA *ptr, int value)
{
	Scene *scene= (Scene*)ptr->data;

	if(value)
		scene->audio.flag |= AUDIO_MUTE;
	else
		scene->audio.flag &= ~AUDIO_MUTE;

	sound_mute_scene(scene, value);
}

static int rna_Scene_sync_mode_get(PointerRNA *ptr)
{
	Scene *scene= (Scene*)ptr->data;
	if(scene->audio.flag & AUDIO_SYNC)
		return AUDIO_SYNC;
	return scene->flag & SCE_FRAME_DROP;
}

static void rna_Scene_sync_mode_set(PointerRNA *ptr, int value)
{
	Scene *scene= (Scene*)ptr->data;

	if(value == AUDIO_SYNC)
		scene->audio.flag |= AUDIO_SYNC;
	else if(value == SCE_FRAME_DROP)
	{
		scene->audio.flag &= ~AUDIO_SYNC;
		scene->flag |= SCE_FRAME_DROP;
	}
	else
	{
		scene->audio.flag &= ~AUDIO_SYNC;
		scene->flag &= ~SCE_FRAME_DROP;
	}
}

static int rna_GameSettings_auto_start_get(PointerRNA *UNUSED(ptr))
{
	if (G.fileflags & G_FILE_AUTOPLAY)
		return 1;

	return 0;
}

static void rna_GameSettings_auto_start_set(PointerRNA *UNUSED(ptr), int value)
{
	if(value)
		G.fileflags |= G_FILE_AUTOPLAY;
	else
		G.fileflags &= ~G_FILE_AUTOPLAY;
}


static TimeMarker *rna_TimeLine_add(Scene *scene, const char name[])
{
	TimeMarker *marker = MEM_callocN(sizeof(TimeMarker), "TimeMarker");
	marker->flag= SELECT;
	marker->frame= 1;
	BLI_strncpy_utf8(marker->name, name, sizeof(marker->name));
	BLI_addtail(&scene->markers, marker);
	return marker;
}

static void rna_TimeLine_remove(Scene *scene, ReportList *reports, TimeMarker *marker)
{
	if (!BLI_remlink_safe(&scene->markers, marker)) {
		BKE_reportf(reports, RPT_ERROR, "TimelineMarker '%s' not found in scene '%s'", marker->name, scene->id.name+2);
		return;
	}

	/* XXX, invalidates PyObject */
	MEM_freeN(marker);
}

static KeyingSet *rna_Scene_keying_set_new(Scene *sce, ReportList *reports, const char name[])
{
	KeyingSet *ks= NULL;

	/* call the API func, and set the active keyingset index */
	ks= BKE_keyingset_add(&sce->keyingsets, name, KEYINGSET_ABSOLUTE, 0);
	
	if (ks) {
		sce->active_keyingset= BLI_countlist(&sce->keyingsets);
		return ks;
	}
	else {
		BKE_report(reports, RPT_ERROR, "Keying Set could not be added");
		return NULL;
	}
}

<<<<<<< HEAD
static void rna_SceneCamera_update(Main *UNUSED(bmain), Scene *UNUSED(scene), PointerRNA *ptr)
{
	Scene *scene= (Scene*)ptr->id.data;
	Object *camera= scene->camera;

	if(camera)
		DAG_id_tag_update(&camera->id, 0);
=======


/* note: without this, when Multi-Paint is activated/deactivated, the colors
 * will not change right away when multiple bones are selected, this function
 * is not for general use and only for the few cases where changing scene
 * settings and NOT for general purpose updates, possibly this should be
 * given its own notifier. */
static void rna_Scene_update_active_object_data(Main *bmain, Scene *scene, PointerRNA *ptr)
{
	Object *ob= OBACT;
	if(ob) {
		DAG_id_tag_update(&ob->id, OB_RECALC_DATA);
		WM_main_add_notifier(NC_OBJECT|ND_DRAW, &ob->id);
	}
>>>>>>> a7891da8
}

#else

static void rna_def_transform_orientation(BlenderRNA *brna)
{
	StructRNA *srna;
	PropertyRNA *prop;

	const int matrix_dimsize[]= {3, 3};
	
	srna= RNA_def_struct(brna, "TransformOrientation", NULL);
	
	prop= RNA_def_property(srna, "matrix", PROP_FLOAT, PROP_MATRIX);
	RNA_def_property_float_sdna(prop, NULL, "mat");
	RNA_def_property_multi_array(prop, 2, matrix_dimsize);
	RNA_def_property_update(prop, NC_SPACE|ND_SPACE_VIEW3D, NULL);
	
	prop= RNA_def_property(srna, "name", PROP_STRING, PROP_NONE);
	RNA_def_property_string_sdna(prop, NULL, "name");
	RNA_def_struct_name_property(srna, prop);
	RNA_def_property_update(prop, NC_SPACE|ND_SPACE_VIEW3D, NULL);
}

static void rna_def_tool_settings(BlenderRNA  *brna)
{
	StructRNA *srna;
	PropertyRNA *prop;

	static EnumPropertyItem uv_select_mode_items[] = {
		{UV_SELECT_VERTEX, "VERTEX", ICON_UV_VERTEXSEL, "Vertex", "Vertex selection mode"},
		{UV_SELECT_EDGE, "EDGE", ICON_UV_EDGESEL, "Edge", "Edge selection mode"},
		{UV_SELECT_FACE, "FACE", ICON_UV_FACESEL, "Face", "Face selection mode"},
		{UV_SELECT_ISLAND, "ISLAND", ICON_UV_ISLANDSEL, "Island", "Island selection mode"},
		{0, NULL, 0, NULL, NULL}};
	
	/* the construction of this enum is quite special - everything is stored as bitflags, 
	 * with 1st position only for for on/off (and exposed as boolean), while others are mutually 
	 * exclusive options but which will only have any effect when autokey is enabled
	 */
	static EnumPropertyItem auto_key_items[] = {
		{AUTOKEY_MODE_NORMAL & ~AUTOKEY_ON, "ADD_REPLACE_KEYS", 0, "Add & Replace", ""},
		{AUTOKEY_MODE_EDITKEYS & ~AUTOKEY_ON, "REPLACE_KEYS", 0, "Replace", ""},
		{0, NULL, 0, NULL, NULL}};

	static EnumPropertyItem retarget_roll_items[] = {
		{SK_RETARGET_ROLL_NONE, "NONE", 0, "None", "Don't adjust roll"},
		{SK_RETARGET_ROLL_VIEW, "VIEW", 0, "View", "Roll bones to face the view"},
		{SK_RETARGET_ROLL_JOINT, "JOINT", 0, "Joint", "Roll bone to original joint plane offset"},
		{0, NULL, 0, NULL, NULL}};
	
	static EnumPropertyItem sketch_convert_items[] = {
		{SK_CONVERT_CUT_FIXED, "FIXED", 0, "Fixed", "Subdivide stroke in fixed number of bones"},
		{SK_CONVERT_CUT_LENGTH, "LENGTH", 0, "Length", "Subdivide stroke in bones of specific length"},
		{SK_CONVERT_CUT_ADAPTATIVE, "ADAPTIVE", 0, "Adaptive", "Subdivide stroke adaptively, with more subdivision in curvier parts"},
		{SK_CONVERT_RETARGET, "RETARGET", 0, "Retarget", "Retarget template bone chain to stroke"},
		{0, NULL, 0, NULL, NULL}};

	static EnumPropertyItem edge_tag_items[] = {
		{EDGE_MODE_SELECT, "SELECT", 0, "Select", ""},
		{EDGE_MODE_TAG_SEAM, "SEAM", 0, "Tag Seam", ""},
		{EDGE_MODE_TAG_SHARP, "SHARP", 0, "Tag Sharp", ""},
		{EDGE_MODE_TAG_CREASE, "CREASE", 0, "Tag Crease", ""},
		{EDGE_MODE_TAG_BEVEL, "BEVEL", 0, "Tag Bevel", ""},
		{0, NULL, 0, NULL, NULL}};

	srna= RNA_def_struct(brna, "ToolSettings", NULL);
	RNA_def_struct_ui_text(srna, "Tool Settings", "");
	
	prop= RNA_def_property(srna, "sculpt", PROP_POINTER, PROP_NONE);
	RNA_def_property_struct_type(prop, "Sculpt");
	RNA_def_property_ui_text(prop, "Sculpt", "");
	
	prop = RNA_def_property(srna, "use_auto_normalize", PROP_BOOLEAN, PROP_NONE);
	RNA_def_property_boolean_sdna(prop, NULL, "auto_normalize", 1);
	RNA_def_property_ui_text(prop, "WPaint Auto-Normalize",
	                         "Ensure all bone-deforming vertex groups add up "
	                         "to 1.0 while weight painting");
	RNA_def_property_update(prop, 0, "rna_Scene_update_active_object_data");

	prop = RNA_def_property(srna, "use_multipaint", PROP_BOOLEAN, PROP_NONE);
	RNA_def_property_boolean_sdna(prop, NULL, "multipaint", 1);
	RNA_def_property_ui_text(prop, "WPaint Multi-Paint",
	                         "Paint across all selected bones while "
	                         "weight painting");
	RNA_def_property_update(prop, 0, "rna_Scene_update_active_object_data");

	prop= RNA_def_property(srna, "vertex_paint", PROP_POINTER, PROP_NONE);
	RNA_def_property_pointer_sdna(prop, NULL, "vpaint");
	RNA_def_property_ui_text(prop, "Vertex Paint", "");

	prop= RNA_def_property(srna, "weight_paint", PROP_POINTER, PROP_NONE);
	RNA_def_property_pointer_sdna(prop, NULL, "wpaint");
	RNA_def_property_ui_text(prop, "Weight Paint", "");

	prop= RNA_def_property(srna, "image_paint", PROP_POINTER, PROP_NONE);
	RNA_def_property_pointer_sdna(prop, NULL, "imapaint");
	RNA_def_property_ui_text(prop, "Image Paint", "");

	prop= RNA_def_property(srna, "particle_edit", PROP_POINTER, PROP_NONE);
	RNA_def_property_pointer_sdna(prop, NULL, "particle");
	RNA_def_property_ui_text(prop, "Particle Edit", "");

	/* Transform */
	prop= RNA_def_property(srna, "proportional_edit", PROP_ENUM, PROP_NONE);
	RNA_def_property_enum_sdna(prop, NULL, "proportional");
	RNA_def_property_enum_items(prop, proportional_editing_items);
	RNA_def_property_ui_text(prop, "Proportional Editing", "Proportional Editing mode, allows transforms with distance fall-off");
	RNA_def_property_update(prop, NC_SCENE|ND_TOOLSETTINGS, NULL); /* header redraw */

	prop= RNA_def_property(srna, "use_proportional_edit_objects", PROP_BOOLEAN, PROP_NONE);
	RNA_def_property_boolean_sdna(prop, NULL, "proportional_objects", 0);
	RNA_def_property_ui_text(prop, "Proportional Editing Objects", "Proportional editing object mode");
	RNA_def_property_ui_icon(prop, ICON_PROP_OFF, 1);
	RNA_def_property_update(prop, NC_SCENE|ND_TOOLSETTINGS, NULL); /* header redraw */

	prop= RNA_def_property(srna, "proportional_edit_falloff", PROP_ENUM, PROP_NONE);
	RNA_def_property_enum_sdna(prop, NULL, "prop_mode");
	RNA_def_property_enum_items(prop, proportional_falloff_items);
	RNA_def_property_ui_text(prop, "Proportional Editing Falloff", "Falloff type for proportional editing mode");
	RNA_def_property_update(prop, NC_SCENE|ND_TOOLSETTINGS, NULL); /* header redraw */

	prop= RNA_def_property(srna, "proportional_size", PROP_FLOAT, PROP_DISTANCE);
	RNA_def_property_float_sdna(prop, NULL, "proportional_size");
	RNA_def_property_ui_text(prop, "Proportional Size", "Display size for proportional editing circle");
	RNA_def_property_range(prop, 0.00001, 5000.0);
	
	prop= RNA_def_property(srna, "normal_size", PROP_FLOAT, PROP_DISTANCE);
	RNA_def_property_float_sdna(prop, NULL, "normalsize");
	RNA_def_property_ui_text(prop, "Normal Size", "Display size for normals in the 3D view");
	RNA_def_property_range(prop, 0.00001, 1000.0);
	RNA_def_property_ui_range(prop, 0.01, 10.0, 10.0, 2);
	RNA_def_property_update(prop, NC_GEOM|ND_DATA, NULL);

	prop= RNA_def_property(srna, "use_mesh_automerge", PROP_BOOLEAN, PROP_NONE);
	RNA_def_property_boolean_sdna(prop, NULL, "automerge", 0);
	RNA_def_property_ui_text(prop, "AutoMerge Editing", "Automatically merge vertices moved to the same location");

	prop= RNA_def_property(srna, "use_snap", PROP_BOOLEAN, PROP_NONE);
	RNA_def_property_boolean_sdna(prop, NULL, "snap_flag", SCE_SNAP);
	RNA_def_property_ui_text(prop, "Snap", "Snap during transform");
	RNA_def_property_ui_icon(prop, ICON_SNAP_OFF, 1);
	RNA_def_property_update(prop, NC_SCENE|ND_TOOLSETTINGS, NULL); /* header redraw */

	prop= RNA_def_property(srna, "use_snap_align_rotation", PROP_BOOLEAN, PROP_NONE);
	RNA_def_property_boolean_sdna(prop, NULL, "snap_flag", SCE_SNAP_ROTATE);
	RNA_def_property_ui_text(prop, "Snap Align Rotation", "Align rotation with the snapping target");
	RNA_def_property_ui_icon(prop, ICON_SNAP_NORMAL, 0);
	RNA_def_property_update(prop, NC_SCENE|ND_TOOLSETTINGS, NULL); /* header redraw */

	prop= RNA_def_property(srna, "snap_element", PROP_ENUM, PROP_NONE);
	RNA_def_property_enum_sdna(prop, NULL, "snap_mode");
	RNA_def_property_enum_items(prop, snap_element_items);
	RNA_def_property_ui_text(prop, "Snap Element", "Type of element to snap to");
	RNA_def_property_update(prop, NC_SCENE|ND_TOOLSETTINGS, NULL); /* header redraw */

	prop= RNA_def_property(srna, "snap_target", PROP_ENUM, PROP_NONE);
	RNA_def_property_enum_sdna(prop, NULL, "snap_target");
	RNA_def_property_enum_items(prop, snap_target_items);
	RNA_def_property_ui_text(prop, "Snap Target", "Which part to snap onto the target");
	RNA_def_property_update(prop, NC_SCENE|ND_TOOLSETTINGS, NULL); /* header redraw */

	prop= RNA_def_property(srna, "use_snap_peel_object", PROP_BOOLEAN, PROP_NONE);
	RNA_def_property_boolean_sdna(prop, NULL, "snap_flag", SCE_SNAP_PEEL_OBJECT);
	RNA_def_property_ui_text(prop, "Snap Peel Object", "Consider objects as whole when finding volume center");
	RNA_def_property_ui_icon(prop, ICON_SNAP_PEEL_OBJECT, 0);
	RNA_def_property_update(prop, NC_SCENE|ND_TOOLSETTINGS, NULL); /* header redraw */
	
	prop= RNA_def_property(srna, "use_snap_project", PROP_BOOLEAN, PROP_NONE);
	RNA_def_property_boolean_sdna(prop, NULL, "snap_flag", SCE_SNAP_PROJECT);
	RNA_def_property_ui_text(prop, "Project Individual Elements", "Project individual elements on the surface of other objects");
	RNA_def_property_ui_icon(prop, ICON_RETOPO, 0);
	RNA_def_property_update(prop, NC_SCENE|ND_TOOLSETTINGS, NULL); /* header redraw */

	prop= RNA_def_property(srna, "use_snap_self", PROP_BOOLEAN, PROP_NONE);
	RNA_def_property_boolean_negative_sdna(prop, NULL, "snap_flag", SCE_SNAP_NO_SELF);
	RNA_def_property_ui_text(prop, "Project to Self", "Snap onto its self (editmode)");
	RNA_def_property_ui_icon(prop, ICON_ORTHO, 0);
	RNA_def_property_update(prop, NC_SCENE|ND_TOOLSETTINGS, NULL); /* header redraw */
	
	/* Grease Pencil */
	prop = RNA_def_property(srna, "use_grease_pencil_sessions", PROP_BOOLEAN, PROP_NONE);
	RNA_def_property_boolean_sdna(prop, NULL, "gpencil_flags", GP_TOOL_FLAG_PAINTSESSIONS_ON);
	RNA_def_property_ui_text(prop, "Use Sketching Sessions", "Allow drawing multiple strokes at a time with Grease Pencil");
	RNA_def_property_update(prop, NC_SCENE|ND_TOOLSETTINGS, NULL); // xxx: need toolbar to be redrawn...
	
	/* Auto Keying */
	prop= RNA_def_property(srna, "use_keyframe_insert_auto", PROP_BOOLEAN, PROP_NONE);
	RNA_def_property_boolean_sdna(prop, NULL, "autokey_mode", AUTOKEY_ON);
	RNA_def_property_ui_text(prop, "Auto Keying", "Automatic keyframe insertion for Objects and Bones");
	RNA_def_property_ui_icon(prop, ICON_REC, 0);
	
	prop= RNA_def_property(srna, "auto_keying_mode", PROP_ENUM, PROP_NONE);
	RNA_def_property_enum_bitflag_sdna(prop, NULL, "autokey_mode");
	RNA_def_property_enum_items(prop, auto_key_items);
	RNA_def_property_ui_text(prop, "Auto-Keying Mode", "Mode of automatic keyframe insertion for Objects and Bones");
	
	prop= RNA_def_property(srna, "use_record_with_nla", PROP_BOOLEAN, PROP_NONE);
	RNA_def_property_boolean_sdna(prop, NULL, "autokey_flag", ANIMRECORD_FLAG_WITHNLA);
	RNA_def_property_ui_text(prop, "Layered", "Add a new NLA Track + Strip for every loop/pass made over the animation to allow non-destructive tweaking");
	
	prop= RNA_def_property(srna, "use_keyframe_insert_keyingset", PROP_BOOLEAN, PROP_NONE);
	RNA_def_property_boolean_sdna(prop, NULL, "autokey_flag", AUTOKEY_FLAG_ONLYKEYINGSET);
	RNA_def_property_ui_text(prop, "Auto Keyframe Insert Keying Set", "Automatic keyframe insertion using active Keying Set only");
	RNA_def_property_ui_icon(prop, ICON_KEYINGSET, 0);
	
	/* UV */
	prop= RNA_def_property(srna, "uv_select_mode", PROP_ENUM, PROP_NONE);
	RNA_def_property_enum_sdna(prop, NULL, "uv_selectmode");
	RNA_def_property_enum_items(prop, uv_select_mode_items);
	RNA_def_property_ui_text(prop, "UV Selection Mode", "UV selection and display mode");
	RNA_def_property_update(prop, NC_SPACE|ND_SPACE_IMAGE, NULL);

	prop= RNA_def_property(srna, "use_uv_select_sync", PROP_BOOLEAN, PROP_NONE);
	RNA_def_property_boolean_sdna(prop, NULL, "uv_flag", UV_SYNC_SELECTION);
	RNA_def_property_ui_text(prop, "UV Sync Selection", "Keep UV and edit mode mesh selection in sync");
	RNA_def_property_ui_icon(prop, ICON_EDIT, 0);
	RNA_def_property_update(prop, NC_SPACE|ND_SPACE_IMAGE, NULL);

	prop= RNA_def_property(srna, "show_uv_local_view", PROP_BOOLEAN, PROP_NONE);
	RNA_def_property_boolean_sdna(prop, NULL, "uv_flag", UV_SHOW_SAME_IMAGE);
	RNA_def_property_ui_text(prop, "UV Local View", "Draw only faces with the currently displayed image assigned");
	RNA_def_property_update(prop, NC_SPACE|ND_SPACE_IMAGE, NULL);

	/* Mesh */
	prop= RNA_def_property(srna, "mesh_select_mode", PROP_BOOLEAN, PROP_NONE);
	RNA_def_property_boolean_sdna(prop, NULL, "selectmode", 1);
	RNA_def_property_array(prop, 3);
	RNA_def_property_boolean_funcs(prop, NULL, "rna_Scene_editmesh_select_mode_set");
	RNA_def_property_ui_text(prop, "Mesh Selection Mode", "Which mesh elements selection works on");
	RNA_def_property_update(prop, 0, "rna_Scene_editmesh_select_mode_update");

	prop= RNA_def_property(srna, "vertex_group_weight", PROP_FLOAT, PROP_FACTOR);
	RNA_def_property_float_sdna(prop, NULL, "vgroup_weight");
	RNA_def_property_ui_text(prop, "Vertex Group Weight", "Weight to assign in vertex groups");

	/* use with MESH_OT_select_shortest_path */
	prop= RNA_def_property(srna, "edge_path_mode", PROP_ENUM, PROP_NONE);
	RNA_def_property_enum_sdna(prop, NULL, "edge_mode");
	RNA_def_property_enum_items(prop, edge_tag_items);
	RNA_def_property_ui_text(prop, "Edge Tag Mode", "The edge flag to tag when selecting the shortest path");

	prop= RNA_def_property(srna, "edge_path_live_unwrap", PROP_BOOLEAN, PROP_NONE);
	RNA_def_property_boolean_sdna(prop, NULL, "edge_mode_live_unwrap", 1);
	RNA_def_property_ui_text(prop, "Live Unwrap", "Changing edges seam re-calculates UV unwrap");

	/* etch-a-ton */
	prop= RNA_def_property(srna, "use_bone_sketching", PROP_BOOLEAN, PROP_NONE);
	RNA_def_property_boolean_sdna(prop, NULL, "bone_sketching", BONE_SKETCHING);
	RNA_def_property_ui_text(prop, "Use Bone Sketching", "DOC BROKEN");
//	RNA_def_property_ui_icon(prop, ICON_EDIT, 0);

	prop= RNA_def_property(srna, "use_etch_quick", PROP_BOOLEAN, PROP_NONE);
	RNA_def_property_boolean_sdna(prop, NULL, "bone_sketching", BONE_SKETCHING_QUICK);
	RNA_def_property_ui_text(prop, "Quick Sketching", "DOC BROKEN");

	prop= RNA_def_property(srna, "use_etch_overdraw", PROP_BOOLEAN, PROP_NONE);
	RNA_def_property_boolean_sdna(prop, NULL, "bone_sketching", BONE_SKETCHING_ADJUST);
	RNA_def_property_ui_text(prop, "Overdraw Sketching", "DOC BROKEN");
	
	prop= RNA_def_property(srna, "use_etch_autoname", PROP_BOOLEAN, PROP_NONE);
	RNA_def_property_boolean_sdna(prop, NULL, "skgen_retarget_options", SK_RETARGET_AUTONAME);
	RNA_def_property_ui_text(prop, "Autoname", "DOC BROKEN");

	prop= RNA_def_property(srna, "etch_number", PROP_STRING, PROP_NONE);
	RNA_def_property_string_sdna(prop, NULL, "skgen_num_string");
	RNA_def_property_ui_text(prop, "Number", "DOC BROKEN");

	prop= RNA_def_property(srna, "etch_side", PROP_STRING, PROP_NONE);
	RNA_def_property_string_sdna(prop, NULL, "skgen_num_string");
	RNA_def_property_ui_text(prop, "Side", "DOC BROKEN");

	prop= RNA_def_property(srna, "etch_template", PROP_POINTER, PROP_NONE);
	RNA_def_property_pointer_sdna(prop, NULL, "skgen_template");
	RNA_def_property_flag(prop, PROP_EDITABLE);
	RNA_def_property_struct_type(prop, "Object");
	RNA_def_property_pointer_funcs(prop, NULL, "rna_Scene_skgen_etch_template_set", NULL, NULL);
	RNA_def_property_ui_text(prop, "Template", "Template armature that will be retargeted to the stroke");

	prop= RNA_def_property(srna, "etch_subdivision_number", PROP_INT, PROP_NONE);
	RNA_def_property_int_sdna(prop, NULL, "skgen_subdivision_number");
	RNA_def_property_range(prop, 1, 255);
	RNA_def_property_ui_text(prop, "Subdivisions", "Number of bones in the subdivided stroke");
	RNA_def_property_update(prop, NC_SPACE|ND_SPACE_VIEW3D, NULL);

	prop= RNA_def_property(srna, "etch_adaptive_limit", PROP_FLOAT, PROP_FACTOR);
	RNA_def_property_float_sdna(prop, NULL, "skgen_correlation_limit");
	RNA_def_property_range(prop, 0.00001, 1.0);
	RNA_def_property_ui_range(prop, 0.01, 1.0, 0.01, 2);
	RNA_def_property_ui_text(prop, "Limit", "Number of bones in the subdivided stroke");
	RNA_def_property_update(prop, NC_SPACE|ND_SPACE_VIEW3D, NULL);

	prop= RNA_def_property(srna, "etch_length_limit", PROP_FLOAT, PROP_DISTANCE);
	RNA_def_property_float_sdna(prop, NULL, "skgen_length_limit");
	RNA_def_property_range(prop, 0.00001, 100000.0);
	RNA_def_property_ui_range(prop, 0.001, 100.0, 0.1, 3);
	RNA_def_property_ui_text(prop, "Length", "Number of bones in the subdivided stroke");
	RNA_def_property_update(prop, NC_SPACE|ND_SPACE_VIEW3D, NULL);

	prop= RNA_def_property(srna, "etch_roll_mode", PROP_ENUM, PROP_NONE);
	RNA_def_property_enum_bitflag_sdna(prop, NULL, "skgen_retarget_roll");
	RNA_def_property_enum_items(prop, retarget_roll_items);
	RNA_def_property_ui_text(prop, "Retarget roll mode", "Method used to adjust the roll of bones when retargeting");
	
	prop= RNA_def_property(srna, "etch_convert_mode", PROP_ENUM, PROP_NONE);
	RNA_def_property_enum_bitflag_sdna(prop, NULL, "bone_sketching_convert");
	RNA_def_property_enum_items(prop, sketch_convert_items);
	RNA_def_property_ui_text(prop, "Stroke conversion method", "Method used to convert stroke to bones");
	RNA_def_property_update(prop, NC_SPACE|ND_SPACE_VIEW3D, NULL);

	/* Sculpt/Paint Unified Size and Strength */

	prop= RNA_def_property(srna, "sculpt_paint_use_unified_size", PROP_BOOLEAN, PROP_NONE);
	RNA_def_property_boolean_sdna(prop, NULL, "sculpt_paint_settings", SCULPT_PAINT_USE_UNIFIED_SIZE);
	RNA_def_property_ui_text(prop, "Sculpt/Paint Use Unified Radius", "Instead of per brush radius, the radius is shared across brushes");

	prop= RNA_def_property(srna, "sculpt_paint_use_unified_strength", PROP_BOOLEAN, PROP_NONE);
	RNA_def_property_boolean_sdna(prop, NULL, "sculpt_paint_settings", SCULPT_PAINT_USE_UNIFIED_ALPHA);
	RNA_def_property_ui_text(prop, "Sculpt/Paint Use Unified Strength", "Instead of per brush strength, the strength is shared across brushes");
}


static void rna_def_unit_settings(BlenderRNA  *brna)
{
	StructRNA *srna;
	PropertyRNA *prop;

	static EnumPropertyItem unit_systems[] = {
		{USER_UNIT_NONE, "NONE", 0, "None", ""},
		{USER_UNIT_METRIC, "METRIC", 0, "Metric", ""},
		{USER_UNIT_IMPERIAL, "IMPERIAL", 0, "Imperial", ""},
		{0, NULL, 0, NULL, NULL}};
	
	static EnumPropertyItem rotation_units[] = {
		{0, "DEGREES", 0, "Degrees", "Use degrees for measuring rotation"},
		{USER_UNIT_ROT_RADIANS, "RADIANS", 0, "Radians", ""},
		{0, NULL, 0, NULL, NULL}};

	srna= RNA_def_struct(brna, "UnitSettings", NULL);
	RNA_def_struct_ui_text(srna, "Unit Settings", "");

	/* Units */
	prop= RNA_def_property(srna, "system", PROP_ENUM, PROP_NONE);
	RNA_def_property_enum_items(prop, unit_systems);
	RNA_def_property_ui_text(prop, "Unit System", "The unit system to use for button display");
	RNA_def_property_update(prop, NC_WINDOW, NULL);
	
	prop= RNA_def_property(srna, "system_rotation", PROP_ENUM, PROP_NONE);
	RNA_def_property_enum_items(prop, rotation_units);
	RNA_def_property_ui_text(prop, "Rotation Units", "Unit to use for displaying/editing rotation values");
	RNA_def_property_update(prop, NC_WINDOW, NULL);

	prop= RNA_def_property(srna, "scale_length", PROP_FLOAT, PROP_UNSIGNED);
	RNA_def_property_ui_text(prop, "Unit Scale", "Scale to use when converting between blender units and dimensions");
	RNA_def_property_range(prop, 0.00001, 100000.0);
	RNA_def_property_ui_range(prop, 0.001, 100.0, 0.1, 3);
	RNA_def_property_update(prop, NC_WINDOW, NULL);

	prop= RNA_def_property(srna, "use_separate", PROP_BOOLEAN, PROP_NONE);
	RNA_def_property_boolean_sdna(prop, NULL, "flag", USER_UNIT_OPT_SPLIT);
	RNA_def_property_ui_text(prop, "Separate Units", "Display units in pairs");
	RNA_def_property_update(prop, NC_WINDOW, NULL);
}

void rna_def_render_layer_common(StructRNA *srna, int scene)
{
	PropertyRNA *prop;

	prop= RNA_def_property(srna, "name", PROP_STRING, PROP_NONE);
	if(scene) RNA_def_property_string_funcs(prop, NULL, NULL, "rna_SceneRenderLayer_name_set");
	else RNA_def_property_string_sdna(prop, NULL, "name");
	RNA_def_property_ui_text(prop, "Name", "Render layer name");
	RNA_def_struct_name_property(srna, prop);
	if(scene) RNA_def_property_update(prop, NC_SCENE|ND_RENDER_OPTIONS, NULL);
	else RNA_def_property_clear_flag(prop, PROP_EDITABLE);

	prop= RNA_def_property(srna, "material_override", PROP_POINTER, PROP_NONE);
	RNA_def_property_pointer_sdna(prop, NULL, "mat_override");
	RNA_def_property_struct_type(prop, "Material");
	RNA_def_property_flag(prop, PROP_EDITABLE);
	RNA_def_property_ui_text(prop, "Material Override", "Material to override all other materials in this render layer");
	if(scene) RNA_def_property_update(prop, NC_SCENE|ND_RENDER_OPTIONS, "rna_SceneRenderLayer_pass_update");
	else RNA_def_property_clear_flag(prop, PROP_EDITABLE);

	prop= RNA_def_property(srna, "light_override", PROP_POINTER, PROP_NONE);
	RNA_def_property_pointer_sdna(prop, NULL, "light_override");
	RNA_def_property_struct_type(prop, "Group");
	RNA_def_property_flag(prop, PROP_EDITABLE);
	RNA_def_property_ui_text(prop, "Light Override", "Group to override all other lights in this render layer");
	if(scene) RNA_def_property_update(prop, NC_SCENE|ND_RENDER_OPTIONS, "rna_SceneRenderLayer_pass_update");
	else RNA_def_property_clear_flag(prop, PROP_EDITABLE);

	/* layers */
	prop= RNA_def_property(srna, "layers", PROP_BOOLEAN, PROP_LAYER_MEMBER);
	RNA_def_property_boolean_sdna(prop, NULL, "lay", 1);
	RNA_def_property_array(prop, 20);
	RNA_def_property_ui_text(prop, "Visible Layers", "Scene layers included in this render layer");
	if(scene) RNA_def_property_boolean_funcs(prop, NULL, "rna_SceneRenderLayer_layer_set");
	else RNA_def_property_boolean_funcs(prop, NULL, "rna_RenderLayer_layer_set");
	if(scene) RNA_def_property_update(prop, NC_SCENE|ND_RENDER_OPTIONS, NULL);
	else RNA_def_property_clear_flag(prop, PROP_EDITABLE);

	prop= RNA_def_property(srna, "layers_zmask", PROP_BOOLEAN, PROP_LAYER);
	RNA_def_property_boolean_sdna(prop, NULL, "lay_zmask", 1);
	RNA_def_property_array(prop, 20);
	RNA_def_property_ui_text(prop, "Zmask Layers", "Zmask scene layers for solid faces");
	if(scene) RNA_def_property_update(prop, NC_SCENE|ND_RENDER_OPTIONS, NULL);
	else RNA_def_property_clear_flag(prop, PROP_EDITABLE);

	/* layer options */
	prop= RNA_def_property(srna, "use", PROP_BOOLEAN, PROP_NONE);
	RNA_def_property_boolean_negative_sdna(prop, NULL, "layflag", SCE_LAY_DISABLE);
	RNA_def_property_ui_text(prop, "Enabled", "Disable or enable the render layer");
	if(scene) RNA_def_property_update(prop, NC_SCENE|ND_RENDER_OPTIONS, NULL);
	else RNA_def_property_clear_flag(prop, PROP_EDITABLE);

	prop= RNA_def_property(srna, "use_zmask", PROP_BOOLEAN, PROP_NONE);
	RNA_def_property_boolean_sdna(prop, NULL, "layflag", SCE_LAY_ZMASK);
	RNA_def_property_ui_text(prop, "Zmask", "Only render what's in front of the solid z values");
	if(scene) RNA_def_property_update(prop, NC_SCENE|ND_RENDER_OPTIONS, NULL);
	else RNA_def_property_clear_flag(prop, PROP_EDITABLE);

	prop= RNA_def_property(srna, "invert_zmask", PROP_BOOLEAN, PROP_NONE);
	RNA_def_property_boolean_sdna(prop, NULL, "layflag", SCE_LAY_NEG_ZMASK);
	RNA_def_property_ui_text(prop, "Zmask Negate", "For Zmask, only render what is behind solid z values instead of in front");
	if(scene) RNA_def_property_update(prop, NC_SCENE|ND_RENDER_OPTIONS, NULL);
	else RNA_def_property_clear_flag(prop, PROP_EDITABLE);

	prop= RNA_def_property(srna, "use_all_z", PROP_BOOLEAN, PROP_NONE);
	RNA_def_property_boolean_sdna(prop, NULL, "layflag", SCE_LAY_ALL_Z);
	RNA_def_property_ui_text(prop, "All Z", "Fill in Z values for solid faces in invisible layers, for masking");
	if(scene) RNA_def_property_update(prop, NC_SCENE|ND_RENDER_OPTIONS, NULL);
	else RNA_def_property_clear_flag(prop, PROP_EDITABLE);

	prop= RNA_def_property(srna, "use_solid", PROP_BOOLEAN, PROP_NONE);
	RNA_def_property_boolean_sdna(prop, NULL, "layflag", SCE_LAY_SOLID);
	RNA_def_property_ui_text(prop, "Solid", "Render Solid faces in this Layer");
	if(scene) RNA_def_property_update(prop, NC_SCENE|ND_RENDER_OPTIONS, NULL);
	else RNA_def_property_clear_flag(prop, PROP_EDITABLE);

	prop= RNA_def_property(srna, "use_halo", PROP_BOOLEAN, PROP_NONE);
	RNA_def_property_boolean_sdna(prop, NULL, "layflag", SCE_LAY_HALO);
	RNA_def_property_ui_text(prop, "Halo", "Render Halos in this Layer (on top of Solid)");
	if(scene) RNA_def_property_update(prop, NC_SCENE|ND_RENDER_OPTIONS, NULL);
	else RNA_def_property_clear_flag(prop, PROP_EDITABLE);

	prop= RNA_def_property(srna, "use_ztransp", PROP_BOOLEAN, PROP_NONE);
	RNA_def_property_boolean_sdna(prop, NULL, "layflag", SCE_LAY_ZTRA);
	RNA_def_property_ui_text(prop, "ZTransp", "Render Z-Transparent faces in this Layer (On top of Solid and Halos)");
	if(scene) RNA_def_property_update(prop, NC_SCENE|ND_RENDER_OPTIONS, NULL);
	else RNA_def_property_clear_flag(prop, PROP_EDITABLE);

	prop= RNA_def_property(srna, "use_sky", PROP_BOOLEAN, PROP_NONE);
	RNA_def_property_boolean_sdna(prop, NULL, "layflag", SCE_LAY_SKY);
	RNA_def_property_ui_text(prop, "Sky", "Render Sky in this Layer");
	if(scene) RNA_def_property_update(prop, NC_SCENE|ND_RENDER_OPTIONS, NULL);
	else RNA_def_property_clear_flag(prop, PROP_EDITABLE);

	prop= RNA_def_property(srna, "use_edge_enhance", PROP_BOOLEAN, PROP_NONE);
	RNA_def_property_boolean_sdna(prop, NULL, "layflag", SCE_LAY_EDGE);
	RNA_def_property_ui_text(prop, "Edge", "Render Edge-enhance in this Layer (only works for Solid faces)");
	if(scene) RNA_def_property_update(prop, NC_SCENE|ND_RENDER_OPTIONS, NULL);
	else RNA_def_property_clear_flag(prop, PROP_EDITABLE);

	prop= RNA_def_property(srna, "use_strand", PROP_BOOLEAN, PROP_NONE);
	RNA_def_property_boolean_sdna(prop, NULL, "layflag", SCE_LAY_STRAND);
	RNA_def_property_ui_text(prop, "Strand", "Render Strands in this Layer");
	if(scene) RNA_def_property_update(prop, NC_SCENE|ND_RENDER_OPTIONS, NULL);
	else RNA_def_property_clear_flag(prop, PROP_EDITABLE);

	/* passes */
	prop= RNA_def_property(srna, "use_pass_combined", PROP_BOOLEAN, PROP_NONE);
	RNA_def_property_boolean_sdna(prop, NULL, "passflag", SCE_PASS_COMBINED);
	RNA_def_property_ui_text(prop, "Combined", "Deliver full combined RGBA buffer");
	if(scene) RNA_def_property_update(prop, NC_SCENE|ND_RENDER_OPTIONS, "rna_SceneRenderLayer_pass_update");
	else RNA_def_property_clear_flag(prop, PROP_EDITABLE);

	prop= RNA_def_property(srna, "use_pass_z", PROP_BOOLEAN, PROP_NONE);
	RNA_def_property_boolean_sdna(prop, NULL, "passflag", SCE_PASS_Z);
	RNA_def_property_ui_text(prop, "Z", "Deliver Z values pass");
	if(scene) RNA_def_property_update(prop, NC_SCENE|ND_RENDER_OPTIONS, "rna_SceneRenderLayer_pass_update");
	else RNA_def_property_clear_flag(prop, PROP_EDITABLE);
	
	prop= RNA_def_property(srna, "use_pass_vector", PROP_BOOLEAN, PROP_NONE);
	RNA_def_property_boolean_sdna(prop, NULL, "passflag", SCE_PASS_VECTOR);
	RNA_def_property_ui_text(prop, "Vector", "Deliver speed vector pass");
	if(scene) RNA_def_property_update(prop, NC_SCENE|ND_RENDER_OPTIONS, "rna_SceneRenderLayer_pass_update");
	else RNA_def_property_clear_flag(prop, PROP_EDITABLE);

	prop= RNA_def_property(srna, "use_pass_normal", PROP_BOOLEAN, PROP_NONE);
	RNA_def_property_boolean_sdna(prop, NULL, "passflag", SCE_PASS_NORMAL);
	RNA_def_property_ui_text(prop, "Normal", "Deliver normal pass");
	if(scene) RNA_def_property_update(prop, NC_SCENE|ND_RENDER_OPTIONS, "rna_SceneRenderLayer_pass_update");
	else RNA_def_property_clear_flag(prop, PROP_EDITABLE);

	prop= RNA_def_property(srna, "use_pass_uv", PROP_BOOLEAN, PROP_NONE);
	RNA_def_property_boolean_sdna(prop, NULL, "passflag", SCE_PASS_UV);
	RNA_def_property_ui_text(prop, "UV", "Deliver texture UV pass");
	if(scene) RNA_def_property_update(prop, NC_SCENE|ND_RENDER_OPTIONS, "rna_SceneRenderLayer_pass_update");
	else RNA_def_property_clear_flag(prop, PROP_EDITABLE);

	prop= RNA_def_property(srna, "use_pass_mist", PROP_BOOLEAN, PROP_NONE);
	RNA_def_property_boolean_sdna(prop, NULL, "passflag", SCE_PASS_MIST);
	RNA_def_property_ui_text(prop, "Mist", "Deliver mist factor pass (0.0-1.0)");
	if(scene) RNA_def_property_update(prop, NC_SCENE|ND_RENDER_OPTIONS, "rna_SceneRenderLayer_pass_update");
	else RNA_def_property_clear_flag(prop, PROP_EDITABLE);

	prop= RNA_def_property(srna, "use_pass_object_index", PROP_BOOLEAN, PROP_NONE);
	RNA_def_property_boolean_sdna(prop, NULL, "passflag", SCE_PASS_INDEXOB);
	RNA_def_property_ui_text(prop, "Object Index", "Deliver object index pass");
	if(scene) RNA_def_property_update(prop, NC_SCENE|ND_RENDER_OPTIONS, "rna_SceneRenderLayer_pass_update");
	else RNA_def_property_clear_flag(prop, PROP_EDITABLE);

	prop= RNA_def_property(srna, "use_pass_material_index", PROP_BOOLEAN, PROP_NONE);
	RNA_def_property_boolean_sdna(prop, NULL, "passflag", SCE_PASS_INDEXMA);
	RNA_def_property_ui_text(prop, "Material Index", "Deliver material index pass");
	if(scene) RNA_def_property_update(prop, NC_SCENE|ND_RENDER_OPTIONS, "rna_SceneRenderLayer_pass_update");
	else RNA_def_property_clear_flag(prop, PROP_EDITABLE);

	prop= RNA_def_property(srna, "use_pass_color", PROP_BOOLEAN, PROP_NONE);
	RNA_def_property_boolean_sdna(prop, NULL, "passflag", SCE_PASS_RGBA);
	RNA_def_property_ui_text(prop, "Color", "Deliver shade-less color pass");
	if(scene) RNA_def_property_update(prop, NC_SCENE|ND_RENDER_OPTIONS, "rna_SceneRenderLayer_pass_update");
	else RNA_def_property_clear_flag(prop, PROP_EDITABLE);

	prop= RNA_def_property(srna, "use_pass_diffuse", PROP_BOOLEAN, PROP_NONE);
	RNA_def_property_boolean_sdna(prop, NULL, "passflag", SCE_PASS_DIFFUSE);
	RNA_def_property_ui_text(prop, "Diffuse", "Deliver diffuse pass");
	if(scene) RNA_def_property_update(prop, NC_SCENE|ND_RENDER_OPTIONS, "rna_SceneRenderLayer_pass_update");
	else RNA_def_property_clear_flag(prop, PROP_EDITABLE);

	prop= RNA_def_property(srna, "use_pass_specular", PROP_BOOLEAN, PROP_NONE);
	RNA_def_property_boolean_sdna(prop, NULL, "passflag", SCE_PASS_SPEC);
	RNA_def_property_ui_text(prop, "Specular", "Deliver specular pass");
	if(scene) RNA_def_property_update(prop, NC_SCENE|ND_RENDER_OPTIONS, "rna_SceneRenderLayer_pass_update");
	else RNA_def_property_clear_flag(prop, PROP_EDITABLE);

	prop= RNA_def_property(srna, "use_pass_shadow", PROP_BOOLEAN, PROP_NONE);
	RNA_def_property_boolean_sdna(prop, NULL, "passflag", SCE_PASS_SHADOW);
	RNA_def_property_ui_text(prop, "Shadow", "Deliver shadow pass");
	if(scene) RNA_def_property_update(prop, NC_SCENE|ND_RENDER_OPTIONS, "rna_SceneRenderLayer_pass_update");
	else RNA_def_property_clear_flag(prop, PROP_EDITABLE);

	prop= RNA_def_property(srna, "use_pass_ambient_occlusion", PROP_BOOLEAN, PROP_NONE);
	RNA_def_property_boolean_sdna(prop, NULL, "passflag", SCE_PASS_AO);
	RNA_def_property_ui_text(prop, "AO", "Deliver AO pass");
	if(scene) RNA_def_property_update(prop, NC_SCENE|ND_RENDER_OPTIONS, "rna_SceneRenderLayer_pass_update");
	else RNA_def_property_clear_flag(prop, PROP_EDITABLE);
	
	prop= RNA_def_property(srna, "use_pass_reflection", PROP_BOOLEAN, PROP_NONE);
	RNA_def_property_boolean_sdna(prop, NULL, "passflag", SCE_PASS_REFLECT);
	RNA_def_property_ui_text(prop, "Reflection", "Deliver raytraced reflection pass");
	if(scene) RNA_def_property_update(prop, NC_SCENE|ND_RENDER_OPTIONS, "rna_SceneRenderLayer_pass_update");
	else RNA_def_property_clear_flag(prop, PROP_EDITABLE);

	prop= RNA_def_property(srna, "use_pass_refraction", PROP_BOOLEAN, PROP_NONE);
	RNA_def_property_boolean_sdna(prop, NULL, "passflag", SCE_PASS_REFRACT);
	RNA_def_property_ui_text(prop, "Refraction", "Deliver raytraced refraction pass");
	if(scene) RNA_def_property_update(prop, NC_SCENE|ND_RENDER_OPTIONS, "rna_SceneRenderLayer_pass_update");
	else RNA_def_property_clear_flag(prop, PROP_EDITABLE);

	prop= RNA_def_property(srna, "use_pass_emit", PROP_BOOLEAN, PROP_NONE);
	RNA_def_property_boolean_sdna(prop, NULL, "passflag", SCE_PASS_EMIT);
	RNA_def_property_ui_text(prop, "Emit", "Deliver emission pass");
	if(scene) RNA_def_property_update(prop, NC_SCENE|ND_RENDER_OPTIONS, "rna_SceneRenderLayer_pass_update");
	else RNA_def_property_clear_flag(prop, PROP_EDITABLE);

	prop= RNA_def_property(srna, "use_pass_environment", PROP_BOOLEAN, PROP_NONE);
	RNA_def_property_boolean_sdna(prop, NULL, "passflag", SCE_PASS_ENVIRONMENT);
	RNA_def_property_ui_text(prop, "Environment", "Deliver environment lighting pass");
	if(scene) RNA_def_property_update(prop, NC_SCENE|ND_RENDER_OPTIONS, "rna_SceneRenderLayer_pass_update");
	else RNA_def_property_clear_flag(prop, PROP_EDITABLE);

	prop= RNA_def_property(srna, "use_pass_indirect", PROP_BOOLEAN, PROP_NONE);
	RNA_def_property_boolean_sdna(prop, NULL, "passflag", SCE_PASS_INDIRECT);
	RNA_def_property_ui_text(prop, "Indirect", "Deliver indirect lighting pass");
	if(scene) RNA_def_property_update(prop, NC_SCENE|ND_RENDER_OPTIONS, "rna_SceneRenderLayer_pass_update");
	else RNA_def_property_clear_flag(prop, PROP_EDITABLE);

	prop= RNA_def_property(srna, "exclude_specular", PROP_BOOLEAN, PROP_NONE);
	RNA_def_property_boolean_sdna(prop, NULL, "pass_xor", SCE_PASS_SPEC);
	RNA_def_property_ui_text(prop, "Specular Exclude", "Exclude specular pass from combined");
	RNA_def_property_ui_icon(prop, ICON_RESTRICT_RENDER_OFF, 1);
	if(scene) RNA_def_property_update(prop, NC_SCENE|ND_RENDER_OPTIONS, "rna_SceneRenderLayer_pass_update");
	else RNA_def_property_clear_flag(prop, PROP_EDITABLE);

	prop= RNA_def_property(srna, "exclude_shadow", PROP_BOOLEAN, PROP_NONE);
	RNA_def_property_boolean_sdna(prop, NULL, "pass_xor", SCE_PASS_SHADOW);
	RNA_def_property_ui_text(prop, "Shadow Exclude", "Exclude shadow pass from combined");
	RNA_def_property_ui_icon(prop, ICON_RESTRICT_RENDER_OFF, 1);
	if(scene) RNA_def_property_update(prop, NC_SCENE|ND_RENDER_OPTIONS, "rna_SceneRenderLayer_pass_update");
	else RNA_def_property_clear_flag(prop, PROP_EDITABLE);

	prop= RNA_def_property(srna, "exclude_ambient_occlusion", PROP_BOOLEAN, PROP_NONE);
	RNA_def_property_boolean_sdna(prop, NULL, "pass_xor", SCE_PASS_AO);
	RNA_def_property_ui_text(prop, "AO Exclude", "Exclude AO pass from combined");
	RNA_def_property_ui_icon(prop, ICON_RESTRICT_RENDER_OFF, 1);
	if(scene) RNA_def_property_update(prop, NC_SCENE|ND_RENDER_OPTIONS, "rna_SceneRenderLayer_pass_update");
	else RNA_def_property_clear_flag(prop, PROP_EDITABLE);
	
	prop= RNA_def_property(srna, "exclude_reflection", PROP_BOOLEAN, PROP_NONE);
	RNA_def_property_boolean_sdna(prop, NULL, "pass_xor", SCE_PASS_REFLECT);
	RNA_def_property_ui_text(prop, "Reflection Exclude", "Exclude raytraced reflection pass from combined");
	RNA_def_property_ui_icon(prop, ICON_RESTRICT_RENDER_OFF, 1);
	if(scene) RNA_def_property_update(prop, NC_SCENE|ND_RENDER_OPTIONS, "rna_SceneRenderLayer_pass_update");
	else RNA_def_property_clear_flag(prop, PROP_EDITABLE);

	prop= RNA_def_property(srna, "exclude_refraction", PROP_BOOLEAN, PROP_NONE);
	RNA_def_property_boolean_sdna(prop, NULL, "pass_xor", SCE_PASS_REFRACT);
	RNA_def_property_ui_text(prop, "Refraction Exclude", "Exclude raytraced refraction pass from combined");
	RNA_def_property_ui_icon(prop, ICON_RESTRICT_RENDER_OFF, 1);
	if(scene) RNA_def_property_update(prop, NC_SCENE|ND_RENDER_OPTIONS, "rna_SceneRenderLayer_pass_update");
	else RNA_def_property_clear_flag(prop, PROP_EDITABLE);

	prop= RNA_def_property(srna, "exclude_emit", PROP_BOOLEAN, PROP_NONE);
	RNA_def_property_boolean_sdna(prop, NULL, "pass_xor", SCE_PASS_EMIT);
	RNA_def_property_ui_text(prop, "Emit Exclude", "Exclude emission pass from combined");
	RNA_def_property_ui_icon(prop, ICON_RESTRICT_RENDER_OFF, 1);
	if(scene) RNA_def_property_update(prop, NC_SCENE|ND_RENDER_OPTIONS, "rna_SceneRenderLayer_pass_update");
	else RNA_def_property_clear_flag(prop, PROP_EDITABLE);

	prop= RNA_def_property(srna, "exclude_environment", PROP_BOOLEAN, PROP_NONE);
	RNA_def_property_boolean_sdna(prop, NULL, "pass_xor", SCE_PASS_ENVIRONMENT);
	RNA_def_property_ui_text(prop, "Environment Exclude", "Exclude environment pass from combined");
	RNA_def_property_ui_icon(prop, ICON_RESTRICT_RENDER_OFF, 1);
	if(scene) RNA_def_property_update(prop, NC_SCENE|ND_RENDER_OPTIONS, "rna_SceneRenderLayer_pass_update");
	else RNA_def_property_clear_flag(prop, PROP_EDITABLE);

	prop= RNA_def_property(srna, "exclude_indirect", PROP_BOOLEAN, PROP_NONE);
	RNA_def_property_boolean_sdna(prop, NULL, "pass_xor", SCE_PASS_INDIRECT);
	RNA_def_property_ui_text(prop, "Indirect Exclude", "Exclude indirect pass from combined");
	RNA_def_property_ui_icon(prop, ICON_RESTRICT_RENDER_OFF, 1);
	if(scene) RNA_def_property_update(prop, NC_SCENE|ND_RENDER_OPTIONS, "rna_SceneRenderLayer_pass_update");
	else RNA_def_property_clear_flag(prop, PROP_EDITABLE);
}

static void rna_def_scene_game_recast_data(BlenderRNA *brna)
{
	StructRNA *srna;
	PropertyRNA *prop;

	srna= RNA_def_struct(brna, "SceneGameRecastData", NULL);
	RNA_def_struct_sdna(srna, "RecastData");
	RNA_def_struct_nested(brna, srna, "Scene");
	RNA_def_struct_ui_text(srna, "Recast Data", "Recast data for a Game datablock");

	prop= RNA_def_property(srna, "cell_size", PROP_FLOAT, PROP_NONE);
	RNA_def_property_float_sdna(prop, NULL, "cellsize");
	RNA_def_property_ui_range(prop, 0.1, 1, 1, 2);
	RNA_def_property_ui_text(prop, "Cell Size", "Rasterized cell size");
	RNA_def_property_update(prop, NC_SCENE, NULL);

	prop= RNA_def_property(srna, "cell_height", PROP_FLOAT, PROP_NONE);
	RNA_def_property_float_sdna(prop, NULL, "cellheight");
	RNA_def_property_ui_range(prop, 0.1, 1, 1, 2);
	RNA_def_property_ui_text(prop, "Cell Height", "Rasterized cell height");
	RNA_def_property_update(prop, NC_SCENE, NULL);

	prop= RNA_def_property(srna, "agent_height", PROP_FLOAT, PROP_NONE);
	RNA_def_property_float_sdna(prop, NULL, "agentheight");
	RNA_def_property_ui_range(prop, 0.1, 5, 1, 2);
	RNA_def_property_ui_text(prop, "Agent Height", "Minimum height where the agent can still walk");
	RNA_def_property_update(prop, NC_SCENE, NULL);

	prop= RNA_def_property(srna, "agent_radius", PROP_FLOAT, PROP_NONE);
	RNA_def_property_float_sdna(prop, NULL, "agentradius");
	RNA_def_property_ui_range(prop, 0.1, 5, 1, 2);
	RNA_def_property_ui_text(prop, "Agent Radius", "Radius of the agent");
	RNA_def_property_update(prop, NC_SCENE, NULL);

	prop= RNA_def_property(srna, "max_climb", PROP_FLOAT, PROP_NONE);
	RNA_def_property_float_sdna(prop, NULL, "agentmaxclimb");
	RNA_def_property_ui_range(prop, 0.1, 5, 1, 2);
	RNA_def_property_ui_text(prop, "Max Climb", "Maximum height between grid cells the agent can climb");
	RNA_def_property_update(prop, NC_SCENE, NULL);

	prop= RNA_def_property(srna, "max_slope", PROP_FLOAT, PROP_ANGLE);
	RNA_def_property_float_sdna(prop, NULL, "agentmaxslope");
	RNA_def_property_range(prop, 0, M_PI/2);
	RNA_def_property_ui_text(prop, "Max Slope", "Maximum walkable slope angle in degrees");
	RNA_def_property_update(prop, NC_SCENE, NULL);


	prop= RNA_def_property(srna, "region_min_size", PROP_FLOAT, PROP_NONE);
	RNA_def_property_float_sdna(prop, NULL, "regionminsize");
	RNA_def_property_ui_range(prop, 0, 150, 1, 2);
	RNA_def_property_ui_text(prop, "Min Region Size", "Minimum regions size. Smaller regions will be deleted");
	RNA_def_property_update(prop, NC_SCENE, NULL);

	prop= RNA_def_property(srna, "region_merge_size", PROP_FLOAT, PROP_NONE);
	RNA_def_property_float_sdna(prop, NULL, "regionmergesize");
	RNA_def_property_ui_range(prop, 0, 150, 1, 2);
	RNA_def_property_ui_text(prop, "Merged Region Size", "Minimum regions size. Smaller regions will be merged");
	RNA_def_property_update(prop, NC_SCENE, NULL);

	prop= RNA_def_property(srna, "edge_max_len", PROP_FLOAT, PROP_NONE);
	RNA_def_property_float_sdna(prop, NULL, "edgemaxlen");
	RNA_def_property_ui_range(prop, 0, 50, 1, 2);
	RNA_def_property_ui_text(prop, "Max Edge Length", "Maximum contour edge length");
	RNA_def_property_update(prop, NC_SCENE, NULL);

	prop= RNA_def_property(srna, "edge_max_error", PROP_FLOAT, PROP_NONE);
	RNA_def_property_float_sdna(prop, NULL, "edgemaxerror");
	RNA_def_property_ui_range(prop, 0.1, 3.0, 1, 2);
	RNA_def_property_ui_text(prop, "Max Edge Error", "Maximum distance error from contour to cells");
	RNA_def_property_update(prop, NC_SCENE, NULL);

	prop= RNA_def_property(srna, "verts_per_poly", PROP_INT, PROP_NONE);
	RNA_def_property_int_sdna(prop, NULL, "vertsperpoly");
	RNA_def_property_ui_range(prop, 3, 12, 1, 0);
	RNA_def_property_ui_text(prop, "Verts Per Poly", "Max number of vertices per polygon");
	RNA_def_property_update(prop, NC_SCENE, NULL);

	prop= RNA_def_property(srna, "sample_dist", PROP_FLOAT, PROP_NONE);
	RNA_def_property_float_sdna(prop, NULL, "detailsampledist");
	RNA_def_property_ui_range(prop, 0.0, 16.0, 1, 2);
	RNA_def_property_ui_text(prop, "Sample Distance", "Detail mesh sample spacing");
	RNA_def_property_update(prop, NC_SCENE, NULL);

	prop= RNA_def_property(srna, "sample_max_error", PROP_FLOAT, PROP_NONE);
	RNA_def_property_float_sdna(prop, NULL, "detailsamplemaxerror");
	RNA_def_property_ui_range(prop, 0.0, 16.0, 1, 2);
	RNA_def_property_ui_text(prop, "Max Sample Error", "Detail mesh simplification max sample error");
	RNA_def_property_update(prop, NC_SCENE, NULL);
}

static void rna_def_scene_game_data(BlenderRNA *brna)
{
	StructRNA *srna;
	PropertyRNA *prop;

	static EnumPropertyItem framing_types_items[] ={
		{SCE_GAMEFRAMING_BARS, "LETTERBOX", 0, "Letterbox", "Show the entire viewport in the display window, using bar horizontally or vertically"},
		{SCE_GAMEFRAMING_EXTEND, "EXTEND", 0, "Extend", "Show the entire viewport in the display window, viewing more horizontally or vertically"},
		{SCE_GAMEFRAMING_SCALE, "SCALE", 0, "Scale", "Stretch or squeeze the viewport to fill the display window"},
		{0, NULL, 0, NULL, NULL}};

	static EnumPropertyItem dome_modes_items[] ={
		{DOME_FISHEYE, "FISHEYE", 0, "Fisheye", ""},
		{DOME_TRUNCATED_FRONT, "TRUNCATED_FRONT", 0, "Front-Truncated", ""},
		{DOME_TRUNCATED_REAR, "TRUNCATED_REAR", 0, "Rear-Truncated", ""},
		{DOME_ENVMAP, "ENVMAP", 0, "Cube Map", ""},
		{DOME_PANORAM_SPH, "PANORAM_SPH", 0, "Spherical Panoramic", ""},
		{0, NULL, 0, NULL, NULL}};
		
	 static EnumPropertyItem stereo_modes_items[] ={
		{STEREO_QUADBUFFERED, "QUADBUFFERED", 0, "Quad-Buffer", ""},
		{STEREO_ABOVEBELOW, "ABOVEBELOW", 0, "Above-Below", ""},
		{STEREO_INTERLACED, "INTERLACED", 0, "Interlaced", ""},
		{STEREO_ANAGLYPH, "ANAGLYPH", 0, "Anaglyph", ""},
		{STEREO_SIDEBYSIDE, "SIDEBYSIDE", 0, "Side-by-side", ""},
		{STEREO_VINTERLACE, "VINTERLACE", 0, "Vinterlace", ""},
		{0, NULL, 0, NULL, NULL}};
		
	 static EnumPropertyItem stereo_items[] ={
		{STEREO_NOSTEREO, "NONE", 0, "None", "Disable Stereo and Dome environments"},
		{STEREO_ENABLED, "STEREO", 0, "Stereo", "Enable Stereo environment"},
		{STEREO_DOME, "DOME", 0, "Dome", "Enable Dome environment"},
		{0, NULL, 0, NULL, NULL}};

	static EnumPropertyItem physics_engine_items[] = {
		{WOPHY_NONE, "NONE", 0, "None", "Don't use a physics engine"},
		//{WOPHY_ENJI, "ENJI", 0, "Enji", ""},
		//{WOPHY_SUMO, "SUMO", 0, "Sumo (Deprecated)", ""},
		//{WOPHY_DYNAMO, "DYNAMO", 0, "Dynamo", ""},
		//{WOPHY_ODE, "ODE", 0, "ODE", ""},
		{WOPHY_BULLET, "BULLET", 0, "Bullet", "Use the Bullet physics engine"},
		{0, NULL, 0, NULL, NULL}};

	static EnumPropertyItem material_items[] ={
		{GAME_MAT_TEXFACE, "SINGLETEXTURE", 0, "Singletexture", "Singletexture face materials"},
		{GAME_MAT_MULTITEX, "MULTITEXTURE", 0, "Multitexture", "Multitexture materials"},
		{GAME_MAT_GLSL, "GLSL", 0, "GLSL", "OpenGL shading language shaders"},
		{0, NULL, 0, NULL, NULL}};

	static EnumPropertyItem obstacle_simulation_items[] = {
		{OBSTSIMULATION_NONE, "NONE", 0, "None", ""},
		{OBSTSIMULATION_TOI_rays, "RVO_RAYS", 0, "RVO (rays)", ""},
		{OBSTSIMULATION_TOI_cells, "RVO_CELLS", 0, "RVO (cells)", ""},
		{0, NULL, 0, NULL, NULL}};

	srna= RNA_def_struct(brna, "SceneGameData", NULL);
	RNA_def_struct_sdna(srna, "GameData");
	RNA_def_struct_nested(brna, srna, "Scene");
	RNA_def_struct_ui_text(srna, "Game Data", "Game data for a Scene datablock");
	
	prop= RNA_def_property(srna, "resolution_x", PROP_INT, PROP_NONE);
	RNA_def_property_int_sdna(prop, NULL, "xplay");
	RNA_def_property_range(prop, 4, 10000);
	RNA_def_property_ui_text(prop, "Resolution X", "Number of horizontal pixels in the screen");
	RNA_def_property_update(prop, NC_SCENE, NULL);
	
	prop= RNA_def_property(srna, "resolution_y", PROP_INT, PROP_NONE);
	RNA_def_property_int_sdna(prop, NULL, "yplay");
	RNA_def_property_range(prop, 4, 10000);
	RNA_def_property_ui_text(prop, "Resolution Y", "Number of vertical pixels in the screen");
	RNA_def_property_update(prop, NC_SCENE, NULL);
	
	prop= RNA_def_property(srna, "depth", PROP_INT, PROP_UNSIGNED);
	RNA_def_property_int_sdna(prop, NULL, "depth");
	RNA_def_property_range(prop, 8, 32);
	RNA_def_property_ui_text(prop, "Bits", "Displays bit depth of full screen display");
	RNA_def_property_update(prop, NC_SCENE, NULL);
	
	// Do we need it here ? (since we already have it in World
	prop= RNA_def_property(srna, "frequency", PROP_INT, PROP_NONE);
	RNA_def_property_int_sdna(prop, NULL, "freqplay");
	RNA_def_property_range(prop, 4, 2000);
	RNA_def_property_ui_text(prop, "Freq", "Displays clock frequency of fullscreen display");
	RNA_def_property_update(prop, NC_SCENE, NULL);
	
	prop= RNA_def_property(srna, "show_fullscreen", PROP_BOOLEAN, PROP_NONE);
	RNA_def_property_boolean_sdna(prop, NULL, "fullscreen", 1.0);
	RNA_def_property_ui_text(prop, "Fullscreen", "Starts player in a new fullscreen display");
	RNA_def_property_update(prop, NC_SCENE, NULL);

	/* Framing */
	prop= RNA_def_property(srna, "frame_type", PROP_ENUM, PROP_NONE);
	RNA_def_property_enum_sdna(prop, NULL, "framing.type");
	RNA_def_property_enum_items(prop, framing_types_items);
	RNA_def_property_ui_text(prop, "Framing Types", "Select the type of Framing you want");
	RNA_def_property_update(prop, NC_SCENE, NULL);

	prop= RNA_def_property(srna, "frame_color", PROP_FLOAT, PROP_COLOR);
	RNA_def_property_float_sdna(prop, NULL, "framing.col");
	RNA_def_property_range(prop, 0.0f, 1.0f);
	RNA_def_property_array(prop, 3);
	RNA_def_property_ui_text(prop, "Framing Color", "Set color of the bars");
	RNA_def_property_update(prop, NC_SCENE, NULL);
	
	/* Stereo */
	prop= RNA_def_property(srna, "stereo", PROP_ENUM, PROP_NONE);
	RNA_def_property_enum_sdna(prop, NULL, "stereoflag");
	RNA_def_property_enum_items(prop, stereo_items);
	RNA_def_property_ui_text(prop, "Stereo Options", "");
	RNA_def_property_update(prop, NC_SCENE, NULL);

	prop= RNA_def_property(srna, "stereo_mode", PROP_ENUM, PROP_NONE);
	RNA_def_property_enum_sdna(prop, NULL, "stereomode");
	RNA_def_property_enum_items(prop, stereo_modes_items);
	RNA_def_property_ui_text(prop, "Stereo Mode", "Stereographic techniques");
	RNA_def_property_update(prop, NC_SCENE, NULL);

	prop= RNA_def_property(srna, "stereo_eye_separation", PROP_FLOAT, PROP_NONE);
	RNA_def_property_float_sdna(prop, NULL, "eyeseparation");
	RNA_def_property_range(prop, 0.01, 5.0);
	RNA_def_property_ui_text(prop, "Eye Separation", "Set the distance between the eyes - the camera focal length/30 should be fine");
	RNA_def_property_update(prop, NC_SCENE, NULL);
	
	/* Dome */
	prop= RNA_def_property(srna, "dome_mode", PROP_ENUM, PROP_NONE);
	RNA_def_property_enum_sdna(prop, NULL, "dome.mode");
	RNA_def_property_enum_items(prop, dome_modes_items);
	RNA_def_property_ui_text(prop, "Dome Mode", "Dome physical configurations");
	RNA_def_property_update(prop, NC_SCENE, NULL);
	
	prop= RNA_def_property(srna, "dome_tesselation", PROP_INT, PROP_NONE);
	RNA_def_property_int_sdna(prop, NULL, "dome.res");
	RNA_def_property_ui_range(prop, 1, 8, 1, 1);
	RNA_def_property_ui_text(prop, "Tessellation", "Tessellation level - check the generated mesh in wireframe mode");
	RNA_def_property_update(prop, NC_SCENE, NULL);
	
	prop= RNA_def_property(srna, "dome_buffer_resolution", PROP_FLOAT, PROP_NONE);
	RNA_def_property_float_sdna(prop, NULL, "dome.resbuf");
	RNA_def_property_ui_range(prop, 0.1, 1.0, 0.1, 0.1);
	RNA_def_property_ui_text(prop, "Buffer Resolution", "Buffer Resolution - decrease it to increase speed");
	RNA_def_property_update(prop, NC_SCENE, NULL);
	
	prop= RNA_def_property(srna, "dome_angle", PROP_INT, PROP_NONE);
	RNA_def_property_int_sdna(prop, NULL, "dome.angle");
	RNA_def_property_ui_range(prop, 90, 250, 1, 1);
	RNA_def_property_ui_text(prop, "Angle", "Field of View of the Dome - it only works in mode Fisheye and Truncated");
	RNA_def_property_update(prop, NC_SCENE, NULL);
	
	prop= RNA_def_property(srna, "dome_tilt", PROP_INT, PROP_NONE);
	RNA_def_property_int_sdna(prop, NULL, "dome.tilt");
	RNA_def_property_ui_range(prop, -180, 180, 1, 1);
	RNA_def_property_ui_text(prop, "Tilt", "Camera rotation in horizontal axis");
	RNA_def_property_update(prop, NC_SCENE, NULL);
	
	prop= RNA_def_property(srna, "dome_text", PROP_POINTER, PROP_NONE);
	RNA_def_property_pointer_sdna(prop, NULL, "dome.warptext");
	RNA_def_property_struct_type(prop, "Text");
	RNA_def_property_flag(prop, PROP_EDITABLE);
	RNA_def_property_ui_text(prop, "Warp Data", "Custom Warp Mesh data file");
	RNA_def_property_update(prop, NC_SCENE, NULL);
	
	/* physics */
	prop= RNA_def_property(srna, "physics_engine", PROP_ENUM, PROP_NONE);
	RNA_def_property_enum_sdna(prop, NULL, "physicsEngine");
	RNA_def_property_enum_items(prop, physics_engine_items);
	RNA_def_property_ui_text(prop, "Physics Engine", "Physics engine used for physics simulation in the game engine");
	RNA_def_property_update(prop, NC_SCENE, NULL);

	prop= RNA_def_property(srna, "physics_gravity", PROP_FLOAT, PROP_ACCELERATION);
	RNA_def_property_float_sdna(prop, NULL, "gravity");
	RNA_def_property_ui_range(prop, 0.0, 25.0, 1, 2);
	RNA_def_property_range(prop, 0.0, 10000.0);
	RNA_def_property_ui_text(prop, "Physics Gravity", "Gravitational constant used for physics simulation in the game engine");
	RNA_def_property_update(prop, NC_SCENE, NULL);

	prop= RNA_def_property(srna, "occlusion_culling_resolution", PROP_INT, PROP_NONE);
	RNA_def_property_int_sdna(prop, NULL, "occlusionRes");
	RNA_def_property_range(prop, 128.0, 1024.0);
	RNA_def_property_ui_text(prop, "Occlusion Resolution", "The size of the occlusion buffer in pixel, use higher value for better precision (slower)");
	RNA_def_property_update(prop, NC_SCENE, NULL);

	prop= RNA_def_property(srna, "fps", PROP_INT, PROP_NONE);
	RNA_def_property_int_sdna(prop, NULL, "ticrate");
	RNA_def_property_ui_range(prop, 1, 60, 1, 1);
	RNA_def_property_range(prop, 1, 250);
	RNA_def_property_ui_text(prop, "Frames Per Second", "The nominal number of game frames per second. Physics fixed timestep = 1/fps, independently of actual frame rate");
	RNA_def_property_update(prop, NC_SCENE, NULL);

	prop= RNA_def_property(srna, "logic_step_max", PROP_INT, PROP_NONE);
	RNA_def_property_int_sdna(prop, NULL, "maxlogicstep");
	RNA_def_property_ui_range(prop, 1, 5, 1, 1);
	RNA_def_property_range(prop, 1, 5);
	RNA_def_property_ui_text(prop, "Max Logic Steps", "Sets the maximum number of logic frame per game frame if graphics slows down the game, higher value allows better synchronization with physics");
	RNA_def_property_update(prop, NC_SCENE, NULL);

	prop= RNA_def_property(srna, "physics_step_max", PROP_INT, PROP_NONE);
	RNA_def_property_int_sdna(prop, NULL, "maxphystep");
	RNA_def_property_ui_range(prop, 1, 5, 1, 1);
	RNA_def_property_range(prop, 1, 5);
	RNA_def_property_ui_text(prop, "Max Physics Steps", "Sets the maximum number of physics step per game frame if graphics slows down the game, higher value allows physics to keep up with realtime");
	RNA_def_property_update(prop, NC_SCENE, NULL);

	prop= RNA_def_property(srna, "physics_step_sub", PROP_INT, PROP_NONE);
	RNA_def_property_int_sdna(prop, NULL, "physubstep");
	RNA_def_property_ui_range(prop, 1, 5, 1, 1);
	RNA_def_property_range(prop, 1, 5);
	RNA_def_property_ui_text(prop, "Physics Sub Steps", "Sets the number of simulation substep per physic timestep, higher value give better physics precision");
	RNA_def_property_update(prop, NC_SCENE, NULL);

	/* mode */
	prop= RNA_def_property(srna, "use_occlusion_culling", PROP_BOOLEAN, PROP_NONE);
	RNA_def_property_boolean_sdna(prop, NULL, "mode", (1 << 5)); //XXX mode hardcoded // WO_DBVT_CULLING
	RNA_def_property_ui_text(prop, "DBVT culling", "Use optimized Bullet DBVT tree for view frustum and occlusion culling");
	
	// not used // deprecated !!!!!!!!!!!!!
	prop= RNA_def_property(srna, "use_activity_culling", PROP_BOOLEAN, PROP_NONE);
	RNA_def_property_boolean_sdna(prop, NULL, "mode", (1 << 3)); //XXX mode hardcoded
	RNA_def_property_ui_text(prop, "Activity Culling", "Activity culling is enabled");

	// not used // deprecated !!!!!!!!!!!!!
	prop= RNA_def_property(srna, "activity_culling_box_radius", PROP_FLOAT, PROP_NONE);
	RNA_def_property_float_sdna(prop, NULL, "activityBoxRadius");
	RNA_def_property_range(prop, 0.0, 1000.0);
	RNA_def_property_ui_text(prop, "box radius", "Radius of the activity bubble, in Manhattan length. Objects outside the box are activity-culled");

	/* booleans */
	prop= RNA_def_property(srna, "show_debug_properties", PROP_BOOLEAN, PROP_NONE);
	RNA_def_property_boolean_sdna(prop, NULL, "flag", GAME_SHOW_DEBUG_PROPS);
	RNA_def_property_ui_text(prop, "Show Debug Properties", "Show properties marked for debugging while the game runs");

	prop= RNA_def_property(srna, "show_framerate_profile", PROP_BOOLEAN, PROP_NONE);
	RNA_def_property_boolean_sdna(prop, NULL, "flag", GAME_SHOW_FRAMERATE);
	RNA_def_property_ui_text(prop, "Show Framerate and Profile", "Show framerate and profiling information while the game runs");

	prop= RNA_def_property(srna, "show_physics_visualization", PROP_BOOLEAN, PROP_NONE);
	RNA_def_property_boolean_sdna(prop, NULL, "flag", GAME_SHOW_PHYSICS);
	RNA_def_property_ui_text(prop, "Show Physics Visualization", "Show a visualization of physics bounds and interactions");

	prop= RNA_def_property(srna, "show_mouse", PROP_BOOLEAN, PROP_NONE);
	RNA_def_property_boolean_sdna(prop, NULL, "flag", GAME_SHOW_MOUSE);
	RNA_def_property_ui_text(prop, "Show Mouse", "Start player with a visible mouse cursor");

	prop= RNA_def_property(srna, "use_frame_rate", PROP_BOOLEAN, PROP_NONE);
	RNA_def_property_boolean_negative_sdna(prop, NULL, "flag", GAME_ENABLE_ALL_FRAMES);
	RNA_def_property_ui_text(prop, "Use Frame Rate", "Respect the frame rate rather than rendering as many frames as possible");

	prop= RNA_def_property(srna, "use_display_lists", PROP_BOOLEAN, PROP_NONE);
	RNA_def_property_boolean_sdna(prop, NULL, "flag", GAME_DISPLAY_LISTS);
	RNA_def_property_ui_text(prop, "Display Lists", "Use display lists to speed up rendering by keeping geometry on the GPU");

	prop= RNA_def_property(srna, "use_deprecation_warnings", PROP_BOOLEAN, PROP_NONE);
	RNA_def_property_boolean_negative_sdna(prop, NULL, "flag", GAME_IGNORE_DEPRECATION_WARNINGS);
	RNA_def_property_ui_text(prop, "Deprecation Warnings", "Print warnings when using deprecated features in the python API");

	prop= RNA_def_property(srna, "use_animation_record", PROP_BOOLEAN, PROP_NONE);
	RNA_def_property_boolean_sdna(prop, NULL, "flag", GAME_ENABLE_ANIMATION_RECORD);
	RNA_def_property_ui_text(prop, "Record Animation", "Record animation to fcurves");

	prop= RNA_def_property(srna, "use_auto_start", PROP_BOOLEAN, PROP_NONE);
	RNA_def_property_boolean_funcs(prop, "rna_GameSettings_auto_start_get", "rna_GameSettings_auto_start_set");
	RNA_def_property_ui_text(prop, "Auto Start", "Automatically start game at load time");

	prop= RNA_def_property(srna, "restrict_animation_updates", PROP_BOOLEAN, PROP_NONE);
	RNA_def_property_boolean_sdna(prop, NULL, "flag", GAME_RESTRICT_ANIM_UPDATES);
	RNA_def_property_ui_text(prop, "Restrict Animation Updates",
	                         "Restrict the number of animation updates to the animation FPS. This is "
	                         "better for performance, but can cause issues with smooth playback");
	
	/* materials */
	prop= RNA_def_property(srna, "material_mode", PROP_ENUM, PROP_NONE);
	RNA_def_property_enum_sdna(prop, NULL, "matmode");
	RNA_def_property_enum_items(prop, material_items);
	RNA_def_property_ui_text(prop, "Material Mode", "Material mode to use for rendering");
	RNA_def_property_update(prop, NC_SCENE|NA_EDITED, NULL);

	prop= RNA_def_property(srna, "use_glsl_lights", PROP_BOOLEAN, PROP_NONE);
	RNA_def_property_boolean_negative_sdna(prop, NULL, "flag", GAME_GLSL_NO_LIGHTS);
	RNA_def_property_ui_text(prop, "GLSL Lights", "Use lights for GLSL rendering");
	RNA_def_property_update(prop, NC_SCENE|NA_EDITED, "rna_Scene_glsl_update");

	prop= RNA_def_property(srna, "use_glsl_shaders", PROP_BOOLEAN, PROP_NONE);
	RNA_def_property_boolean_negative_sdna(prop, NULL, "flag", GAME_GLSL_NO_SHADERS);
	RNA_def_property_ui_text(prop, "GLSL Shaders", "Use shaders for GLSL rendering");
	RNA_def_property_update(prop, NC_SCENE|NA_EDITED, "rna_Scene_glsl_update");

	prop= RNA_def_property(srna, "use_glsl_shadows", PROP_BOOLEAN, PROP_NONE);
	RNA_def_property_boolean_negative_sdna(prop, NULL, "flag", GAME_GLSL_NO_SHADOWS);
	RNA_def_property_ui_text(prop, "GLSL Shadows", "Use shadows for GLSL rendering");
	RNA_def_property_update(prop, NC_SCENE|NA_EDITED, "rna_Scene_glsl_update");

	prop= RNA_def_property(srna, "use_glsl_ramps", PROP_BOOLEAN, PROP_NONE);
	RNA_def_property_boolean_negative_sdna(prop, NULL, "flag", GAME_GLSL_NO_RAMPS);
	RNA_def_property_ui_text(prop, "GLSL Ramps", "Use ramps for GLSL rendering");
	RNA_def_property_update(prop, NC_SCENE|NA_EDITED, "rna_Scene_glsl_update");

	prop= RNA_def_property(srna, "use_glsl_nodes", PROP_BOOLEAN, PROP_NONE);
	RNA_def_property_boolean_negative_sdna(prop, NULL, "flag", GAME_GLSL_NO_NODES);
	RNA_def_property_ui_text(prop, "GLSL Nodes", "Use nodes for GLSL rendering");
	RNA_def_property_update(prop, NC_SCENE|NA_EDITED, "rna_Scene_glsl_update");

	prop= RNA_def_property(srna, "use_glsl_color_management", PROP_BOOLEAN, PROP_NONE);
	RNA_def_property_boolean_negative_sdna(prop, NULL, "flag", GAME_GLSL_NO_COLOR_MANAGEMENT);
	RNA_def_property_ui_text(prop, "GLSL Color Management", "Use color management for GLSL rendering");
	RNA_def_property_update(prop, NC_SCENE|NA_EDITED, "rna_Scene_glsl_update");

	prop= RNA_def_property(srna, "use_glsl_extra_textures", PROP_BOOLEAN, PROP_NONE);
	RNA_def_property_boolean_negative_sdna(prop, NULL, "flag", GAME_GLSL_NO_EXTRA_TEX);
	RNA_def_property_ui_text(prop, "GLSL Extra Textures", "Use extra textures like normal or specular maps for GLSL rendering");
	RNA_def_property_update(prop, NC_SCENE|NA_EDITED, "rna_Scene_glsl_update");

	/* obstacle simulation */
	prop= RNA_def_property(srna, "obstacle_simulation", PROP_ENUM, PROP_NONE);
	RNA_def_property_enum_sdna(prop, NULL, "obstacleSimulation");
	RNA_def_property_enum_items(prop, obstacle_simulation_items);
	RNA_def_property_ui_text(prop, "Obstacle simulation", "Simulation used for obstacle avoidance in the game engine");
	RNA_def_property_update(prop, NC_SCENE, NULL);

	prop= RNA_def_property(srna, "level_height", PROP_FLOAT, PROP_ACCELERATION);
	RNA_def_property_float_sdna(prop, NULL, "levelHeight");
	RNA_def_property_range(prop, 0.0f, 200.0f);
	RNA_def_property_ui_text(prop, "Level height", "Max difference in heights of obstacles to enable their interaction");
	RNA_def_property_update(prop, NC_SCENE, NULL);

	prop= RNA_def_property(srna, "show_obstacle_simulation", PROP_BOOLEAN, PROP_NONE);
	RNA_def_property_boolean_sdna(prop, NULL, "flag", GAME_SHOW_OBSTACLE_SIMULATION);
	RNA_def_property_ui_text(prop, "Visualization", "Enable debug visualization for obstacle simulation");

	/* Recast Settings */
	prop= RNA_def_property(srna, "recast_data", PROP_POINTER, PROP_NONE);
	RNA_def_property_flag(prop, PROP_NEVER_NULL);
	RNA_def_property_pointer_sdna(prop, NULL, "recastData");
	RNA_def_property_struct_type(prop, "SceneGameRecastData");
	RNA_def_property_ui_text(prop, "Recast Data", "");

	/* Nestled Data  */
	rna_def_scene_game_recast_data(brna);
}

static void rna_def_scene_render_layer(BlenderRNA *brna)
{
	StructRNA *srna;

	srna= RNA_def_struct(brna, "SceneRenderLayer", NULL);
	RNA_def_struct_ui_text(srna, "Scene Render Layer", "Render layer");
	RNA_def_struct_ui_icon(srna, ICON_RENDERLAYERS);

	rna_def_render_layer_common(srna, 1);
}

/* curve.splines */
static void rna_def_render_layers(BlenderRNA *brna, PropertyRNA *cprop)
{
	StructRNA *srna;
	PropertyRNA *prop;

	// FunctionRNA *func;
	// PropertyRNA *parm; 

	RNA_def_property_srna(cprop, "RenderLayers");
	srna= RNA_def_struct(brna, "RenderLayers", NULL);
	RNA_def_struct_sdna(srna, "RenderData");
	RNA_def_struct_ui_text(srna, "Render Layers", "Collection of render layers");

	prop= RNA_def_property(srna, "active_index", PROP_INT, PROP_NONE);
	RNA_def_property_int_sdna(prop, NULL, "actlay");
	RNA_def_property_int_funcs(prop, "rna_RenderSettings_active_layer_index_get", "rna_RenderSettings_active_layer_index_set", "rna_RenderSettings_active_layer_index_range");
	RNA_def_property_ui_text(prop, "Active Layer Index", "Active index in render layer array");
	RNA_def_property_update(prop, NC_SCENE|ND_RENDER_OPTIONS, NULL);
	
	prop= RNA_def_property(srna, "active", PROP_POINTER, PROP_UNSIGNED);
	RNA_def_property_struct_type(prop, "SceneRenderLayer");
	RNA_def_property_pointer_funcs(prop, "rna_RenderSettings_active_layer_get", "rna_RenderSettings_active_layer_set", NULL, NULL);
	RNA_def_property_flag(prop, PROP_EDITABLE|PROP_NEVER_NULL);
	RNA_def_property_ui_text(prop, "Active Render Layer", "Active Render Layer");
	RNA_def_property_update(prop, NC_SCENE|ND_RENDER_OPTIONS, NULL);

}

static void rna_def_scene_render_data(BlenderRNA *brna)
{
	StructRNA *srna;
	PropertyRNA *prop;
	
	static EnumPropertyItem pixel_filter_items[] ={
		{R_FILTER_BOX, "BOX", 0, "Box", "Use a box filter for anti-aliasing"},
		{R_FILTER_TENT, "TENT", 0, "Tent", "Use a tent filter for anti-aliasing"},
		{R_FILTER_QUAD, "QUADRATIC", 0, "Quadratic", "Use a quadratic filter for anti-aliasing"},
		{R_FILTER_CUBIC, "CUBIC", 0, "Cubic", "Use a cubic filter for anti-aliasing"},
		{R_FILTER_CATROM, "CATMULLROM", 0, "Catmull-Rom", "Use a Catmull-Rom filter for anti-aliasing"},
		{R_FILTER_GAUSS, "GAUSSIAN", 0, "Gaussian", "Use a Gaussian filter for anti-aliasing"},
		{R_FILTER_MITCH, "MITCHELL", 0, "Mitchell-Netravali", "Use a Mitchell-Netravali filter for anti-aliasing"},
		{0, NULL, 0, NULL, NULL}};
		
	static EnumPropertyItem alpha_mode_items[] ={
		{R_ADDSKY, "SKY", 0, "Sky", "Transparent pixels are filled with sky color"},
		{R_ALPHAPREMUL, "PREMUL", 0, "Premultiplied", "Transparent RGB pixels are multiplied by the alpha channel"},
		{R_ALPHAKEY, "STRAIGHT", 0, "Straight Alpha", "Transparent RGB and alpha pixels are unmodified"},
		{0, NULL, 0, NULL, NULL}};

	static EnumPropertyItem display_mode_items[] ={
		{R_OUTPUT_SCREEN, "SCREEN", 0, "Full Screen", "Images are rendered in full Screen"},
		{R_OUTPUT_AREA, "AREA", 0, "Image Editor", "Images are rendered in Image Editor"},
		{R_OUTPUT_WINDOW, "WINDOW", 0, "New Window", "Images are rendered in new Window"},
		{R_OUTPUT_NONE, "NONE", 0, "Keep UI", "Images are rendered without forcing UI changes, optionally showing result"},
		{0, NULL, 0, NULL, NULL}};
	
	/* Bake */
	static EnumPropertyItem bake_mode_items[] ={
		{RE_BAKE_ALL, "FULL", 0, "Full Render", "Bake everything"},
		{RE_BAKE_AO, "AO", 0, "Ambient Occlusion", "Bake ambient occlusion"},
		{RE_BAKE_SHADOW, "SHADOW", 0, "Shadow", "Bake shadows"},
		{RE_BAKE_NORMALS, "NORMALS", 0, "Normals", "Bake normals"},
		{RE_BAKE_TEXTURE, "TEXTURE", 0, "Textures", "Bake textures"},
		{RE_BAKE_DISPLACEMENT, "DISPLACEMENT", 0, "Displacement", "Bake displacement"},
		{RE_BAKE_EMIT, "EMIT", 0, "Emission", "Bake Emit values (glow)"},
		{RE_BAKE_ALPHA, "ALPHA", 0, "Alpha", "Bake Alpha values (transparency)"},
		{RE_BAKE_MIRROR_INTENSITY, "MIRROR_INTENSITY", 0, "Mirror Intensity", "Bake Mirror values"},
		{RE_BAKE_MIRROR_COLOR, "MIRROR_COLOR", 0, "Mirror Colors", "Bake Mirror colors"},
		{RE_BAKE_SPEC_INTENSITY, "SPEC_INTENSITY", 0, "Specular Intensity", "Bake Specular values"},
		{RE_BAKE_SPEC_COLOR, "SPEC_COLOR", 0, "Specular Colors", "Bake Specular colors"},
		{0, NULL, 0, NULL, NULL}};

	static EnumPropertyItem bake_normal_space_items[] ={
		{R_BAKE_SPACE_CAMERA, "CAMERA", 0, "Camera", "Bake the normals in camera space"},
		{R_BAKE_SPACE_WORLD, "WORLD", 0, "World", "Bake the normals in world space"},
		{R_BAKE_SPACE_OBJECT, "OBJECT", 0, "Object", "Bake the normals in object space"},
		{R_BAKE_SPACE_TANGENT, "TANGENT", 0, "Tangent", "Bake the normals in tangent space"},
		{0, NULL, 0, NULL, NULL}};

	static EnumPropertyItem bake_qyad_split_items[] ={
		{0, "AUTO", 0, "Automatic", "Split quads to give the least distortion while baking"},
		{1, "FIXED", 0, "Fixed", "Split quads predictably (0,1,2) (0,2,3)"},
		{2, "FIXED_ALT", 0, "Fixed Alternate", "Split quads predictably (1,2,3) (1,3,0)"},
		{0, NULL, 0, NULL, NULL}};
	
	static EnumPropertyItem octree_resolution_items[] = {
		{64, "64", 0, "64", ""},
		{128, "128", 0, "128", ""},
		{256, "256", 0, "256", ""},
		{512, "512", 0, "512", ""},
		{0, NULL, 0, NULL, NULL}};

	static EnumPropertyItem raytrace_structure_items[] = {
		{R_RAYSTRUCTURE_AUTO, "AUTO", 0, "Auto", "Automatically select acceleration structure"},
		{R_RAYSTRUCTURE_OCTREE, "OCTREE", 0, "Octree", "Use old Octree structure"},
		{R_RAYSTRUCTURE_BLIBVH, "BLIBVH", 0, "BLI BVH", "Use BLI K-Dop BVH.c"},
		{R_RAYSTRUCTURE_VBVH, "VBVH", 0, "vBVH", "Use vBVH"},
		{R_RAYSTRUCTURE_SIMD_SVBVH, "SIMD_SVBVH", 0, "SIMD SVBVH", "Use SIMD SVBVH"},
		{R_RAYSTRUCTURE_SIMD_QBVH, "SIMD_QBVH", 0, "SIMD QBVH", "Use SIMD QBVH"},
		{0, NULL, 0, NULL, NULL}
		};

	static EnumPropertyItem fixed_oversample_items[] = {
		{5, "5", 0, "5", ""},
		{8, "8", 0, "8", ""},
		{11, "11", 0, "11", ""},
		{16, "16", 0, "16", ""},
		{0, NULL, 0, NULL, NULL}};
		
	static EnumPropertyItem field_order_items[] = {
		{0, "EVEN_FIRST", 0, "Upper First", "Upper field first"},
		{R_ODDFIELD, "ODD_FIRST", 0, "Lower First", "Lower field first"},
		{0, NULL, 0, NULL, NULL}};
		
	static EnumPropertyItem threads_mode_items[] = {
		{0, "AUTO", 0, "Auto-detect", "Automatically determine the number of threads, based on CPUs"},
		{R_FIXED_THREADS, "FIXED", 0, "Fixed", "Manually determine the number of threads"},
		{0, NULL, 0, NULL, NULL}};
		
#ifdef WITH_OPENEXR	
	static EnumPropertyItem exr_codec_items[] = {
		{0, "NONE", 0, "None", ""},
		{1, "PXR24", 0, "Pxr24 (lossy)", ""},
		{2, "ZIP", 0, "ZIP (lossless)", ""},
		{3, "PIZ", 0, "PIZ (lossless)", ""},
		{4, "RLE", 0, "RLE (lossless)", ""},
		{0, NULL, 0, NULL, NULL}};
#endif

#ifdef WITH_OPENJPEG
	static EnumPropertyItem jp2_preset_items[] = {
		{0, "NO_PRESET", 0, "No Preset", ""},
		{1, "CINE_24FPS", 0, "Cinema 24fps 2048x1080", ""},
		{2, "CINE_48FPS", 0, "Cinema 48fps 2048x1080", ""},
		{3, "CINE_24FPS_4K", 0, "Cinema 24fps 4096x2160", ""},
		{4, "CINE_SCOPE_24FPS", 0, "Cine-Scope 24fps 2048x858", ""},
		{5, "CINE_SCOPE_48FPS", 0, "Cine-Scope 48fps 2048x858", ""},
		{6, "CINE_FLAT_24FPS", 0, "Cine-Flat 24fps 1998x1080", ""},
		{7, "CINE_FLAT_48FPS", 0, "Cine-Flat 48fps 1998x1080", ""},
		{0, NULL, 0, NULL, NULL}};
		
	static EnumPropertyItem jp2_depth_items[] = {
		{8, "8", 0, "8", "8 bit color channels"},
		{12, "12", 0, "12", "12 bit color channels"},
		{16, "16", 0, "16", "16 bit color channels"},
		{0, NULL, 0, NULL, NULL}};
#endif
	
#ifdef	WITH_QUICKTIME
	static EnumPropertyItem quicktime_codec_type_items[] = {
		{0, "codec", 0, "codec", ""},
		{0, NULL, 0, NULL, NULL}};
	
#ifdef USE_QTKIT
	static EnumPropertyItem quicktime_audio_samplerate_items[] = {
		{22050, "22050", 0, "22kHz", ""},
		{44100, "44100", 0, "44.1kHz", ""},
		{48000, "48000", 0, "48kHz", ""},
		{88200, "88200", 0, "88.2kHz", ""},
		{96000, "96000", 0, "96kHz", ""},
		{192000, "192000", 0, "192kHz", ""},
		{0, NULL, 0, NULL, NULL}};
	
	static EnumPropertyItem quicktime_audio_bitdepth_items[] = {
		{AUD_FORMAT_U8, "8BIT", 0, "8bit", ""},
		{AUD_FORMAT_S16, "16BIT", 0, "16bit", ""},
		{AUD_FORMAT_S24, "24BIT", 0, "24bit", ""},
		{AUD_FORMAT_S32, "32BIT", 0, "32bit", ""},
		{AUD_FORMAT_FLOAT32, "FLOAT32", 0, "float32", ""},
		{AUD_FORMAT_FLOAT64, "FLOAT64", 0, "float64", ""},
		{0, NULL, 0, NULL, NULL}};
	
	static EnumPropertyItem quicktime_audio_bitrate_items[] = {
		{64000, "64000", 0, "64kbps", ""},
		{112000, "112000", 0, "112kpbs", ""},
		{128000, "128000", 0, "128kbps", ""},
		{192000, "192000", 0, "192kbps", ""},
		{256000, "256000", 0, "256kbps", ""},
		{320000, "320000", 0, "320kbps", ""},
		{0, NULL, 0, NULL, NULL}};
#endif
#endif

#ifdef WITH_FFMPEG
	static EnumPropertyItem ffmpeg_format_items[] = {
		{FFMPEG_MPEG1, "MPEG1", 0, "MPEG-1", ""},
		{FFMPEG_MPEG2, "MPEG2", 0, "MPEG-2", ""},
		{FFMPEG_MPEG4, "MPEG4", 0, "MPEG-4", ""},
		{FFMPEG_AVI, "AVI", 0, "AVI", ""},
		{FFMPEG_MOV, "QUICKTIME", 0, "Quicktime", ""},
		{FFMPEG_DV, "DV", 0, "DV", ""},
		{FFMPEG_H264, "H264", 0, "H.264", ""},
		{FFMPEG_XVID, "XVID", 0, "Xvid", ""},
		{FFMPEG_OGG, "OGG", 0, "Ogg", ""},
		{FFMPEG_MKV, "MKV", 0, "Matroska", ""},
		{FFMPEG_FLV, "FLASH", 0, "Flash", ""},
		{FFMPEG_WAV, "WAV", 0, "Wav", ""},
		{FFMPEG_MP3, "MP3", 0, "Mp3", ""},
		{0, NULL, 0, NULL, NULL}};

	static EnumPropertyItem ffmpeg_codec_items[] = {
		{CODEC_ID_NONE, "NONE", 0, "None", ""},
		{CODEC_ID_MPEG1VIDEO, "MPEG1", 0, "MPEG-1", ""},
		{CODEC_ID_MPEG2VIDEO, "MPEG2", 0, "MPEG-2", ""},
		{CODEC_ID_MPEG4, "MPEG4", 0, "MPEG-4(divx)", ""},
		{CODEC_ID_HUFFYUV, "HUFFYUV", 0, "HuffYUV", ""},
		{CODEC_ID_DVVIDEO, "DV", 0, "DV", ""},
		{CODEC_ID_H264, "H264", 0, "H.264", ""},
		{CODEC_ID_THEORA, "THEORA", 0, "Theora", ""},
		{CODEC_ID_FLV1, "FLASH", 0, "Flash Video", ""},
		{CODEC_ID_FFV1, "FFV1", 0, "FFmpeg video codec #1", ""},
		{0, NULL, 0, NULL, NULL}};

	static EnumPropertyItem ffmpeg_audio_codec_items[] = {
		{CODEC_ID_NONE, "NONE", 0, "None", ""},
		{CODEC_ID_MP2, "MP2", 0, "MP2", ""},
		{CODEC_ID_MP3, "MP3", 0, "MP3", ""},
		{CODEC_ID_AC3, "AC3", 0, "AC3", ""},
		{CODEC_ID_AAC, "AAC", 0, "AAC", ""},
		{CODEC_ID_VORBIS, "VORBIS", 0, "Vorbis", ""},
		{CODEC_ID_FLAC, "FLAC", 0, "FLAC", ""},
		{CODEC_ID_PCM_S16LE, "PCM", 0, "PCM", ""},
		{0, NULL, 0, NULL, NULL}};
#endif

	static EnumPropertyItem audio_channel_items[] = {
		{1, "MONO", 0, "Mono", "Set audio channels to mono"},
		{2, "STEREO", 0, "Stereo", "Set audio channels to stereo"},
		{4, "SURROUND4", 0, "4 Channels", "Set audio channels to 4 channels"},
		{6, "SURROUND51", 0, "5.1 Surround", "Set audio channels to 5.1 surround sound"},
		{8, "SURROUND71", 0, "7.1 Surround", "Set audio channels to 7.1 surround sound"},
		{0, NULL, 0, NULL, NULL}};

	static EnumPropertyItem engine_items[] = {
		{0, "BLENDER_RENDER", 0, "Blender Render", "Use the Blender internal rendering engine for rendering"},
		{0, NULL, 0, NULL, NULL}};

	srna= RNA_def_struct(brna, "RenderSettings", NULL);
	RNA_def_struct_sdna(srna, "RenderData");
	RNA_def_struct_nested(brna, srna, "Scene");
	RNA_def_struct_path_func(srna, "rna_RenderSettings_path");
	RNA_def_struct_ui_text(srna, "Render Data", "Rendering settings for a Scene datablock");
	
	prop= RNA_def_property(srna, "color_mode", PROP_ENUM, PROP_NONE);
	RNA_def_property_enum_bitflag_sdna(prop, NULL, "planes");
	RNA_def_property_enum_items(prop, image_color_mode_items);
	RNA_def_property_ui_text(prop, "Color Mode", "Choose BW for saving greyscale images, RGB for saving red, green and blue channels, AND RGBA for saving red, green, blue + alpha channels");
	RNA_def_property_update(prop, NC_SCENE|ND_RENDER_OPTIONS, NULL);

	prop= RNA_def_property(srna, "resolution_x", PROP_INT, PROP_NONE);
	RNA_def_property_int_sdna(prop, NULL, "xsch");
	RNA_def_property_range(prop, 4, 10000);
	RNA_def_property_ui_text(prop, "Resolution X", "Number of horizontal pixels in the rendered image");
	RNA_def_property_update(prop, NC_SCENE|ND_RENDER_OPTIONS, "rna_SceneCamera_update");
	
	prop= RNA_def_property(srna, "resolution_y", PROP_INT, PROP_NONE);
	RNA_def_property_int_sdna(prop, NULL, "ysch");
	RNA_def_property_range(prop, 4, 10000);
	RNA_def_property_ui_text(prop, "Resolution Y", "Number of vertical pixels in the rendered image");
	RNA_def_property_update(prop, NC_SCENE|ND_RENDER_OPTIONS, "rna_SceneCamera_update");
	
	prop= RNA_def_property(srna, "resolution_percentage", PROP_INT, PROP_PERCENTAGE);
	RNA_def_property_int_sdna(prop, NULL, "size");
	RNA_def_property_range(prop, 1, SHRT_MAX);
	RNA_def_property_ui_range(prop, 1, 100, 10, 1);
	RNA_def_property_ui_text(prop, "Resolution %", "Percentage scale for render resolution");
	RNA_def_property_update(prop, NC_SCENE|ND_RENDER_OPTIONS, NULL);
	
	prop= RNA_def_property(srna, "parts_x", PROP_INT, PROP_NONE);
	RNA_def_property_int_sdna(prop, NULL, "xparts");
	RNA_def_property_range(prop, 1, 512);
	RNA_def_property_ui_text(prop, "Parts X", "Number of horizontal tiles to use while rendering");
	RNA_def_property_update(prop, NC_SCENE|ND_RENDER_OPTIONS, NULL);
	
	prop= RNA_def_property(srna, "parts_y", PROP_INT, PROP_NONE);
	RNA_def_property_int_sdna(prop, NULL, "yparts");
	RNA_def_property_range(prop, 1, 512);
	RNA_def_property_ui_text(prop, "Parts Y", "Number of vertical tiles to use while rendering");
	RNA_def_property_update(prop, NC_SCENE|ND_RENDER_OPTIONS, NULL);
	
	prop= RNA_def_property(srna, "pixel_aspect_x", PROP_FLOAT, PROP_NONE);
	RNA_def_property_float_sdna(prop, NULL, "xasp");
	RNA_def_property_range(prop, 1.0f, 200.0f);
	RNA_def_property_ui_text(prop, "Pixel Aspect X", "Horizontal aspect ratio - for anamorphic or non-square pixel output");
	RNA_def_property_update(prop, NC_SCENE|ND_RENDER_OPTIONS, "rna_SceneCamera_update");
	
	prop= RNA_def_property(srna, "pixel_aspect_y", PROP_FLOAT, PROP_NONE);
	RNA_def_property_float_sdna(prop, NULL, "yasp");
	RNA_def_property_range(prop, 1.0f, 200.0f);
	RNA_def_property_ui_text(prop, "Pixel Aspect Y", "Vertical aspect ratio - for anamorphic or non-square pixel output");
	RNA_def_property_update(prop, NC_SCENE|ND_RENDER_OPTIONS, "rna_SceneCamera_update");
	
	/* JPEG and AVI JPEG */
	
	prop= RNA_def_property(srna, "file_quality", PROP_INT, PROP_PERCENTAGE);
	RNA_def_property_int_sdna(prop, NULL, "quality");
	RNA_def_property_range(prop, 0, 100); /* 0 is needed for compression. */
	RNA_def_property_ui_text(prop, "Quality", "Quality of JPEG images, AVI Jpeg and SGI movies, Compression for PNG's");
	RNA_def_property_update(prop, NC_SCENE|ND_RENDER_OPTIONS, NULL);
	
	/* Tiff */
	
	prop= RNA_def_property(srna, "use_tiff_16bit", PROP_BOOLEAN, PROP_NONE);
	RNA_def_property_boolean_sdna(prop, NULL, "subimtype", R_TIFF_16BIT);
	RNA_def_property_ui_text(prop, "16 Bit", "Save TIFF with 16 bits per channel");
	RNA_def_property_update(prop, NC_SCENE|ND_RENDER_OPTIONS, NULL);
	
	/* Cineon and DPX */
	
	prop= RNA_def_property(srna, "use_cineon_log", PROP_BOOLEAN, PROP_NONE);
	RNA_def_property_boolean_sdna(prop, NULL, "subimtype", R_CINEON_LOG);
	RNA_def_property_ui_text(prop, "Log", "Convert to logarithmic color space");
	RNA_def_property_update(prop, NC_SCENE|ND_RENDER_OPTIONS, NULL);
	
	prop= RNA_def_property(srna, "cineon_black", PROP_INT, PROP_NONE);
	RNA_def_property_int_sdna(prop, NULL, "cineonblack");
	RNA_def_property_range(prop, 0, 1024);
	RNA_def_property_ui_text(prop, "B", "Log conversion reference blackpoint");
	RNA_def_property_update(prop, NC_SCENE|ND_RENDER_OPTIONS, NULL);
	
	prop= RNA_def_property(srna, "cineon_white", PROP_INT, PROP_NONE);
	RNA_def_property_int_sdna(prop, NULL, "cineonwhite");
	RNA_def_property_range(prop, 0, 1024);
	RNA_def_property_ui_text(prop, "W", "Log conversion reference whitepoint");
	RNA_def_property_update(prop, NC_SCENE|ND_RENDER_OPTIONS, NULL);
	
	prop= RNA_def_property(srna, "cineon_gamma", PROP_FLOAT, PROP_NONE);
	RNA_def_property_float_sdna(prop, NULL, "cineongamma");
	RNA_def_property_range(prop, 0.0f, 10.0f);
	RNA_def_property_ui_text(prop, "G", "Log conversion gamma");
	RNA_def_property_update(prop, NC_SCENE|ND_RENDER_OPTIONS, NULL);

#ifdef WITH_OPENEXR	
	/* OpenEXR */

	prop= RNA_def_property(srna, "exr_codec", PROP_ENUM, PROP_NONE);
	RNA_def_property_enum_bitflag_sdna(prop, NULL, "quality");
	RNA_def_property_enum_items(prop, exr_codec_items);
	RNA_def_property_ui_text(prop, "Codec", "Codec settings for OpenEXR");
	RNA_def_property_update(prop, NC_SCENE|ND_RENDER_OPTIONS, NULL);
	
	prop= RNA_def_property(srna, "use_exr_half", PROP_BOOLEAN, PROP_NONE);
	RNA_def_property_boolean_sdna(prop, NULL, "subimtype", R_OPENEXR_HALF);
	RNA_def_property_ui_text(prop, "Half", "Use 16 bit floats instead of 32 bit floats per channel");
	RNA_def_property_update(prop, NC_SCENE|ND_RENDER_OPTIONS, NULL);
	
	prop= RNA_def_property(srna, "exr_zbuf", PROP_BOOLEAN, PROP_NONE);
	RNA_def_property_boolean_sdna(prop, NULL, "subimtype", R_OPENEXR_ZBUF);
	RNA_def_property_ui_text(prop, "Zbuf", "Save the z-depth per pixel (32 bit unsigned int z-buffer)");
	RNA_def_property_update(prop, NC_SCENE|ND_RENDER_OPTIONS, NULL);
	
	prop= RNA_def_property(srna, "exr_preview", PROP_BOOLEAN, PROP_NONE);
	RNA_def_property_boolean_sdna(prop, NULL, "subimtype", R_PREVIEW_JPG);
	RNA_def_property_ui_text(prop, "Preview", "When rendering animations, save JPG preview images in same directory");
	RNA_def_property_update(prop, NC_SCENE|ND_RENDER_OPTIONS, NULL);
#endif

#ifdef WITH_OPENJPEG
	/* Jpeg 2000 */

	prop= RNA_def_property(srna, "jpeg2k_preset", PROP_ENUM, PROP_NONE);
	RNA_def_property_enum_sdna(prop, NULL, "jp2_preset");
	RNA_def_property_enum_items(prop, jp2_preset_items);
	RNA_def_property_enum_funcs(prop, NULL, "rna_RenderSettings_jpeg2k_preset_set", NULL);
	RNA_def_property_ui_text(prop, "Preset", "Use a DCI Standard preset for saving jpeg2000");
	RNA_def_property_update(prop, NC_SCENE|ND_RENDER_OPTIONS, NULL);
	
	prop= RNA_def_property(srna, "jpeg2k_depth", PROP_ENUM, PROP_NONE);
	RNA_def_property_enum_bitflag_sdna(prop, NULL, "jp2_depth");
	RNA_def_property_enum_items(prop, jp2_depth_items);
	RNA_def_property_enum_funcs(prop, NULL, "rna_RenderSettings_jpeg2k_depth_set", NULL);
	RNA_def_property_ui_text(prop, "Depth", "Bit depth per channel");
	RNA_def_property_update(prop, NC_SCENE|ND_RENDER_OPTIONS, NULL);
	
	prop= RNA_def_property(srna, "jpeg2k_ycc", PROP_BOOLEAN, PROP_NONE);
	RNA_def_property_boolean_sdna(prop, NULL, "subimtype", R_JPEG2K_YCC);
	RNA_def_property_ui_text(prop, "YCC", "Save luminance-chrominance-chrominance channels instead of RGB colors");
	RNA_def_property_update(prop, NC_SCENE|ND_RENDER_OPTIONS, NULL);
#endif

#ifdef WITH_QUICKTIME
	/* QuickTime */
	
	prop= RNA_def_property(srna, "quicktime_codec_type", PROP_ENUM, PROP_NONE);
	RNA_def_property_enum_bitflag_sdna(prop, NULL, "qtcodecsettings.codecType");
	RNA_def_property_enum_items(prop, quicktime_codec_type_items);
	RNA_def_property_enum_funcs(prop, "rna_RenderSettings_qtcodecsettings_codecType_get",
								"rna_RenderSettings_qtcodecsettings_codecType_set",
								"rna_RenderSettings_qtcodecsettings_codecType_itemf");
	RNA_def_property_ui_text(prop, "Codec", "QuickTime codec type");
	RNA_def_property_update(prop, NC_SCENE|ND_RENDER_OPTIONS, NULL);
	
	prop= RNA_def_property(srna, "quicktime_codec_spatial_quality", PROP_INT, PROP_PERCENTAGE);
	RNA_def_property_int_sdna(prop, NULL, "qtcodecsettings.codecSpatialQuality");
	RNA_def_property_range(prop, 0, 100);
	RNA_def_property_ui_text(prop, "Spatial quality", "Intra-frame spatial quality level");
	RNA_def_property_update(prop, NC_SCENE|ND_RENDER_OPTIONS, NULL);

#ifdef USE_QTKIT
	prop= RNA_def_property(srna, "quicktime_audiocodec_type", PROP_ENUM, PROP_NONE);
	RNA_def_property_enum_bitflag_sdna(prop, NULL, "qtcodecsettings.audiocodecType");
	RNA_def_property_enum_items(prop, quicktime_codec_type_items);
	RNA_def_property_enum_funcs(prop, "rna_RenderSettings_qtcodecsettings_audiocodecType_get",
								"rna_RenderSettings_qtcodecsettings_audiocodecType_set",
								"rna_RenderSettings_qtcodecsettings_audiocodecType_itemf");
	RNA_def_property_ui_text(prop, "Audio Codec", "QuickTime audio codec type");
	RNA_def_property_update(prop, NC_SCENE|ND_RENDER_OPTIONS, NULL);
	
	prop= RNA_def_property(srna, "quicktime_audio_samplerate", PROP_ENUM, PROP_NONE);
	RNA_def_property_enum_bitflag_sdna(prop, NULL, "qtcodecsettings.audioSampleRate");
	RNA_def_property_enum_items(prop, quicktime_audio_samplerate_items);
	RNA_def_property_ui_text(prop, "Smp Rate", "Sample Rate");
	RNA_def_property_update(prop, NC_SCENE|ND_RENDER_OPTIONS, NULL);
	
	prop= RNA_def_property(srna, "quicktime_audio_bitdepth", PROP_ENUM, PROP_NONE);
	RNA_def_property_enum_bitflag_sdna(prop, NULL, "qtcodecsettings.audioBitDepth");
	RNA_def_property_enum_items(prop, quicktime_audio_bitdepth_items);
	RNA_def_property_ui_text(prop, "Bit Depth", "Bit Depth");
	RNA_def_property_update(prop, NC_SCENE|ND_RENDER_OPTIONS, NULL);
	
	prop= RNA_def_property(srna, "quicktime_audio_resampling_hq", PROP_BOOLEAN, PROP_NONE);
	RNA_def_property_boolean_negative_sdna(prop, NULL, "qtcodecsettings.audioCodecFlags", QTAUDIO_FLAG_RESAMPLE_NOHQ);
	RNA_def_property_ui_text(prop, "HQ", "Use High Quality resampling algorithm");
	RNA_def_property_update(prop, NC_SCENE|ND_RENDER_OPTIONS, NULL);
	
	prop= RNA_def_property(srna, "quicktime_audio_codec_isvbr", PROP_BOOLEAN, PROP_NONE);
	RNA_def_property_boolean_negative_sdna(prop, NULL, "qtcodecsettings.audioCodecFlags", QTAUDIO_FLAG_CODEC_ISCBR);
	RNA_def_property_ui_text(prop, "VBR", "Use Variable Bit Rate compression (improves quality at same bitrate)");
	RNA_def_property_update(prop, NC_SCENE|ND_RENDER_OPTIONS, NULL);

	prop= RNA_def_property(srna, "quicktime_audio_bitrate", PROP_ENUM, PROP_NONE);
	RNA_def_property_enum_bitflag_sdna(prop, NULL, "qtcodecsettings.audioBitRate");
	RNA_def_property_enum_items(prop, quicktime_audio_bitrate_items);
	RNA_def_property_ui_text(prop, "Bitrate", "Compressed audio bitrate");
	RNA_def_property_update(prop, NC_SCENE|ND_RENDER_OPTIONS, NULL);	
#endif
#endif
	
#ifdef WITH_FFMPEG
	/* FFMPEG Video*/
	
	prop= RNA_def_property(srna, "ffmpeg_format", PROP_ENUM, PROP_NONE);
	RNA_def_property_enum_bitflag_sdna(prop, NULL, "ffcodecdata.type");
	RNA_def_property_enum_items(prop, ffmpeg_format_items);
	RNA_def_property_ui_text(prop, "Format", "Output file format");
	RNA_def_property_update(prop, NC_SCENE|ND_RENDER_OPTIONS, NULL);
	
	prop= RNA_def_property(srna, "ffmpeg_codec", PROP_ENUM, PROP_NONE);
	RNA_def_property_enum_bitflag_sdna(prop, NULL, "ffcodecdata.codec");
	RNA_def_property_enum_items(prop, ffmpeg_codec_items);
	RNA_def_property_ui_text(prop, "Codec", "FFMpeg codec to use");
	RNA_def_property_update(prop, NC_SCENE|ND_RENDER_OPTIONS, NULL);
	
	prop= RNA_def_property(srna, "ffmpeg_video_bitrate", PROP_INT, PROP_NONE);
	RNA_def_property_int_sdna(prop, NULL, "ffcodecdata.video_bitrate");
	RNA_def_property_range(prop, 1, 14000);
	RNA_def_property_ui_text(prop, "Bitrate", "Video bitrate(kb/s)");
	RNA_def_property_update(prop, NC_SCENE|ND_RENDER_OPTIONS, NULL);
	
	prop= RNA_def_property(srna, "ffmpeg_minrate", PROP_INT, PROP_NONE);
	RNA_def_property_int_sdna(prop, NULL, "ffcodecdata.rc_min_rate");
	RNA_def_property_range(prop, 0, 9000);
	RNA_def_property_ui_text(prop, "Min Rate", "Rate control: min rate(kb/s)");
	RNA_def_property_update(prop, NC_SCENE|ND_RENDER_OPTIONS, NULL);
	
	prop= RNA_def_property(srna, "ffmpeg_maxrate", PROP_INT, PROP_NONE);
	RNA_def_property_int_sdna(prop, NULL, "ffcodecdata.rc_max_rate");
	RNA_def_property_range(prop, 1, 14000);
	RNA_def_property_ui_text(prop, "Max Rate", "Rate control: max rate(kb/s)");
	RNA_def_property_update(prop, NC_SCENE|ND_RENDER_OPTIONS, NULL);
	
	prop= RNA_def_property(srna, "ffmpeg_muxrate", PROP_INT, PROP_NONE);
	RNA_def_property_int_sdna(prop, NULL, "ffcodecdata.mux_rate");
	RNA_def_property_range(prop, 0, 100000000);
	RNA_def_property_ui_text(prop, "Mux Rate", "Mux rate (bits/s(!))");
	RNA_def_property_update(prop, NC_SCENE|ND_RENDER_OPTIONS, NULL);
	
	prop= RNA_def_property(srna, "ffmpeg_gopsize", PROP_INT, PROP_NONE);
	RNA_def_property_int_sdna(prop, NULL, "ffcodecdata.gop_size");
	RNA_def_property_range(prop, 0, 100);
	RNA_def_property_ui_text(prop, "GOP Size", "Distance between key frames");
	RNA_def_property_update(prop, NC_SCENE|ND_RENDER_OPTIONS, NULL);
	
	prop= RNA_def_property(srna, "ffmpeg_buffersize", PROP_INT, PROP_NONE);
	RNA_def_property_int_sdna(prop, NULL, "ffcodecdata.rc_buffer_size");
	RNA_def_property_range(prop, 0, 2000);
	RNA_def_property_ui_text(prop, "Buffersize", "Rate control: buffer size (kb)");
	RNA_def_property_update(prop, NC_SCENE|ND_RENDER_OPTIONS, NULL);
	
	prop= RNA_def_property(srna, "ffmpeg_packetsize", PROP_INT, PROP_NONE);
	RNA_def_property_int_sdna(prop, NULL, "ffcodecdata.mux_packet_size");
	RNA_def_property_range(prop, 0, 16384);
	RNA_def_property_ui_text(prop, "Mux Packet Size", "Mux packet size (byte)");
	RNA_def_property_update(prop, NC_SCENE|ND_RENDER_OPTIONS, NULL);
	
	prop= RNA_def_property(srna, "ffmpeg_autosplit", PROP_BOOLEAN, PROP_NONE);
	RNA_def_property_boolean_sdna(prop, NULL, "ffcodecdata.flags", FFMPEG_AUTOSPLIT_OUTPUT);
	RNA_def_property_ui_text(prop, "Autosplit Output", "Autosplit output at 2GB boundary");
	RNA_def_property_update(prop, NC_SCENE|ND_RENDER_OPTIONS, NULL);
	
	/* FFMPEG Audio*/
	prop= RNA_def_property(srna, "ffmpeg_audio_codec", PROP_ENUM, PROP_NONE);
	RNA_def_property_enum_bitflag_sdna(prop, NULL, "ffcodecdata.audio_codec");
	RNA_def_property_clear_flag(prop, PROP_ANIMATABLE);
	RNA_def_property_enum_items(prop, ffmpeg_audio_codec_items);
	RNA_def_property_ui_text(prop, "Audio Codec", "FFMpeg audio codec to use");
	RNA_def_property_update(prop, NC_SCENE|ND_RENDER_OPTIONS, NULL);
	
	prop= RNA_def_property(srna, "ffmpeg_audio_bitrate", PROP_INT, PROP_NONE);
	RNA_def_property_int_sdna(prop, NULL, "ffcodecdata.audio_bitrate");
	RNA_def_property_clear_flag(prop, PROP_ANIMATABLE);
	RNA_def_property_range(prop, 32, 384);
	RNA_def_property_ui_text(prop, "Bitrate", "Audio bitrate(kb/s)");
	RNA_def_property_update(prop, NC_SCENE|ND_RENDER_OPTIONS, NULL);
	
	prop= RNA_def_property(srna, "ffmpeg_audio_volume", PROP_FLOAT, PROP_NONE);
	RNA_def_property_float_sdna(prop, NULL, "ffcodecdata.audio_volume");
	RNA_def_property_clear_flag(prop, PROP_ANIMATABLE);
	RNA_def_property_range(prop, 0.0f, 1.0f);
	RNA_def_property_ui_text(prop, "Volume", "Audio volume");
	RNA_def_property_update(prop, NC_SCENE|ND_RENDER_OPTIONS, NULL);
#endif

	// the following two "ffmpeg" settings are general audio settings
	prop= RNA_def_property(srna, "ffmpeg_audio_mixrate", PROP_INT, PROP_NONE);
	RNA_def_property_int_sdna(prop, NULL, "ffcodecdata.audio_mixrate");
	RNA_def_property_clear_flag(prop, PROP_ANIMATABLE);
	RNA_def_property_range(prop, 8000, 192000);
	RNA_def_property_ui_text(prop, "Samplerate", "Audio samplerate(samples/s)");
	RNA_def_property_update(prop, NC_SCENE|ND_RENDER_OPTIONS, NULL);

	prop= RNA_def_property(srna, "ffmpeg_audio_channels", PROP_ENUM, PROP_NONE);
	RNA_def_property_enum_sdna(prop, NULL, "ffcodecdata.audio_channels");
	RNA_def_property_clear_flag(prop, PROP_ANIMATABLE);
	RNA_def_property_enum_items(prop, audio_channel_items);
	RNA_def_property_ui_text(prop, "Audio Channels", "Sets the audio channel count");

	prop= RNA_def_property(srna, "fps", PROP_INT, PROP_NONE);
	RNA_def_property_int_sdna(prop, NULL, "frs_sec");
	RNA_def_property_clear_flag(prop, PROP_ANIMATABLE);
	RNA_def_property_range(prop, 1, 120);
	RNA_def_property_ui_text(prop, "FPS", "Framerate, expressed in frames per second");
	RNA_def_property_update(prop, NC_SCENE|ND_RENDER_OPTIONS, "rna_Scene_fps_update");
	
	prop= RNA_def_property(srna, "fps_base", PROP_FLOAT, PROP_NONE);
	RNA_def_property_float_sdna(prop, NULL, "frs_sec_base");
	RNA_def_property_clear_flag(prop, PROP_ANIMATABLE);
	RNA_def_property_range(prop, 0.1f, 120.0f);
	RNA_def_property_ui_text(prop, "FPS Base", "Framerate base");
	RNA_def_property_update(prop, NC_SCENE|ND_RENDER_OPTIONS, "rna_Scene_fps_update");
	
	/* frame mapping */
	prop= RNA_def_property(srna, "frame_map_old", PROP_INT, PROP_NONE);
	RNA_def_property_int_sdna(prop, NULL, "framapto");
	RNA_def_property_clear_flag(prop, PROP_ANIMATABLE);
	RNA_def_property_range(prop, 1, 900);
	RNA_def_property_ui_text(prop, "Frame Map Old", "Specify old mapping value in frames");
	RNA_def_property_update(prop, NC_SCENE|ND_FRAME, "rna_Scene_framelen_update");
	
	prop= RNA_def_property(srna, "frame_map_new", PROP_INT, PROP_NONE);
	RNA_def_property_int_sdna(prop, NULL, "images");
	RNA_def_property_clear_flag(prop, PROP_ANIMATABLE);
	RNA_def_property_range(prop, 1, 900);
	RNA_def_property_ui_text(prop, "Frame Map New", "Specify how many frames the Map Old will last");
	RNA_def_property_update(prop, NC_SCENE|ND_FRAME, "rna_Scene_framelen_update");

	
	prop= RNA_def_property(srna, "dither_intensity", PROP_FLOAT, PROP_NONE);
	RNA_def_property_float_sdna(prop, NULL, "dither_intensity");
	RNA_def_property_range(prop, 0.0f, 2.0f);
	RNA_def_property_ui_text(prop, "Dither Intensity", "Amount of dithering noise added to the rendered image to break up banding");
	RNA_def_property_update(prop, NC_SCENE|ND_RENDER_OPTIONS, NULL);
	
	prop= RNA_def_property(srna, "pixel_filter_type", PROP_ENUM, PROP_NONE);
	RNA_def_property_enum_sdna(prop, NULL, "filtertype");
	RNA_def_property_enum_items(prop, pixel_filter_items);
	RNA_def_property_ui_text(prop, "Pixel Filter", "Reconstruction filter used for combining anti-aliasing samples");
	RNA_def_property_update(prop, NC_SCENE|ND_RENDER_OPTIONS, NULL);
	
	prop= RNA_def_property(srna, "filter_size", PROP_FLOAT, PROP_NONE);
	RNA_def_property_float_sdna(prop, NULL, "gauss");
	RNA_def_property_range(prop, 0.5f, 1.5f);
	RNA_def_property_ui_text(prop, "Filter Size", "Pixel width over which the reconstruction filter combines samples");
	RNA_def_property_update(prop, NC_SCENE|ND_RENDER_OPTIONS, NULL);
	
	prop= RNA_def_property(srna, "alpha_mode", PROP_ENUM, PROP_NONE);
	RNA_def_property_enum_sdna(prop, NULL, "alphamode");
	RNA_def_property_enum_items(prop, alpha_mode_items);
	RNA_def_property_ui_text(prop, "Alpha Mode", "Representation of alpha information in the RGBA pixels");
	RNA_def_property_update(prop, NC_SCENE|ND_RENDER_OPTIONS, NULL);
	
	prop= RNA_def_property(srna, "octree_resolution", PROP_ENUM, PROP_NONE);
	RNA_def_property_enum_sdna(prop, NULL, "ocres");
	RNA_def_property_enum_items(prop, octree_resolution_items);
	RNA_def_property_ui_text(prop, "Octree Resolution", "Resolution of raytrace accelerator. Use higher resolutions for larger scenes");
	RNA_def_property_update(prop, NC_SCENE|ND_RENDER_OPTIONS, NULL);

	prop= RNA_def_property(srna, "raytrace_method", PROP_ENUM, PROP_NONE);
	RNA_def_property_enum_sdna(prop, NULL, "raytrace_structure");
	RNA_def_property_enum_items(prop, raytrace_structure_items);
	RNA_def_property_ui_text(prop, "Raytrace Acceleration Structure", "Type of raytrace accelerator structure");
	RNA_def_property_update(prop, NC_SCENE|ND_RENDER_OPTIONS, NULL);

	prop= RNA_def_property(srna, "use_instances", PROP_BOOLEAN, PROP_NONE);
	RNA_def_property_boolean_sdna(prop, NULL, "raytrace_options", R_RAYTRACE_USE_INSTANCES);
	RNA_def_property_ui_text(prop, "Use Instances", "Instance support leads to effective memory reduction when using duplicates");
	RNA_def_property_update(prop, NC_SCENE|ND_RENDER_OPTIONS, NULL);

	prop= RNA_def_property(srna, "use_local_coords", PROP_BOOLEAN, PROP_NONE);
	RNA_def_property_boolean_sdna(prop, NULL, "raytrace_options", R_RAYTRACE_USE_LOCAL_COORDS);
	RNA_def_property_ui_text(prop, "Use Local Coords", "Vertex coordinates are stored localy on each primitive. Increases memory usage, but may have impact on speed");
	RNA_def_property_update(prop, NC_SCENE|ND_RENDER_OPTIONS, NULL);

	prop= RNA_def_property(srna, "use_antialiasing", PROP_BOOLEAN, PROP_NONE);
	RNA_def_property_boolean_sdna(prop, NULL, "mode", R_OSA);
	RNA_def_property_ui_text(prop, "Anti-Aliasing", "Render and combine multiple samples per pixel to prevent jagged edges");
	RNA_def_property_update(prop, NC_SCENE|ND_RENDER_OPTIONS, NULL);
	
	prop= RNA_def_property(srna, "antialiasing_samples", PROP_ENUM, PROP_NONE);
	RNA_def_property_enum_sdna(prop, NULL, "osa");
	RNA_def_property_enum_items(prop, fixed_oversample_items);
	RNA_def_property_ui_text(prop, "Anti-Aliasing Samples", "Amount of anti-aliasing samples per pixel");
	RNA_def_property_update(prop, NC_SCENE|ND_RENDER_OPTIONS, NULL);
	
	prop= RNA_def_property(srna, "use_fields", PROP_BOOLEAN, PROP_NONE);
	RNA_def_property_boolean_sdna(prop, NULL, "mode", R_FIELDS);
	RNA_def_property_ui_text(prop, "Fields", "Render image to two fields per frame, for interlaced TV output");
	RNA_def_property_update(prop, NC_SCENE|ND_RENDER_OPTIONS, NULL);
	
	prop= RNA_def_property(srna, "field_order", PROP_ENUM, PROP_NONE);
	RNA_def_property_enum_bitflag_sdna(prop, NULL, "mode");
	RNA_def_property_enum_items(prop, field_order_items);
	RNA_def_property_ui_text(prop, "Field Order", "Order of video fields. Select which lines get rendered first, to create smooth motion for TV output");
	RNA_def_property_update(prop, NC_SCENE|ND_RENDER_OPTIONS, NULL);
	
	prop= RNA_def_property(srna, "use_fields_still", PROP_BOOLEAN, PROP_NONE);
	RNA_def_property_boolean_sdna(prop, NULL, "mode", R_FIELDSTILL);
	RNA_def_property_ui_text(prop, "Fields Still", "Disable the time difference between fields");
	RNA_def_property_update(prop, NC_SCENE|ND_RENDER_OPTIONS, NULL);
	
	/* rendering features */
	prop= RNA_def_property(srna, "use_shadows", PROP_BOOLEAN, PROP_NONE);
	RNA_def_property_boolean_sdna(prop, NULL, "mode", R_SHADOW);
	RNA_def_property_ui_text(prop, "Shadows", "Calculate shadows while rendering");
	RNA_def_property_update(prop, NC_SCENE|ND_RENDER_OPTIONS, NULL);
	
	prop= RNA_def_property(srna, "use_envmaps", PROP_BOOLEAN, PROP_NONE);
	RNA_def_property_boolean_sdna(prop, NULL, "mode", R_ENVMAP);
	RNA_def_property_ui_text(prop, "Environment Maps", "Calculate environment maps while rendering");
	RNA_def_property_update(prop, NC_SCENE|ND_RENDER_OPTIONS, NULL);
	
	prop= RNA_def_property(srna, "use_radiosity", PROP_BOOLEAN, PROP_NONE);
	RNA_def_property_boolean_sdna(prop, NULL, "mode", R_RADIO);
	RNA_def_property_ui_text(prop, "Radiosity", "Calculate radiosity in a pre-process before rendering");
	RNA_def_property_update(prop, NC_SCENE|ND_RENDER_OPTIONS, NULL);
	
	prop= RNA_def_property(srna, "use_sss", PROP_BOOLEAN, PROP_NONE);
	RNA_def_property_boolean_sdna(prop, NULL, "mode", R_SSS);
	RNA_def_property_ui_text(prop, "Subsurface Scattering", "Calculate sub-surface scattering in materials rendering");
	RNA_def_property_update(prop, NC_SCENE|ND_RENDER_OPTIONS, NULL);
	
	prop= RNA_def_property(srna, "use_raytrace", PROP_BOOLEAN, PROP_NONE);
	RNA_def_property_boolean_sdna(prop, NULL, "mode", R_RAYTRACE);
	RNA_def_property_ui_text(prop, "Raytracing", "Pre-calculate the raytrace accelerator and render raytracing effects");
	RNA_def_property_update(prop, NC_SCENE|ND_RENDER_OPTIONS, NULL);
	
	prop= RNA_def_property(srna, "use_textures", PROP_BOOLEAN, PROP_NONE);
	RNA_def_property_boolean_negative_sdna(prop, NULL, "scemode", R_NO_TEX);
	RNA_def_property_ui_text(prop, "Textures", "Use textures to affect material properties");
	RNA_def_property_update(prop, NC_SCENE|ND_RENDER_OPTIONS, NULL);
	
	prop= RNA_def_property(srna, "use_edge_enhance", PROP_BOOLEAN, PROP_NONE);
	RNA_def_property_boolean_sdna(prop, NULL, "mode", R_EDGE);
	RNA_def_property_ui_text(prop, "Edge", "Create a toon outline around the edges of geometry");
	RNA_def_property_update(prop, NC_SCENE|ND_RENDER_OPTIONS, NULL);
	
	prop= RNA_def_property(srna, "edge_threshold", PROP_INT, PROP_NONE);
	RNA_def_property_int_sdna(prop, NULL, "edgeint");
	RNA_def_property_range(prop, 0, 255);
	RNA_def_property_ui_text(prop, "Edge Threshold", "Threshold for drawing outlines on geometry edges");
	RNA_def_property_update(prop, NC_SCENE|ND_RENDER_OPTIONS, NULL);
	
	prop= RNA_def_property(srna, "edge_color", PROP_FLOAT, PROP_COLOR);
	RNA_def_property_float_sdna(prop, NULL, "edgeR");
	RNA_def_property_array(prop, 3);
	RNA_def_property_ui_text(prop, "Edge Color", "Edge color");
	RNA_def_property_update(prop, NC_SCENE|ND_RENDER_OPTIONS, NULL);
	
	/* threads */
	prop= RNA_def_property(srna, "threads", PROP_INT, PROP_NONE);
	RNA_def_property_int_sdna(prop, NULL, "threads");
	RNA_def_property_range(prop, 1, BLENDER_MAX_THREADS);
	RNA_def_property_int_funcs(prop, "rna_RenderSettings_threads_get", NULL, NULL);
	RNA_def_property_ui_text(prop, "Threads", "Number of CPU threads to use simultaneously while rendering (for multi-core/CPU systems)");
	RNA_def_property_update(prop, NC_SCENE|ND_RENDER_OPTIONS, NULL);
	
	prop= RNA_def_property(srna, "threads_mode", PROP_ENUM, PROP_NONE);
	RNA_def_property_enum_bitflag_sdna(prop, NULL, "mode");
	RNA_def_property_enum_items(prop, threads_mode_items);
	RNA_def_property_ui_text(prop, "Threads Mode", "Determine the amount of render threads used");
	RNA_def_property_update(prop, NC_SCENE|ND_RENDER_OPTIONS, NULL);
	
	/* motion blur */
	prop= RNA_def_property(srna, "use_motion_blur", PROP_BOOLEAN, PROP_NONE);
	RNA_def_property_boolean_sdna(prop, NULL, "mode", R_MBLUR);
	RNA_def_property_ui_text(prop, "Motion Blur", "Use multi-sampled 3D scene motion blur");
	RNA_def_property_update(prop, NC_SCENE|ND_RENDER_OPTIONS, NULL);
	
	prop= RNA_def_property(srna, "motion_blur_samples", PROP_INT, PROP_NONE);
	RNA_def_property_int_sdna(prop, NULL, "mblur_samples");
	RNA_def_property_range(prop, 1, 32);
	RNA_def_property_ui_text(prop, "Motion Samples", "Number of scene samples to take with motion blur");
	RNA_def_property_update(prop, NC_SCENE|ND_RENDER_OPTIONS, NULL);
	
	prop= RNA_def_property(srna, "motion_blur_shutter", PROP_FLOAT, PROP_NONE);
	RNA_def_property_float_sdna(prop, NULL, "blurfac");
	RNA_def_property_range(prop, 0.01f, 10.0f);
	RNA_def_property_ui_range(prop, 0.01, 2.0f, 1, 0);
	RNA_def_property_ui_text(prop, "Shutter", "Time taken in frames between shutter open and close");
	RNA_def_property_update(prop, NC_SCENE|ND_RENDER_OPTIONS, NULL);
	
	/* border */
	prop= RNA_def_property(srna, "use_border", PROP_BOOLEAN, PROP_NONE);
	RNA_def_property_boolean_sdna(prop, NULL, "mode", R_BORDER);
	RNA_def_property_ui_text(prop, "Border", "Render a user-defined border region, within the frame size. Note, this disables save_buffers and full_sample");
	RNA_def_property_update(prop, NC_SCENE|ND_RENDER_OPTIONS, NULL);

	prop= RNA_def_property(srna, "border_min_x", PROP_FLOAT, PROP_NONE);
	RNA_def_property_float_sdna(prop, NULL, "border.xmin");
	RNA_def_property_range(prop, 0.0f, 1.0f);
	RNA_def_property_ui_text(prop, "Border Minimum X", "Sets minimum X value to for the render border");
	RNA_def_property_update(prop, NC_SCENE|ND_RENDER_OPTIONS, NULL);

	prop= RNA_def_property(srna, "border_min_y", PROP_FLOAT, PROP_NONE);
	RNA_def_property_float_sdna(prop, NULL, "border.ymin");
	RNA_def_property_range(prop, 0.0f, 1.0f);
	RNA_def_property_ui_text(prop, "Border Minimum Y", "Sets minimum Y value for the render border");
	RNA_def_property_update(prop, NC_SCENE|ND_RENDER_OPTIONS, NULL);

	prop= RNA_def_property(srna, "border_max_x", PROP_FLOAT, PROP_NONE);
	RNA_def_property_float_sdna(prop, NULL, "border.xmax");
	RNA_def_property_range(prop, 0.0f, 1.0f);
	RNA_def_property_ui_text(prop, "Border Maximum X", "Sets maximum X value for the render border");
	RNA_def_property_update(prop, NC_SCENE|ND_RENDER_OPTIONS, NULL);

	prop= RNA_def_property(srna, "border_max_y", PROP_FLOAT, PROP_NONE);
	RNA_def_property_float_sdna(prop, NULL, "border.ymax");
	RNA_def_property_range(prop, 0.0f, 1.0f);
	RNA_def_property_ui_text(prop, "Border Maximum Y", "Sets maximum Y value for the render border");
	RNA_def_property_update(prop, NC_SCENE|ND_RENDER_OPTIONS, NULL);
	
	prop= RNA_def_property(srna, "use_crop_to_border", PROP_BOOLEAN, PROP_NONE);
	RNA_def_property_boolean_sdna(prop, NULL, "mode", R_CROP);
	RNA_def_property_ui_text(prop, "Crop to Border", "Crop the rendered frame to the defined border size");
	RNA_def_property_update(prop, NC_SCENE|ND_RENDER_OPTIONS, NULL);
	
	prop= RNA_def_property(srna, "use_placeholder", PROP_BOOLEAN, PROP_NONE);
	RNA_def_property_boolean_sdna(prop, NULL, "mode", R_TOUCH);
	RNA_def_property_ui_text(prop, "Placeholders", "Create empty placeholder files while rendering frames (similar to Unix 'touch')");
	RNA_def_property_update(prop, NC_SCENE|ND_RENDER_OPTIONS, NULL);
	
	prop= RNA_def_property(srna, "use_overwrite", PROP_BOOLEAN, PROP_NONE);
	RNA_def_property_boolean_negative_sdna(prop, NULL, "mode", R_NO_OVERWRITE);
	RNA_def_property_ui_text(prop, "Overwrite", "Overwrite existing files while rendering");
	RNA_def_property_update(prop, NC_SCENE|ND_RENDER_OPTIONS, NULL);
	
	prop= RNA_def_property(srna, "use_compositing", PROP_BOOLEAN, PROP_NONE);
	RNA_def_property_boolean_sdna(prop, NULL, "scemode", R_DOCOMP);
	RNA_def_property_ui_text(prop, "Compositing", "Process the render result through the compositing pipeline, if compositing nodes are enabled");
	RNA_def_property_update(prop, NC_SCENE|ND_RENDER_OPTIONS, NULL);
	
	prop= RNA_def_property(srna, "use_sequencer", PROP_BOOLEAN, PROP_NONE);
	RNA_def_property_boolean_sdna(prop, NULL, "scemode", R_DOSEQ);
	RNA_def_property_ui_text(prop, "Sequencer", "Process the render (and composited) result through the video sequence editor pipeline, if sequencer strips exist");
	RNA_def_property_update(prop, NC_SCENE|ND_RENDER_OPTIONS, NULL);
	
	prop= RNA_def_property(srna, "use_color_management", PROP_BOOLEAN, PROP_NONE);
	RNA_def_property_boolean_sdna(prop, NULL, "color_mgt_flag", R_COLOR_MANAGEMENT);
	RNA_def_property_ui_text(prop, "Color Management", "Use linear workflow - gamma corrected imaging pipeline");
	RNA_def_property_update(prop, NC_SCENE|ND_RENDER_OPTIONS, "rna_RenderSettings_color_management_update");

	
	prop= RNA_def_property(srna, "use_file_extension", PROP_BOOLEAN, PROP_NONE);
	RNA_def_property_boolean_sdna(prop, NULL, "scemode", R_EXTENSION);
	RNA_def_property_ui_text(prop, "File Extensions", "Add the file format extensions to the rendered file name (eg: filename + .jpg)");
	RNA_def_property_update(prop, NC_SCENE|ND_RENDER_OPTIONS, NULL);
	
	prop= RNA_def_property(srna, "file_format", PROP_ENUM, PROP_NONE);
	RNA_def_property_enum_sdna(prop, NULL, "imtype");
	RNA_def_property_enum_items(prop, image_type_items);
	RNA_def_property_enum_funcs(prop, NULL, "rna_RenderSettings_file_format_set", NULL);
	RNA_def_property_ui_text(prop, "File Format", "File format to save the rendered images as");
	RNA_def_property_update(prop, NC_SCENE|ND_RENDER_OPTIONS, NULL);

	prop= RNA_def_property(srna, "file_extension", PROP_STRING, PROP_NONE);
	RNA_def_property_string_funcs(prop, "rna_SceneRender_file_ext_get", "rna_SceneRender_file_ext_length", NULL);
	RNA_def_property_ui_text(prop, "Extension", "The file extension used for saving renders");
	RNA_def_property_clear_flag(prop, PROP_EDITABLE);

	prop= RNA_def_property(srna, "is_movie_format", PROP_BOOLEAN, PROP_NONE);
	RNA_def_property_boolean_funcs(prop, "rna_RenderSettings_is_movie_fomat_get", NULL);
	RNA_def_property_clear_flag(prop, PROP_EDITABLE);
	RNA_def_property_ui_text(prop, "Movie Format", "When true the format is a movie");

	prop= RNA_def_property(srna, "use_free_image_textures", PROP_BOOLEAN, PROP_NONE);
	RNA_def_property_boolean_sdna(prop, NULL, "scemode", R_FREE_IMAGE);
	RNA_def_property_ui_text(prop, "Free Image Textures", "Free all image texture from memory after render, to save memory before compositing");
	RNA_def_property_update(prop, NC_SCENE|ND_RENDER_OPTIONS, NULL);

	prop= RNA_def_property(srna, "use_free_unused_nodes", PROP_BOOLEAN, PROP_NONE);
	RNA_def_property_boolean_sdna(prop, NULL, "scemode", R_COMP_FREE);
	RNA_def_property_ui_text(prop, "Free Unused Nodes", "Free Nodes that are not used while compositing, to save memory");
	RNA_def_property_update(prop, NC_SCENE|ND_RENDER_OPTIONS, NULL);

	prop= RNA_def_property(srna, "use_save_buffers", PROP_BOOLEAN, PROP_NONE);
	RNA_def_property_boolean_sdna(prop, NULL, "scemode", R_EXR_TILE_FILE);
	RNA_def_property_boolean_funcs(prop, "rna_RenderSettings_save_buffers_get", NULL);
	RNA_def_property_ui_text(prop, "Save Buffers","Save tiles for all RenderLayers and SceneNodes to files in the temp directory (saves memory, required for Full Sample)");
	RNA_def_property_update(prop, NC_SCENE|ND_RENDER_OPTIONS, NULL);
	
	prop= RNA_def_property(srna, "use_full_sample", PROP_BOOLEAN, PROP_NONE);
	RNA_def_property_boolean_sdna(prop, NULL, "scemode", R_FULL_SAMPLE);
	 RNA_def_property_boolean_funcs(prop, "rna_RenderSettings_full_sample_get", NULL);
	RNA_def_property_ui_text(prop, "Full Sample","Save for every anti-aliasing sample the entire RenderLayer results. This solves anti-aliasing issues with compositing");
	RNA_def_property_update(prop, NC_SCENE|ND_RENDER_OPTIONS, NULL);

	prop= RNA_def_property(srna, "display_mode", PROP_ENUM, PROP_NONE);
	RNA_def_property_enum_bitflag_sdna(prop, NULL, "displaymode");
	RNA_def_property_enum_items(prop, display_mode_items);
	RNA_def_property_ui_text(prop, "Display", "Select where rendered images will be displayed");
	RNA_def_property_update(prop, NC_SCENE|ND_RENDER_OPTIONS, NULL);
	
	prop= RNA_def_property(srna, "filepath", PROP_STRING, PROP_FILEPATH);
	RNA_def_property_string_sdna(prop, NULL, "pic");
	RNA_def_property_ui_text(prop, "Output Path", "Directory/name to save animations, # characters defines the position and length of frame numbers");
	RNA_def_property_update(prop, NC_SCENE|ND_RENDER_OPTIONS, NULL);

	/* Bake */
	
	prop= RNA_def_property(srna, "bake_type", PROP_ENUM, PROP_NONE);
	RNA_def_property_enum_bitflag_sdna(prop, NULL, "bake_mode");
	RNA_def_property_enum_items(prop, bake_mode_items);
	RNA_def_property_ui_text(prop, "Bake Mode", "Choose shading information to bake into the image");
	
	prop= RNA_def_property(srna, "bake_normal_space", PROP_ENUM, PROP_NONE);
	RNA_def_property_enum_bitflag_sdna(prop, NULL, "bake_normal_space");
	RNA_def_property_enum_items(prop, bake_normal_space_items);
	RNA_def_property_ui_text(prop, "Normal Space", "Choose normal space for baking");
	
	prop= RNA_def_property(srna, "bake_quad_split", PROP_ENUM, PROP_NONE);
	RNA_def_property_enum_items(prop, bake_qyad_split_items);
	RNA_def_property_ui_text(prop, "Quad Split", "Choose the method used to split a quad into 2 triangles for baking");
	
	prop= RNA_def_property(srna, "bake_aa_mode", PROP_ENUM, PROP_NONE);
	RNA_def_property_enum_bitflag_sdna(prop, NULL, "bake_osa");
	RNA_def_property_enum_items(prop, fixed_oversample_items);
	RNA_def_property_ui_text(prop, "Anti-Aliasing Level", "");
	
	prop= RNA_def_property(srna, "use_bake_selected_to_active", PROP_BOOLEAN, PROP_NONE);
	RNA_def_property_boolean_sdna(prop, NULL, "bake_flag", R_BAKE_TO_ACTIVE);
	RNA_def_property_ui_text(prop, "Selected to Active", "Bake shading on the surface of selected objects to the active object");
	
	prop= RNA_def_property(srna, "use_bake_normalize", PROP_BOOLEAN, PROP_NONE);
	RNA_def_property_boolean_sdna(prop, NULL, "bake_flag", R_BAKE_NORMALIZE);
	RNA_def_property_ui_text(prop, "Normalized", "With displacement normalize to the distance, with ambient occlusion normalize without using material settings");
	
	prop= RNA_def_property(srna, "use_bake_clear", PROP_BOOLEAN, PROP_NONE);
	RNA_def_property_boolean_sdna(prop, NULL, "bake_flag", R_BAKE_CLEAR);
	RNA_def_property_ui_text(prop, "Clear", "Clear Images before baking");
	
	prop= RNA_def_property(srna, "use_bake_antialiasing", PROP_BOOLEAN, PROP_NONE);
	RNA_def_property_boolean_sdna(prop, NULL, "bake_flag", R_BAKE_OSA);
	RNA_def_property_ui_text(prop, "Anti-Aliasing", "Enables Anti-aliasing");
	
	prop= RNA_def_property(srna, "bake_margin", PROP_INT, PROP_NONE);
	RNA_def_property_int_sdna(prop, NULL, "bake_filter");
	RNA_def_property_range(prop, 0, 64);
	RNA_def_property_ui_text(prop, "Margin", "Amount of pixels to extend the baked result with, as post process filter");

	prop= RNA_def_property(srna, "bake_distance", PROP_FLOAT, PROP_NONE);
	RNA_def_property_float_sdna(prop, NULL, "bake_maxdist");
	RNA_def_property_range(prop, 0.0, 1000.0);
	RNA_def_property_ui_text(prop, "Distance", "Maximum distance from active object to other object (in blender units");
	
	prop= RNA_def_property(srna, "bake_bias", PROP_FLOAT, PROP_NONE);
	RNA_def_property_float_sdna(prop, NULL, "bake_biasdist");
	RNA_def_property_range(prop, 0.0, 1000.0);
	RNA_def_property_ui_text(prop, "Bias", "Bias towards faces further away from the object (in blender units)");
	
	prop= RNA_def_property(srna, "use_bake_multires", PROP_BOOLEAN, PROP_NONE);
	RNA_def_property_boolean_sdna(prop, NULL, "bake_flag", R_BAKE_MULTIRES);
	RNA_def_property_ui_text(prop, "Bake from Multires", "Bake directly from multires object");

	prop= RNA_def_property(srna, "use_bake_lores_mesh", PROP_BOOLEAN, PROP_NONE);
	RNA_def_property_boolean_sdna(prop, NULL, "bake_flag", R_BAKE_LORES_MESH);
	RNA_def_property_ui_text(prop, "Low Resolution Mesh", "Calculate heights against unsubdivided low resolution mesh");

	/* stamp */
	
	prop= RNA_def_property(srna, "use_stamp_time", PROP_BOOLEAN, PROP_NONE);
	RNA_def_property_boolean_sdna(prop, NULL, "stamp", R_STAMP_TIME);
	RNA_def_property_ui_text(prop, "Stamp Time", "Include the render frame as HH:MM:SS.FF in image metadata");
	RNA_def_property_update(prop, NC_SCENE|ND_RENDER_OPTIONS, NULL);
	
	prop= RNA_def_property(srna, "use_stamp_date", PROP_BOOLEAN, PROP_NONE);
	RNA_def_property_boolean_sdna(prop, NULL, "stamp", R_STAMP_DATE);
	RNA_def_property_ui_text(prop, "Stamp Date", "Include the current date in image metadata");
	RNA_def_property_update(prop, NC_SCENE|ND_RENDER_OPTIONS, NULL);
	
	prop= RNA_def_property(srna, "use_stamp_frame", PROP_BOOLEAN, PROP_NONE);
	RNA_def_property_boolean_sdna(prop, NULL, "stamp", R_STAMP_FRAME);
	RNA_def_property_ui_text(prop, "Stamp Frame", "Include the frame number in image metadata");
	RNA_def_property_update(prop, NC_SCENE|ND_RENDER_OPTIONS, NULL);
	
	prop= RNA_def_property(srna, "use_stamp_camera", PROP_BOOLEAN, PROP_NONE);
	RNA_def_property_boolean_sdna(prop, NULL, "stamp", R_STAMP_CAMERA);
	RNA_def_property_ui_text(prop, "Stamp Camera", "Include the name of the active camera in image metadata");
	RNA_def_property_update(prop, NC_SCENE|ND_RENDER_OPTIONS, NULL);

	prop= RNA_def_property(srna, "use_stamp_lens", PROP_BOOLEAN, PROP_NONE);
	RNA_def_property_boolean_sdna(prop, NULL, "stamp", R_STAMP_CAMERALENS);
	RNA_def_property_ui_text(prop, "Stamp Lens", "Include the name of the active cameras lens in image metadata");
	RNA_def_property_update(prop, NC_SCENE|ND_RENDER_OPTIONS, NULL);
	
	prop= RNA_def_property(srna, "use_stamp_scene", PROP_BOOLEAN, PROP_NONE);
	RNA_def_property_boolean_sdna(prop, NULL, "stamp", R_STAMP_SCENE);
	RNA_def_property_ui_text(prop, "Stamp Scene", "Include the name of the active scene in image metadata");
	RNA_def_property_update(prop, NC_SCENE|ND_RENDER_OPTIONS, NULL);
	
	prop= RNA_def_property(srna, "use_stamp_note", PROP_BOOLEAN, PROP_NONE);
	RNA_def_property_boolean_sdna(prop, NULL, "stamp", R_STAMP_NOTE);
	RNA_def_property_ui_text(prop, "Stamp Note", "Include a custom note in image metadata");
	RNA_def_property_update(prop, NC_SCENE|ND_RENDER_OPTIONS, NULL);
	
	prop= RNA_def_property(srna, "use_stamp_marker", PROP_BOOLEAN, PROP_NONE);
	RNA_def_property_boolean_sdna(prop, NULL, "stamp", R_STAMP_MARKER);
	RNA_def_property_ui_text(prop, "Stamp Marker", "Include the name of the last marker in image metadata");
	RNA_def_property_update(prop, NC_SCENE|ND_RENDER_OPTIONS, NULL);
	
	prop= RNA_def_property(srna, "use_stamp_filename", PROP_BOOLEAN, PROP_NONE);
	RNA_def_property_boolean_sdna(prop, NULL, "stamp", R_STAMP_FILENAME);
	RNA_def_property_ui_text(prop, "Stamp Filename", "Include the filename of the .blend file in image metadata");
	RNA_def_property_update(prop, NC_SCENE|ND_RENDER_OPTIONS, NULL);
	
	prop= RNA_def_property(srna, "use_stamp_sequencer_strip", PROP_BOOLEAN, PROP_NONE);
	RNA_def_property_boolean_sdna(prop, NULL, "stamp", R_STAMP_SEQSTRIP);
	RNA_def_property_ui_text(prop, "Stamp Sequence Strip", "Include the name of the foreground sequence strip in image metadata");
	RNA_def_property_update(prop, NC_SCENE|ND_RENDER_OPTIONS, NULL);

	prop= RNA_def_property(srna, "use_stamp_render_time", PROP_BOOLEAN, PROP_NONE);
	RNA_def_property_boolean_sdna(prop, NULL, "stamp", R_STAMP_RENDERTIME);
	RNA_def_property_ui_text(prop, "Stamp Render Time", "Include the render time in the stamp image");
	RNA_def_property_update(prop, NC_SCENE|ND_RENDER_OPTIONS, NULL);
	
	prop= RNA_def_property(srna, "stamp_note_text", PROP_STRING, PROP_NONE);
	RNA_def_property_string_sdna(prop, NULL, "stamp_udata");
	RNA_def_property_ui_text(prop, "Stamp Note Text", "Custom text to appear in the stamp note");
	RNA_def_property_update(prop, NC_SCENE|ND_RENDER_OPTIONS, NULL);

	prop= RNA_def_property(srna, "use_stamp", PROP_BOOLEAN, PROP_NONE);
	RNA_def_property_boolean_sdna(prop, NULL, "stamp", R_STAMP_DRAW);
	RNA_def_property_ui_text(prop, "Render Stamp", "Render the stamp info text in the rendered image");
	RNA_def_property_update(prop, NC_SCENE|ND_RENDER_OPTIONS, NULL);
	
	prop= RNA_def_property(srna, "stamp_font_size", PROP_INT, PROP_NONE);
	RNA_def_property_int_sdna(prop, NULL, "stamp_font_id");
	RNA_def_property_range(prop, 8, 64);
	RNA_def_property_ui_text(prop, "Font Size", "Size of the font used when rendering stamp text");
	RNA_def_property_update(prop, NC_SCENE|ND_RENDER_OPTIONS, NULL);

	prop= RNA_def_property(srna, "stamp_foreground", PROP_FLOAT, PROP_COLOR);
	RNA_def_property_float_sdna(prop, NULL, "fg_stamp");
	RNA_def_property_array(prop, 4);
	RNA_def_property_range(prop,0.0,1.0);
	RNA_def_property_ui_text(prop, "Stamp Text Color", "Color to use for stamp text");
	RNA_def_property_update(prop, NC_SCENE|ND_RENDER_OPTIONS, NULL);
	
	prop= RNA_def_property(srna, "stamp_background", PROP_FLOAT, PROP_COLOR);
	RNA_def_property_float_sdna(prop, NULL, "bg_stamp");
	RNA_def_property_array(prop, 4);
	RNA_def_property_range(prop,0.0,1.0);
	RNA_def_property_ui_text(prop, "Stamp Background", "Color to use behind stamp text");
	RNA_def_property_update(prop, NC_SCENE|ND_RENDER_OPTIONS, NULL);

	/* sequencer draw options */

	prop= RNA_def_property(srna, "use_sequencer_gl_preview", PROP_BOOLEAN, PROP_NONE);
	RNA_def_property_boolean_sdna(prop, NULL, "seq_flag", R_SEQ_GL_PREV);
	RNA_def_property_ui_text(prop, "Sequencer OpenGL", "");

	prop= RNA_def_property(srna, "use_sequencer_gl_render", PROP_BOOLEAN, PROP_NONE);
	RNA_def_property_boolean_sdna(prop, NULL, "seq_flag", R_SEQ_GL_REND);
	RNA_def_property_ui_text(prop, "Sequencer OpenGL", "");


	prop= RNA_def_property(srna, "sequencer_gl_preview", PROP_ENUM, PROP_NONE);
	RNA_def_property_enum_sdna(prop, NULL, "seq_prev_type");
	RNA_def_property_enum_items(prop, viewport_shade_items);
	RNA_def_property_ui_text(prop, "Sequencer Preview Shading", "Method to draw in the sequencer view");

	prop= RNA_def_property(srna, "sequencer_gl_render", PROP_ENUM, PROP_NONE);
	RNA_def_property_enum_sdna(prop, NULL, "seq_rend_type");
	RNA_def_property_enum_items(prop, viewport_shade_items);
	RNA_def_property_ui_text(prop, "Sequencer Preview Shading", "Method to draw in the sequencer view");

	/* layers */
	
	prop= RNA_def_property(srna, "layers", PROP_COLLECTION, PROP_NONE);
	RNA_def_property_collection_sdna(prop, NULL, "layers", NULL);
	RNA_def_property_struct_type(prop, "SceneRenderLayer");
	RNA_def_property_ui_text(prop, "Render Layers", "");
	rna_def_render_layers(brna, prop);

	
	prop= RNA_def_property(srna, "use_single_layer", PROP_BOOLEAN, PROP_NONE);
	RNA_def_property_boolean_sdna(prop, NULL, "scemode", R_SINGLE_LAYER);
	RNA_def_property_ui_text(prop, "Single Layer", "Only render the active layer");
	RNA_def_property_ui_icon(prop, ICON_UNPINNED, 1);
	RNA_def_property_update(prop, NC_SCENE|ND_RENDER_OPTIONS, NULL);

	/* engine */
	prop= RNA_def_property(srna, "engine", PROP_ENUM, PROP_NONE);
	RNA_def_property_enum_items(prop, engine_items);
	RNA_def_property_enum_funcs(prop, "rna_RenderSettings_engine_get", "rna_RenderSettings_engine_set", "rna_RenderSettings_engine_itemf");
	RNA_def_property_ui_text(prop, "Engine", "Engine to use for rendering");
	RNA_def_property_update(prop, NC_WINDOW, NULL);

	prop= RNA_def_property(srna, "has_multiple_engines", PROP_BOOLEAN, PROP_NONE);
	RNA_def_property_boolean_funcs(prop, "rna_RenderSettings_multiple_engines_get", NULL);
	RNA_def_property_clear_flag(prop, PROP_EDITABLE);
	RNA_def_property_ui_text(prop, "Multiple Engines", "More than one rendering engine is available");

	prop= RNA_def_property(srna, "use_game_engine", PROP_BOOLEAN, PROP_NONE);
	RNA_def_property_boolean_funcs(prop, "rna_RenderSettings_use_game_engine_get", NULL);
	RNA_def_property_clear_flag(prop, PROP_EDITABLE);
	RNA_def_property_ui_text(prop, "Use Game Engine", "Current rendering engine is a game engine");

	/* simplify */
	prop= RNA_def_property(srna, "use_simplify", PROP_BOOLEAN, PROP_NONE);
	RNA_def_property_boolean_sdna(prop, NULL, "mode", R_SIMPLIFY);
	RNA_def_property_ui_text(prop, "Use Simplify", "Enable simplification of scene for quicker preview renders");
	RNA_def_property_update(prop, 0, "rna_Scene_use_simplify_update");

	prop= RNA_def_property(srna, "simplify_subdivision", PROP_INT, PROP_UNSIGNED);
	RNA_def_property_int_sdna(prop, NULL, "simplify_subsurf");
	RNA_def_property_ui_range(prop, 0, 6, 1, 0);
	RNA_def_property_ui_text(prop, "Simplify Subdivision", "Global maximum subdivision level");
	RNA_def_property_update(prop, 0, "rna_Scene_simplify_update");

	prop= RNA_def_property(srna, "simplify_child_particles", PROP_FLOAT, PROP_FACTOR);
	RNA_def_property_float_sdna(prop, NULL, "simplify_particles");
	RNA_def_property_ui_text(prop, "Simplify Child Particles", "Global child particles percentage");
	RNA_def_property_update(prop, 0, "rna_Scene_simplify_update");

	prop= RNA_def_property(srna, "simplify_shadow_samples", PROP_INT, PROP_UNSIGNED);
	RNA_def_property_int_sdna(prop, NULL, "simplify_shadowsamples");
	RNA_def_property_ui_range(prop, 1, 16, 1, 0);
	RNA_def_property_ui_text(prop, "Simplify Shadow Samples", "Global maximum shadow samples");
	RNA_def_property_update(prop, 0, "rna_Scene_simplify_update");

	prop= RNA_def_property(srna, "simplify_ao_sss", PROP_FLOAT, PROP_FACTOR);
	RNA_def_property_float_sdna(prop, NULL, "simplify_aosss");
	RNA_def_property_ui_text(prop, "Simplify AO and SSS", "Global approximate AA and SSS quality factor");
	RNA_def_property_update(prop, 0, "rna_Scene_simplify_update");

	prop= RNA_def_property(srna, "use_simplify_triangulate", PROP_BOOLEAN, PROP_NONE);
	RNA_def_property_boolean_sdna(prop, NULL, "simplify_flag", R_SIMPLE_NO_TRIANGULATE);
	RNA_def_property_ui_text(prop, "Skip Quad to Triangles", "Disables non-planer quads being triangulated");

	/* Scene API */
	RNA_api_scene_render(srna);
}

/* scene.objects */
static void rna_def_scene_objects(BlenderRNA *brna, PropertyRNA *cprop)
{
	StructRNA *srna;
	PropertyRNA *prop;

	FunctionRNA *func;
	PropertyRNA *parm;
	
	RNA_def_property_srna(cprop, "SceneObjects");
	srna= RNA_def_struct(brna, "SceneObjects", NULL);
	RNA_def_struct_sdna(srna, "Scene");
	RNA_def_struct_ui_text(srna, "Scene Objects", "Collection of scene objects");

	func= RNA_def_function(srna, "link", "rna_Scene_object_link");
	RNA_def_function_ui_description(func, "Link object to scene, run scene.update() after");
	RNA_def_function_flag(func, FUNC_USE_CONTEXT|FUNC_USE_REPORTS);
	parm= RNA_def_pointer(func, "object", "Object", "", "Object to add to scene");
	RNA_def_property_flag(parm, PROP_REQUIRED|PROP_NEVER_NULL);
	parm= RNA_def_pointer(func, "base", "ObjectBase", "", "The newly created base");
	RNA_def_function_return(func, parm);

	func= RNA_def_function(srna, "unlink", "rna_Scene_object_unlink");
	RNA_def_function_ui_description(func, "Unlink object from scene");
	RNA_def_function_flag(func, FUNC_USE_REPORTS);
	parm= RNA_def_pointer(func, "object", "Object", "", "Object to remove from scene");
	RNA_def_property_flag(parm, PROP_REQUIRED|PROP_NEVER_NULL);

	prop= RNA_def_property(srna, "active", PROP_POINTER, PROP_NONE);
	RNA_def_property_struct_type(prop, "Object");
	RNA_def_property_pointer_funcs(prop, "rna_Scene_active_object_get", "rna_Scene_active_object_set", NULL, NULL);
	RNA_def_property_flag(prop, PROP_EDITABLE|PROP_NEVER_UNLINK);
	RNA_def_property_ui_text(prop, "Active Object", "Active object for this scene");
	/* Could call: ED_base_object_activate(C, scene->basact);
	 * but would be a bad level call and it seems the notifier is enough */
	RNA_def_property_update(prop, NC_SCENE|ND_OB_ACTIVE, NULL);
}


/* scene.bases.* */
static void rna_def_scene_bases(BlenderRNA *brna, PropertyRNA *cprop)
{
	StructRNA *srna;
	PropertyRNA *prop;

//	FunctionRNA *func;
//	PropertyRNA *parm;

	RNA_def_property_srna(cprop, "SceneBases");
	srna= RNA_def_struct(brna, "SceneBases", NULL);
	RNA_def_struct_sdna(srna, "Scene");
	RNA_def_struct_ui_text(srna, "Scene Bases", "Collection of scene bases");

	prop= RNA_def_property(srna, "active", PROP_POINTER, PROP_NONE);
	RNA_def_property_struct_type(prop, "ObjectBase");
	RNA_def_property_pointer_sdna(prop, NULL, "basact");
	RNA_def_property_flag(prop, PROP_EDITABLE);
	RNA_def_property_ui_text(prop, "Active Base", "Active object base in the scene");
	RNA_def_property_update(prop, NC_SCENE|ND_OB_ACTIVE, NULL);
}

/* scene.timeline_markers */
static void rna_def_timeline_markers(BlenderRNA *brna, PropertyRNA *cprop)
{
	StructRNA *srna;

	FunctionRNA *func;
	PropertyRNA *parm;

	RNA_def_property_srna(cprop, "TimelineMarkers");
	srna= RNA_def_struct(brna, "TimelineMarkers", NULL);
	RNA_def_struct_sdna(srna, "Scene");
	RNA_def_struct_ui_text(srna, "Timeline Markers", "Collection of timeline markers");

	func= RNA_def_function(srna, "new", "rna_TimeLine_add");
	RNA_def_function_ui_description(func, "Add a keyframe to the curve");
	parm= RNA_def_string(func, "name", "Marker", 0, "", "New name for the marker (not unique)");
	RNA_def_property_flag(parm, PROP_REQUIRED);

	parm= RNA_def_pointer(func, "marker", "TimelineMarker", "", "Newly created timeline marker");
	RNA_def_function_return(func, parm);


	func= RNA_def_function(srna, "remove", "rna_TimeLine_remove");
	RNA_def_function_ui_description(func, "Remove a timeline marker");
	RNA_def_function_flag(func, FUNC_USE_REPORTS);
	parm= RNA_def_pointer(func, "marker", "TimelineMarker", "", "Timeline marker to remove");
	RNA_def_property_flag(parm, PROP_REQUIRED|PROP_NEVER_NULL);
}

/* scene.keying_sets */
static void rna_def_scene_keying_sets(BlenderRNA *brna, PropertyRNA *cprop)
{
	StructRNA *srna;
	PropertyRNA *prop;

	FunctionRNA *func;
	PropertyRNA *parm;

	RNA_def_property_srna(cprop, "KeyingSets");
	srna= RNA_def_struct(brna, "KeyingSets", NULL);
	RNA_def_struct_sdna(srna, "Scene");
	RNA_def_struct_ui_text(srna, "Keying Sets", "Scene keying sets");

	/* Add Keying Set */
	func= RNA_def_function(srna, "new", "rna_Scene_keying_set_new");
	RNA_def_function_ui_description(func, "Add a new Keying Set to Scene");
	RNA_def_function_flag(func, FUNC_USE_REPORTS);
	/* name */
	RNA_def_string(func, "name", "KeyingSet", 64, "Name", "Name of Keying Set");

	/* returns the new KeyingSet */
	parm= RNA_def_pointer(func, "keyingset", "KeyingSet", "", "Newly created Keying Set");
	RNA_def_function_return(func, parm);

	prop= RNA_def_property(srna, "active", PROP_POINTER, PROP_NONE);
	RNA_def_property_struct_type(prop, "KeyingSet");
	RNA_def_property_flag(prop, PROP_EDITABLE);
	RNA_def_property_pointer_funcs(prop, "rna_Scene_active_keying_set_get", "rna_Scene_active_keying_set_set", NULL, NULL);
	RNA_def_property_ui_text(prop, "Active Keying Set", "Active Keying Set used to insert/delete keyframes");
	RNA_def_property_update(prop, NC_SCENE|ND_KEYINGSET, NULL);
	
	prop= RNA_def_property(srna, "active_index", PROP_INT, PROP_NONE);
	RNA_def_property_int_sdna(prop, NULL, "active_keyingset");
	RNA_def_property_int_funcs(prop, "rna_Scene_active_keying_set_index_get", "rna_Scene_active_keying_set_index_set", NULL);
	RNA_def_property_ui_text(prop, "Active Keying Set Index", "Current Keying Set index (negative for 'builtin' and positive for 'absolute')");
	RNA_def_property_update(prop, NC_SCENE|ND_KEYINGSET, NULL);
}

static void rna_def_scene_keying_sets_all(BlenderRNA *brna, PropertyRNA *cprop)
{
	StructRNA *srna;
	PropertyRNA *prop;
	
	RNA_def_property_srna(cprop, "KeyingSetsAll");
	srna= RNA_def_struct(brna, "KeyingSetsAll", NULL);
	RNA_def_struct_sdna(srna, "Scene");
	RNA_def_struct_ui_text(srna, "Keying Sets All", "All available keying sets");
	
	/* NOTE: no add/remove available here, without screwing up this amalgamated list... */
	
	prop= RNA_def_property(srna, "active", PROP_POINTER, PROP_NONE);
	RNA_def_property_struct_type(prop, "KeyingSet");
	RNA_def_property_flag(prop, PROP_EDITABLE);
	RNA_def_property_pointer_funcs(prop, "rna_Scene_active_keying_set_get", "rna_Scene_active_keying_set_set", NULL, NULL);
	RNA_def_property_ui_text(prop, "Active Keying Set", "Active Keying Set used to insert/delete keyframes");
	RNA_def_property_update(prop, NC_SCENE|ND_KEYINGSET, NULL);
	
	prop= RNA_def_property(srna, "active_index", PROP_INT, PROP_NONE);
	RNA_def_property_int_sdna(prop, NULL, "active_keyingset");
	RNA_def_property_int_funcs(prop, "rna_Scene_active_keying_set_index_get", "rna_Scene_active_keying_set_index_set", NULL);
	RNA_def_property_ui_text(prop, "Active Keying Set Index", "Current Keying Set index (negative for 'builtin' and positive for 'absolute')");
	RNA_def_property_update(prop, NC_SCENE|ND_KEYINGSET, NULL);
}

void RNA_def_scene(BlenderRNA *brna)
{
	StructRNA *srna;
	PropertyRNA *prop;
	FunctionRNA *func;
	
	static EnumPropertyItem audio_distance_model_items[] = {
		{0, "NONE", 0, "None", "No distance attenuation"},
		{1, "INVERSE", 0, "Inverse", "Inverse distance model"},
		{2, "INVERSE_CLAMPED", 0, "Inverse Clamped", "Inverse distance model with clamping"},
		{3, "LINEAR", 0, "Linear", "Linear distance model"},
		{4, "LINEAR_CLAMPED", 0, "Linear Clamped", "Linear distance model with clamping"},
		{5, "EXPONENT", 0, "Exponent", "Exponent distance model"},
		{6, "EXPONENT_CLAMPED", 0, "Exponent Clamped", "Exponent distance model with clamping"},
		{0, NULL, 0, NULL, NULL}};

	static EnumPropertyItem sync_mode_items[] = {
		{0, "NONE", 0, "No Sync", "Do not sync, play every frame"},
		{SCE_FRAME_DROP, "FRAME_DROP", 0, "Frame Dropping", "Drop frames if playback is too slow"},
		{AUDIO_SYNC, "AUDIO_SYNC", 0, "AV-sync", "Sync to audio playback, dropping frames"},
		{0, NULL, 0, NULL, NULL}};

	/* Struct definition */
	srna= RNA_def_struct(brna, "Scene", "ID");
	RNA_def_struct_ui_text(srna, "Scene", "Scene consisting objects and defining time and render related settings");
	RNA_def_struct_ui_icon(srna, ICON_SCENE_DATA);
	RNA_def_struct_clear_flag(srna, STRUCT_ID_REFCOUNT);
	
	/* Global Settings */
	prop= RNA_def_property(srna, "camera", PROP_POINTER, PROP_NONE);
	RNA_def_property_flag(prop, PROP_EDITABLE);
	RNA_def_property_pointer_funcs(prop, NULL, NULL, NULL, "rna_Camera_object_poll");
	RNA_def_property_ui_text(prop, "Camera", "Active camera used for rendering the scene");
	RNA_def_property_update(prop, NC_SCENE|NA_EDITED, "rna_Scene_view3d_update");

	prop= RNA_def_property(srna, "background_set", PROP_POINTER, PROP_NONE);
	RNA_def_property_pointer_sdna(prop, NULL, "set");
	RNA_def_property_struct_type(prop, "Scene");
	RNA_def_property_flag(prop, PROP_EDITABLE|PROP_ID_SELF_CHECK);
	RNA_def_property_pointer_funcs(prop, NULL, "rna_Scene_set_set", NULL, NULL);
	RNA_def_property_ui_text(prop, "Background Scene", "Background set scene");
	RNA_def_property_update(prop, NC_SCENE|NA_EDITED, NULL);

	prop= RNA_def_property(srna, "world", PROP_POINTER, PROP_NONE);
	RNA_def_property_flag(prop, PROP_EDITABLE);
	RNA_def_property_ui_text(prop, "World", "World used for rendering the scene");
	RNA_def_property_update(prop, NC_SCENE|ND_WORLD, NULL);

	prop= RNA_def_property(srna, "cursor_location", PROP_FLOAT, PROP_XYZ_LENGTH);
	RNA_def_property_float_sdna(prop, NULL, "cursor");
	RNA_def_property_ui_text(prop, "Cursor Location", "3D cursor location");
	RNA_def_property_ui_range(prop, -10000.0, 10000.0, 10, 4);
	RNA_def_property_update(prop, NC_WINDOW, NULL);
	
	/* Bases/Objects */
	prop= RNA_def_property(srna, "object_bases", PROP_COLLECTION, PROP_NONE);
	RNA_def_property_collection_sdna(prop, NULL, "base", NULL);
	RNA_def_property_struct_type(prop, "ObjectBase");
	RNA_def_property_ui_text(prop, "Bases", "");
	RNA_def_property_collection_funcs(prop, 0, 0, 0, 0, 0, 0, "rna_Scene_object_bases_lookup_string");
	rna_def_scene_bases(brna, prop);

	prop= RNA_def_property(srna, "objects", PROP_COLLECTION, PROP_NONE);
	RNA_def_property_collection_sdna(prop, NULL, "base", NULL);
	RNA_def_property_struct_type(prop, "Object");
	RNA_def_property_ui_text(prop, "Objects", "");
	RNA_def_property_collection_funcs(prop, 0, 0, 0, "rna_Scene_objects_get", 0, 0, 0);
	rna_def_scene_objects(brna, prop);

	/* Layers */
	prop= RNA_def_property(srna, "layers", PROP_BOOLEAN, PROP_LAYER_MEMBER);
	RNA_def_property_clear_flag(prop, PROP_ANIMATABLE); // this seems to be too much trouble with depsgraph updates/etc. currently (20110420)
	RNA_def_property_boolean_sdna(prop, NULL, "lay", 1);
	RNA_def_property_array(prop, 20);
	RNA_def_property_boolean_funcs(prop, NULL, "rna_Scene_layer_set");
	RNA_def_property_ui_text(prop, "Layers", "Layers visible when rendering the scene");
	RNA_def_property_update(prop, NC_SCENE|ND_LAYER, "rna_Scene_layer_update");
	
	/* Frame Range Stuff */
	prop= RNA_def_property(srna, "frame_current", PROP_INT, PROP_TIME);
	RNA_def_property_clear_flag(prop, PROP_ANIMATABLE);
	RNA_def_property_int_sdna(prop, NULL, "r.cfra");
	RNA_def_property_range(prop, MINAFRAME, MAXFRAME);
	RNA_def_property_int_funcs(prop, NULL, "rna_Scene_current_frame_set", NULL);
	RNA_def_property_ui_text(prop, "Current Frame", "Current Frame, to update animation data from python frame_set() instead");
	RNA_def_property_update(prop, NC_SCENE|ND_FRAME, "rna_Scene_frame_update");
	
	prop= RNA_def_property(srna, "frame_subframe", PROP_FLOAT, PROP_TIME);
	RNA_def_property_float_sdna(prop, NULL, "r.subframe");
	RNA_def_property_ui_text(prop, "Current Sub-Frame", "");
	RNA_def_property_clear_flag(prop, PROP_ANIMATABLE|PROP_EDITABLE);
	
	prop= RNA_def_property(srna, "frame_start", PROP_INT, PROP_TIME);
	RNA_def_property_clear_flag(prop, PROP_ANIMATABLE);
	RNA_def_property_int_sdna(prop, NULL, "r.sfra");
	RNA_def_property_int_funcs(prop, NULL, "rna_Scene_start_frame_set", NULL);
	RNA_def_property_range(prop, MINFRAME, MAXFRAME);
	RNA_def_property_ui_text(prop, "Start Frame", "First frame of the playback/rendering range");
	RNA_def_property_update(prop, NC_SCENE|ND_FRAME_RANGE, NULL);
	
	prop= RNA_def_property(srna, "frame_end", PROP_INT, PROP_TIME);
	RNA_def_property_clear_flag(prop, PROP_ANIMATABLE);
	RNA_def_property_int_sdna(prop, NULL, "r.efra");
	RNA_def_property_int_funcs(prop, NULL, "rna_Scene_end_frame_set", NULL);
	RNA_def_property_range(prop, MINFRAME, MAXFRAME);
	RNA_def_property_ui_text(prop, "End Frame", "Final frame of the playback/rendering range");
	RNA_def_property_update(prop, NC_SCENE|ND_FRAME_RANGE, NULL);
	
	prop= RNA_def_property(srna, "frame_step", PROP_INT, PROP_TIME);
	RNA_def_property_clear_flag(prop, PROP_ANIMATABLE);
	RNA_def_property_int_sdna(prop, NULL, "r.frame_step");
	RNA_def_property_range(prop, 0, MAXFRAME);
	RNA_def_property_ui_range(prop, 1, 100, 1, 0);
	RNA_def_property_ui_text(prop, "Frame Step", "Number of frames to skip forward while rendering/playing back each frame");
	RNA_def_property_update(prop, NC_SCENE|ND_FRAME, NULL);
	
	/* Preview Range (frame-range for UI playback) */
	prop=RNA_def_property(srna, "use_preview_range", PROP_BOOLEAN, PROP_NONE); 
	RNA_def_property_clear_flag(prop, PROP_ANIMATABLE);
	RNA_def_property_boolean_sdna(prop, NULL, "r.flag", SCER_PRV_RANGE);
	RNA_def_property_boolean_funcs(prop, NULL, "rna_Scene_use_preview_range_set");
	RNA_def_property_ui_text(prop, "Use Preview Range", "Use an alternative start/end frame for UI playback, rather than the scene start/end frame");
	RNA_def_property_update(prop, NC_SCENE|ND_FRAME, NULL);
	RNA_def_property_ui_icon(prop, ICON_PREVIEW_RANGE, 0);
	
	prop= RNA_def_property(srna, "frame_preview_start", PROP_INT, PROP_TIME);
	RNA_def_property_clear_flag(prop, PROP_ANIMATABLE);
	RNA_def_property_int_sdna(prop, NULL, "r.psfra");
	RNA_def_property_int_funcs(prop, NULL, "rna_Scene_preview_range_start_frame_set", NULL);
	RNA_def_property_ui_text(prop, "Preview Range Start Frame", "Alternative start frame for UI playback");
	RNA_def_property_update(prop, NC_SCENE|ND_FRAME, NULL);
	
	prop= RNA_def_property(srna, "frame_preview_end", PROP_INT, PROP_TIME);
	RNA_def_property_clear_flag(prop, PROP_ANIMATABLE);
	RNA_def_property_int_sdna(prop, NULL, "r.pefra");
	RNA_def_property_int_funcs(prop, NULL, "rna_Scene_preview_range_end_frame_set", NULL);
	RNA_def_property_ui_text(prop, "Preview Range End Frame", "Alternative end frame for UI playback");
	RNA_def_property_update(prop, NC_SCENE|ND_FRAME, NULL);
	
	/* Stamp */
	prop= RNA_def_property(srna, "use_stamp_note", PROP_STRING, PROP_NONE);
	RNA_def_property_string_sdna(prop, NULL, "r.stamp_udata");
	RNA_def_property_ui_text(prop, "Stamp Note", "User define note for the render stamping");
	RNA_def_property_update(prop, NC_SCENE|ND_RENDER_OPTIONS, NULL);
	
	/* Animation Data (for Scene) */
	rna_def_animdata_common(srna);
	
	/* Readonly Properties */
	prop= RNA_def_property(srna, "is_nla_tweakmode", PROP_BOOLEAN, PROP_NONE);
	RNA_def_property_boolean_sdna(prop, NULL, "flag", SCE_NLA_EDIT_ON);
	RNA_def_property_clear_flag(prop, PROP_EDITABLE); /* DO NOT MAKE THIS EDITABLE, OR NLA EDITOR BREAKS */
	RNA_def_property_ui_text(prop, "NLA TweakMode", "Indicates whether there is any action referenced by NLA being edited. Strictly read-only");
	RNA_def_property_update(prop, NC_SPACE|ND_SPACE_GRAPH, NULL);
	
	/* Frame dropping flag for playback and sync enum */
	prop= RNA_def_property(srna, "use_frame_drop", PROP_BOOLEAN, PROP_NONE);
	RNA_def_property_boolean_sdna(prop, NULL, "flag", SCE_FRAME_DROP);
	RNA_def_property_ui_text(prop, "Frame Dropping", "Play back dropping frames if frame display is too slow");
	RNA_def_property_update(prop, NC_SCENE, NULL);

	prop= RNA_def_property(srna, "sync_mode", PROP_ENUM, PROP_NONE);
	RNA_def_property_enum_funcs(prop, "rna_Scene_sync_mode_get", "rna_Scene_sync_mode_set", NULL);
	RNA_def_property_enum_items(prop, sync_mode_items);
	RNA_def_property_ui_text(prop, "Sync Mode", "How to sync playback");
	RNA_def_property_update(prop, NC_SCENE, NULL);


	/* Nodes (Compositing) */
	prop= RNA_def_property(srna, "node_tree", PROP_POINTER, PROP_NONE);
	RNA_def_property_pointer_sdna(prop, NULL, "nodetree");
	RNA_def_property_ui_text(prop, "Node Tree", "Compositing node tree");

	prop= RNA_def_property(srna, "use_nodes", PROP_BOOLEAN, PROP_NONE);
	RNA_def_property_boolean_sdna(prop, NULL, "use_nodes", 1);
	RNA_def_property_boolean_funcs(prop, NULL, "rna_Scene_use_nodes_set");
	RNA_def_property_ui_text(prop, "Use Nodes", "Enable the compositing node tree");
	RNA_def_property_update(prop, NC_SCENE|ND_RENDER_OPTIONS, NULL);
	
	/* Sequencer */
	prop= RNA_def_property(srna, "sequence_editor", PROP_POINTER, PROP_NONE);
	RNA_def_property_pointer_sdna(prop, NULL, "ed");
	RNA_def_property_struct_type(prop, "SequenceEditor");
	RNA_def_property_ui_text(prop, "Sequence Editor", "");
	
	/* Keying Sets */
	prop= RNA_def_property(srna, "keying_sets", PROP_COLLECTION, PROP_NONE);
	RNA_def_property_collection_sdna(prop, NULL, "keyingsets", NULL);
	RNA_def_property_struct_type(prop, "KeyingSet");
	RNA_def_property_ui_text(prop, "Absolute Keying Sets", "Absolute Keying Sets for this Scene");
	RNA_def_property_update(prop, NC_SCENE|ND_KEYINGSET, NULL);
	rna_def_scene_keying_sets(brna, prop);
	
	prop= RNA_def_property(srna, "keying_sets_all", PROP_COLLECTION, PROP_NONE);
	RNA_def_property_collection_funcs(prop, "rna_Scene_all_keyingsets_begin", "rna_Scene_all_keyingsets_next", "rna_iterator_listbase_end", "rna_iterator_listbase_get", 0, 0, 0);
	RNA_def_property_struct_type(prop, "KeyingSet");
	RNA_def_property_ui_text(prop, "All Keying Sets", "All Keying Sets available for use (Builtins and Absolute Keying Sets for this Scene)");
	RNA_def_property_update(prop, NC_SCENE|ND_KEYINGSET, NULL);
	rna_def_scene_keying_sets_all(brna, prop);
	
	/* Tool Settings */
	prop= RNA_def_property(srna, "tool_settings", PROP_POINTER, PROP_NONE);
	RNA_def_property_flag(prop, PROP_NEVER_NULL);
	RNA_def_property_pointer_sdna(prop, NULL, "toolsettings");
	RNA_def_property_struct_type(prop, "ToolSettings");
	RNA_def_property_ui_text(prop, "Tool Settings", "");

	/* Unit Settings */
	prop= RNA_def_property(srna, "unit_settings", PROP_POINTER, PROP_NONE);
	RNA_def_property_flag(prop, PROP_NEVER_NULL);
	RNA_def_property_pointer_sdna(prop, NULL, "unit");
	RNA_def_property_struct_type(prop, "UnitSettings");
	RNA_def_property_ui_text(prop, "Unit Settings", "Unit editing settings");

	/* Physics Settings */
	prop= RNA_def_property(srna, "gravity", PROP_FLOAT, PROP_ACCELERATION);
	RNA_def_property_float_sdna(prop, NULL, "physics_settings.gravity");
	RNA_def_property_array(prop, 3);
	RNA_def_property_range(prop, -200.0f, 200.0f);
	RNA_def_property_ui_text(prop, "Gravity", "Constant acceleration in a given direction");
	RNA_def_property_update(prop, 0, "rna_Physics_update");

	prop= RNA_def_property(srna, "use_gravity", PROP_BOOLEAN, PROP_NONE);
	RNA_def_property_boolean_sdna(prop, NULL, "physics_settings.flag", PHYS_GLOBAL_GRAVITY);
	RNA_def_property_ui_text(prop, "Global Gravity", "Use global gravity for all dynamics");
	RNA_def_property_update(prop, 0, "rna_Physics_update");
	
	/* Render Data */
	prop= RNA_def_property(srna, "render", PROP_POINTER, PROP_NONE);
	RNA_def_property_flag(prop, PROP_NEVER_NULL);
	RNA_def_property_pointer_sdna(prop, NULL, "r");
	RNA_def_property_struct_type(prop, "RenderSettings");
	RNA_def_property_ui_text(prop, "Render Data", "");
	
	/* Markers */
	prop= RNA_def_property(srna, "timeline_markers", PROP_COLLECTION, PROP_NONE);
	RNA_def_property_collection_sdna(prop, NULL, "markers", NULL);
	RNA_def_property_struct_type(prop, "TimelineMarker");
	RNA_def_property_ui_text(prop, "Timeline Markers", "Markers used in all timelines for the current scene");
	rna_def_timeline_markers(brna, prop);

	/* Audio Settings */
	prop= RNA_def_property(srna, "use_audio", PROP_BOOLEAN, PROP_NONE);
	RNA_def_property_boolean_funcs(prop, "rna_Scene_use_audio_get", "rna_Scene_use_audio_set");
	RNA_def_property_ui_text(prop, "Audio Muted", "Play back of audio from Sequence Editor will be muted");
	RNA_def_property_update(prop, NC_SCENE, NULL);

	prop= RNA_def_property(srna, "use_audio_sync", PROP_BOOLEAN, PROP_NONE);
	RNA_def_property_boolean_sdna(prop, NULL, "audio.flag", AUDIO_SYNC);
	RNA_def_property_ui_text(prop, "Audio Sync", "Play back and sync with audio clock, dropping frames if frame display is too slow");
	RNA_def_property_update(prop, NC_SCENE, NULL);

	prop= RNA_def_property(srna, "use_audio_scrub", PROP_BOOLEAN, PROP_NONE);
	RNA_def_property_boolean_sdna(prop, NULL, "audio.flag", AUDIO_SCRUB);
	RNA_def_property_ui_text(prop, "Audio Scrubbing", "Play audio from Sequence Editor while scrubbing");
	RNA_def_property_update(prop, NC_SCENE, NULL);

	prop= RNA_def_property(srna, "audio_doppler_speed", PROP_FLOAT, PROP_NONE);
	RNA_def_property_float_sdna(prop, NULL, "audio.speed_of_sound");
	RNA_def_property_clear_flag(prop, PROP_ANIMATABLE);
	RNA_def_property_range(prop, 0.01f, FLT_MAX);
	RNA_def_property_ui_text(prop, "Speed of Sound", "Speed of sound for Doppler effect calculation");
	RNA_def_property_update(prop, NC_SCENE, "rna_Scene_listener_update");

	prop= RNA_def_property(srna, "audio_doppler_factor", PROP_FLOAT, PROP_NONE);
	RNA_def_property_float_sdna(prop, NULL, "audio.doppler_factor");
	RNA_def_property_clear_flag(prop, PROP_ANIMATABLE);
	RNA_def_property_range(prop, 0.0, FLT_MAX);
	RNA_def_property_ui_text(prop, "Doppler Factor", "Pitch factor for Doppler effect calculation");
	RNA_def_property_update(prop, NC_SCENE, "rna_Scene_listener_update");

	prop= RNA_def_property(srna, "audio_distance_model", PROP_ENUM, PROP_NONE);
	RNA_def_property_enum_bitflag_sdna(prop, NULL, "audio.distance_model");
	RNA_def_property_clear_flag(prop, PROP_ANIMATABLE);
	RNA_def_property_enum_items(prop, audio_distance_model_items);
	RNA_def_property_ui_text(prop, "Distance Model", "Distance model for distance attenuation calculation");
	RNA_def_property_update(prop, NC_SCENE, "rna_Scene_listener_update");

	prop= RNA_def_property(srna, "audio_volume", PROP_FLOAT, PROP_NONE);
	RNA_def_property_float_sdna(prop, NULL, "audio.volume");
	RNA_def_property_range(prop, 0.0f, 1.0f);
	RNA_def_property_ui_text(prop, "Volume", "Audio volume");
	RNA_def_property_update(prop, NC_SCENE, NULL);
	RNA_def_property_float_funcs(prop, NULL, "rna_Scene_volume_set", NULL);

	/* Game Settings */
	prop= RNA_def_property(srna, "game_settings", PROP_POINTER, PROP_NONE);
	RNA_def_property_flag(prop, PROP_NEVER_NULL);
	RNA_def_property_pointer_sdna(prop, NULL, "gm");
	RNA_def_property_struct_type(prop, "SceneGameData");
	RNA_def_property_ui_text(prop, "Game Data", "");

	/* Statistics */
	func= RNA_def_function(srna, "statistics", "ED_info_stats_string");
	prop= RNA_def_string(func, "statistics", "", 0, "Statistics", "");
	RNA_def_function_return(func, prop);
	
	/* Grease Pencil */
	prop= RNA_def_property(srna, "grease_pencil", PROP_POINTER, PROP_NONE);
	RNA_def_property_pointer_sdna(prop, NULL, "gpd");
	RNA_def_property_flag(prop, PROP_EDITABLE);
	RNA_def_property_struct_type(prop, "GreasePencil");
	RNA_def_property_ui_text(prop, "Grease Pencil Data", "Grease Pencil datablock");
	RNA_def_property_update(prop, NC_SCENE, NULL);
	
	/* Transform Orientations */
	prop= RNA_def_property(srna, "orientations", PROP_COLLECTION, PROP_NONE);
	RNA_def_property_collection_sdna(prop, NULL, "transform_spaces", NULL);
	RNA_def_property_struct_type(prop, "TransformOrientation");
	RNA_def_property_ui_text(prop, "Transform Orientations", "");

	/* acctive MovieClip */
	prop= RNA_def_property(srna, "clip", PROP_POINTER, PROP_NONE);
	RNA_def_property_pointer_sdna(prop, NULL, "clip");
	RNA_def_property_flag(prop, PROP_EDITABLE);
	RNA_def_property_struct_type(prop, "MovieClip");
	RNA_def_property_ui_text(prop, "Active Movie Clip", "Active movie clip used for constraints and viewport drawing");
	RNA_def_property_update(prop, NC_SPACE|ND_SPACE_VIEW3D, NULL);

	/* Nestled Data  */
	rna_def_tool_settings(brna);
	rna_def_unit_settings(brna);
	rna_def_scene_render_data(brna);
	rna_def_scene_game_data(brna);
	rna_def_scene_render_layer(brna);
	rna_def_transform_orientation(brna);
	
	/* Scene API */
	RNA_api_scene(srna);
}

#endif
<|MERGE_RESOLUTION|>--- conflicted
+++ resolved
@@ -1044,7 +1044,6 @@
 	}
 }
 
-<<<<<<< HEAD
 static void rna_SceneCamera_update(Main *UNUSED(bmain), Scene *UNUSED(scene), PointerRNA *ptr)
 {
 	Scene *scene= (Scene*)ptr->id.data;
@@ -1052,8 +1051,7 @@
 
 	if(camera)
 		DAG_id_tag_update(&camera->id, 0);
-=======
-
+}
 
 /* note: without this, when Multi-Paint is activated/deactivated, the colors
  * will not change right away when multiple bones are selected, this function
@@ -1067,7 +1065,6 @@
 		DAG_id_tag_update(&ob->id, OB_RECALC_DATA);
 		WM_main_add_notifier(NC_OBJECT|ND_DRAW, &ob->id);
 	}
->>>>>>> a7891da8
 }
 
 #else
