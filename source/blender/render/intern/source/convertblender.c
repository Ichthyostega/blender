/**
 * $Id$
 *
 * ***** BEGIN GPL LICENSE BLOCK *****
 *
 * This program is free software; you can redistribute it and/or
 * modify it under the terms of the GNU General Public License
 * as published by the Free Software Foundation; either version 2
 * of the License, or (at your option) any later version.
 *
 * This program is distributed in the hope that it will be useful,
 * but WITHOUT ANY WARRANTY; without even the implied warranty of
 * MERCHANTABILITY or FITNESS FOR A PARTICULAR PURPOSE.  See the
 * GNU General Public License for more details.
 *
 * You should have received a copy of the GNU General Public License
 * along with this program; if not, write to the Free Software Foundation,
 * Inc., 51 Franklin Street, Fifth Floor, Boston, MA 02110-1301, USA.
 *
 * The Original Code is Copyright (C) 2001-2002 by NaN Holding BV.
 * All rights reserved.
 *
 * Contributors: 2004/2005/2006 Blender Foundation, full recode
 *
 * ***** END GPL LICENSE BLOCK *****
 */

#include <math.h>
#include <stdlib.h>
#include <stdio.h>
#include <string.h>
#include <limits.h>



#include "MEM_guardedalloc.h"

#include "BLI_math.h"
#include "BLI_blenlib.h"
#include "BLI_rand.h"
#include "BLI_memarena.h"
#include "BLI_ghash.h"

#include "DNA_armature_types.h"
#include "DNA_camera_types.h"
#include "DNA_material_types.h"
#include "DNA_curve_types.h"
#include "DNA_effect_types.h"
#include "DNA_group_types.h"
#include "DNA_lamp_types.h"
#include "DNA_image_types.h"
#include "DNA_lattice_types.h"
#include "DNA_mesh_types.h"
#include "DNA_meshdata_types.h"
#include "DNA_meta_types.h"
#include "DNA_modifier_types.h"
#include "DNA_node_types.h"
#include "DNA_object_types.h"
#include "DNA_object_force.h"
#include "DNA_object_fluidsim.h"
#include "DNA_particle_types.h"
#include "DNA_scene_types.h"
#include "DNA_texture_types.h"
#include "DNA_view3d_types.h"

#include "BKE_anim.h"
#include "BKE_armature.h"
#include "BKE_action.h"
#include "BKE_curve.h"
#include "BKE_customdata.h"
#include "BKE_colortools.h"
#include "BKE_constraint.h"
#include "BKE_displist.h"
#include "BKE_deform.h"
#include "BKE_DerivedMesh.h"
#include "BKE_effect.h"
#include "BKE_global.h"
#include "BKE_group.h"
#include "BKE_key.h"
#include "BKE_ipo.h"
#include "BKE_image.h"
#include "BKE_lattice.h"
#include "BKE_library.h"
#include "BKE_material.h"
#include "BKE_main.h"
#include "BKE_mball.h"
#include "BKE_mesh.h"
#include "BKE_modifier.h"
#include "BKE_node.h"
#include "BKE_object.h"
#include "BKE_particle.h"
#include "BKE_scene.h"
#include "BKE_subsurf.h"
#include "BKE_texture.h"
#include "BKE_utildefines.h"
#include "BKE_world.h"

#include "PIL_time.h"
#include "IMB_imbuf_types.h"

#include "envmap.h"
#include "occlusion.h"
#include "pointdensity.h"
#include "voxeldata.h"
#include "render_types.h"
#include "rendercore.h"
#include "renderdatabase.h"
#include "renderpipeline.h"
#include "shadbuf.h"
#include "shading.h"
#include "strand.h"
#include "texture.h"
#include "volume_precache.h"
#include "sss.h"
#include "strand.h"
#include "zbuf.h"
#include "sunsky.h"


/* 10 times larger than normal epsilon, test it on default nurbs sphere with ray_transp (for quad detection) */
/* or for checking vertex normal flips */
#define FLT_EPSILON10 1.19209290e-06F

/* ------------------------------------------------------------------------- */

/* Stuff for stars. This sits here because it uses gl-things. Part of
this code may move down to the converter.  */
/* ------------------------------------------------------------------------- */
/* this is a bad beast, since it is misused by the 3d view drawing as well. */

static HaloRen *initstar(Render *re, ObjectRen *obr, float *vec, float hasize)
{
	HaloRen *har;
	float hoco[4];
	
	projectverto(vec, re->winmat, hoco);
	
	har= RE_findOrAddHalo(obr, obr->tothalo++);
	
	/* projectvert is done in function zbufvlaggen again, because of parts */
	VECCOPY(har->co, vec);
	har->hasize= hasize;
	
	har->zd= 0.0;
	
	return har;
}

/* there must be a 'fixed' amount of stars generated between
*         near and far
* all stars must by preference lie on the far and solely
*        differ in clarity/color
*/

void RE_make_stars(Render *re, Scene *scenev3d, void (*initfunc)(void),
				   void (*vertexfunc)(float*),  void (*termfunc)(void))
{
	extern unsigned char hash[512];
	ObjectRen *obr= NULL;
	World *wrld= NULL;
	HaloRen *har;
	Scene *scene;
	Camera *camera;
	double dblrand, hlfrand;
	float vec[4], fx, fy, fz;
	float fac, starmindist, clipend;
	float mat[4][4], stargrid, maxrand, maxjit, force, alpha;
	int x, y, z, sx, sy, sz, ex, ey, ez, done = 0;
	
	if(initfunc) {
		scene= scenev3d;
		wrld= scene->world;
	}
	else {
		scene= re->scene;
		wrld= &(re->wrld);
	}
	
	stargrid = wrld->stardist;			/* distance between stars */
	maxrand = 2.0;						/* amount a star can be shifted (in grid units) */
	maxjit = (wrld->starcolnoise);		/* amount a color is being shifted */
	
	/* size of stars */
	force = ( wrld->starsize );
	
	/* minimal free space (starting at camera) */
	starmindist= wrld->starmindist;
	
	if (stargrid <= 0.10) return;
	
	if (re) re->flag |= R_HALO;
	else stargrid *= 1.0;				/* then it draws fewer */
	
	if(re) invert_m4_m4(mat, re->viewmat);
	else unit_m4(mat);
	
	/* BOUNDING BOX CALCULATION
		* bbox goes from z = loc_near_var | loc_far_var,
		* x = -z | +z,
		* y = -z | +z
		*/
	
	if(scene->camera==NULL)
		return;
	camera = scene->camera->data;
	clipend = camera->clipend;
	
	/* convert to grid coordinates */
	
	sx = ((mat[3][0] - clipend) / stargrid) - maxrand;
	sy = ((mat[3][1] - clipend) / stargrid) - maxrand;
	sz = ((mat[3][2] - clipend) / stargrid) - maxrand;
	
	ex = ((mat[3][0] + clipend) / stargrid) + maxrand;
	ey = ((mat[3][1] + clipend) / stargrid) + maxrand;
	ez = ((mat[3][2] + clipend) / stargrid) + maxrand;
	
	dblrand = maxrand * stargrid;
	hlfrand = 2.0 * dblrand;
	
	if (initfunc) {
		initfunc();	
	}

	if(re) /* add render object for stars */
		obr= RE_addRenderObject(re, NULL, NULL, 0, 0, 0);
	
	for (x = sx, fx = sx * stargrid; x <= ex; x++, fx += stargrid) {
		for (y = sy, fy = sy * stargrid; y <= ey ; y++, fy += stargrid) {
			for (z = sz, fz = sz * stargrid; z <= ez; z++, fz += stargrid) {

				BLI_srand((hash[z & 0xff] << 24) + (hash[y & 0xff] << 16) + (hash[x & 0xff] << 8));
				vec[0] = fx + (hlfrand * BLI_drand()) - dblrand;
				vec[1] = fy + (hlfrand * BLI_drand()) - dblrand;
				vec[2] = fz + (hlfrand * BLI_drand()) - dblrand;
				vec[3] = 1.0;
				
				if (vertexfunc) {
					if(done & 1) vertexfunc(vec);
					done++;
				}
				else {
					mul_m4_v3(re->viewmat, vec);
					
					/* in vec are global coordinates
					* calculate distance to camera
					* and using that, define the alpha
					*/
					
					{
						float tx, ty, tz;
						
						tx = vec[0];
						ty = vec[1];
						tz = vec[2];
						
						alpha = sqrt(tx * tx + ty * ty + tz * tz);
						
						if (alpha >= clipend) alpha = 0.0;
						else if (alpha <= starmindist) alpha = 0.0;
						else if (alpha <= 2.0 * starmindist) {
							alpha = (alpha - starmindist) / starmindist;
						} else {
							alpha -= 2.0 * starmindist;
							alpha /= (clipend - 2.0 * starmindist);
							alpha = 1.0 - alpha;
						}
					}
					
					
					if (alpha != 0.0) {
						fac = force * BLI_drand();
						
						har = initstar(re, obr, vec, fac);
						
						if (har) {
							har->alfa = sqrt(sqrt(alpha));
							har->add= 255;
							har->r = har->g = har->b = 1.0;
							if (maxjit) {
								har->r += ((maxjit * BLI_drand()) ) - maxjit;
								har->g += ((maxjit * BLI_drand()) ) - maxjit;
								har->b += ((maxjit * BLI_drand()) ) - maxjit;
							}
							har->hard = 32;
							har->lay= -1;
							har->type |= HA_ONLYSKY;
							done++;
						}
					}
				}
			}
			/* do not call blender_test_break() here, since it is used in UI as well, confusing the callback system */
			/* main cause is G.afbreek of course, a global again... (ton) */
		}
	}
	if (termfunc) termfunc();

	if(obr)
		re->tothalo += obr->tothalo;
}


/* ------------------------------------------------------------------------- */
/* tool functions/defines for ad hoc simplification and possible future 
   cleanup      */
/* ------------------------------------------------------------------------- */

#define UVTOINDEX(u,v) (startvlak + (u) * sizev + (v))
/*

NOTE THAT U/V COORDINATES ARE SOMETIMES SWAPPED !!
	
^	()----p4----p3----()
|	|     |     |     |
u	|     |  F1 |  F2 |
	|     |     |     |
	()----p1----p2----()
		   v ->
*/

/* ------------------------------------------------------------------------- */

static void split_v_renderfaces(ObjectRen *obr, int startvlak, int startvert, int usize, int vsize, int uIndex, int cyclu, int cyclv)
{
	int vLen = vsize-1+(!!cyclv);
	int v;

	for (v=0; v<vLen; v++) {
		VlakRen *vlr = RE_findOrAddVlak(obr, startvlak + vLen*uIndex + v);
		VertRen *vert = RE_vertren_copy(obr, vlr->v2);

		if (cyclv) {
			vlr->v2 = vert;

			if (v==vLen-1) {
				VlakRen *vlr = RE_findOrAddVlak(obr, startvlak + vLen*uIndex + 0);
				vlr->v1 = vert;
			} else {
				VlakRen *vlr = RE_findOrAddVlak(obr, startvlak + vLen*uIndex + v+1);
				vlr->v1 = vert;
			}
		} else {
			vlr->v2 = vert;

			if (v<vLen-1) {
				VlakRen *vlr = RE_findOrAddVlak(obr, startvlak + vLen*uIndex + v+1);
				vlr->v1 = vert;
			}

			if (v==0) {
				vlr->v1 = RE_vertren_copy(obr, vlr->v1);
			} 
		}
	}
}

/* ------------------------------------------------------------------------- */

static int check_vnormal(float *n, float *veno)
{
	float inp;

	inp=n[0]*veno[0]+n[1]*veno[1]+n[2]*veno[2];
	if(inp < -FLT_EPSILON10) return 1;
	return 0;
}

/* ------------------------------------------------------------------------- */
/* Stress, tangents and normals                                              */
/* ------------------------------------------------------------------------- */

static void calc_edge_stress_add(float *accum, VertRen *v1, VertRen *v2)
{
	float len= len_v3v3(v1->co, v2->co)/len_v3v3(v1->orco, v2->orco);
	float *acc;
	
	acc= accum + 2*v1->index;
	acc[0]+= len;
	acc[1]+= 1.0f;
	
	acc= accum + 2*v2->index;
	acc[0]+= len;
	acc[1]+= 1.0f;
}

static void calc_edge_stress(Render *re, ObjectRen *obr, Mesh *me)
{
	float loc[3], size[3], *accum, *acc, *accumoffs, *stress;
	int a;
	
	if(obr->totvert==0) return;
	
	mesh_get_texspace(me, loc, NULL, size);
	
	accum= MEM_callocN(2*sizeof(float)*obr->totvert, "temp accum for stress");
	
	/* de-normalize orco */
	for(a=0; a<obr->totvert; a++) {
		VertRen *ver= RE_findOrAddVert(obr, a);
		if(ver->orco) {
			ver->orco[0]= ver->orco[0]*size[0] +loc[0];
			ver->orco[1]= ver->orco[1]*size[1] +loc[1];
			ver->orco[2]= ver->orco[2]*size[2] +loc[2];
		}
	}
	
	/* add stress values */
	accumoffs= accum;	/* so we can use vertex index */
	for(a=0; a<obr->totvlak; a++) {
		VlakRen *vlr= RE_findOrAddVlak(obr, a);

		if(vlr->v1->orco && vlr->v4) {
			calc_edge_stress_add(accumoffs, vlr->v1, vlr->v2);
			calc_edge_stress_add(accumoffs, vlr->v2, vlr->v3);
			calc_edge_stress_add(accumoffs, vlr->v3, vlr->v1);
			if(vlr->v4) {
				calc_edge_stress_add(accumoffs, vlr->v3, vlr->v4);
				calc_edge_stress_add(accumoffs, vlr->v4, vlr->v1);
				calc_edge_stress_add(accumoffs, vlr->v2, vlr->v4);
			}
		}
	}
	
	for(a=0; a<obr->totvert; a++) {
		VertRen *ver= RE_findOrAddVert(obr, a);
		if(ver->orco) {
			/* find stress value */
			acc= accumoffs + 2*ver->index;
			if(acc[1]!=0.0f)
				acc[0]/= acc[1];
			stress= RE_vertren_get_stress(obr, ver, 1);
			*stress= *acc;
			
			/* restore orcos */
			ver->orco[0] = (ver->orco[0]-loc[0])/size[0];
			ver->orco[1] = (ver->orco[1]-loc[1])/size[1];
			ver->orco[2] = (ver->orco[2]-loc[2])/size[2];
		}
	}
	
	MEM_freeN(accum);
}

/* gets tangent from tface or orco */
static void calc_tangent_vector(ObjectRen *obr, VertexTangent **vtangents, MemArena *arena, VlakRen *vlr, int do_nmap_tangent, int do_tangent)
{
	MTFace *tface= RE_vlakren_get_tface(obr, vlr, obr->actmtface, NULL, 0);
	VertRen *v1=vlr->v1, *v2=vlr->v2, *v3=vlr->v3, *v4=vlr->v4;
	float tang[3], *tav;
	float *uv1, *uv2, *uv3, *uv4;
	float uv[4][2];
	
	if(tface) {
		uv1= tface->uv[0];
		uv2= tface->uv[1];
		uv3= tface->uv[2];
		uv4= tface->uv[3];
	}
	else if(v1->orco) {
		uv1= uv[0]; uv2= uv[1]; uv3= uv[2]; uv4= uv[3];
		map_to_sphere( &uv[0][0], &uv[0][1],v1->orco[0], v1->orco[1], v1->orco[2]);
		map_to_sphere( &uv[1][0], &uv[1][1],v2->orco[0], v2->orco[1], v2->orco[2]);
		map_to_sphere( &uv[2][0], &uv[2][1],v3->orco[0], v3->orco[1], v3->orco[2]);
		if(v4)
			map_to_sphere( &uv[3][0], &uv[3][1],v4->orco[0], v4->orco[1], v4->orco[2]);
	}
	else return;

	tangent_from_uv(uv1, uv2, uv3, v1->co, v2->co, v3->co, vlr->n, tang);
	
	if(do_tangent) {
		tav= RE_vertren_get_tangent(obr, v1, 1);
		VECADD(tav, tav, tang);
		tav= RE_vertren_get_tangent(obr, v2, 1);
		VECADD(tav, tav, tang);
		tav= RE_vertren_get_tangent(obr, v3, 1);
		VECADD(tav, tav, tang);
	}
	
	if(do_nmap_tangent) {
		sum_or_add_vertex_tangent(arena, &vtangents[v1->index], tang, uv1);
		sum_or_add_vertex_tangent(arena, &vtangents[v2->index], tang, uv2);
		sum_or_add_vertex_tangent(arena, &vtangents[v3->index], tang, uv3);
	}

	if(v4) {
		tangent_from_uv(uv1, uv3, uv4, v1->co, v3->co, v4->co, vlr->n, tang);
		
		if(do_tangent) {
			tav= RE_vertren_get_tangent(obr, v1, 1);
			VECADD(tav, tav, tang);
			tav= RE_vertren_get_tangent(obr, v3, 1);
			VECADD(tav, tav, tang);
			tav= RE_vertren_get_tangent(obr, v4, 1);
			VECADD(tav, tav, tang);
		}

		if(do_nmap_tangent) {
			sum_or_add_vertex_tangent(arena, &vtangents[v1->index], tang, uv1);
			sum_or_add_vertex_tangent(arena, &vtangents[v3->index], tang, uv3);
			sum_or_add_vertex_tangent(arena, &vtangents[v4->index], tang, uv4);
		}
	}
}


static void calc_vertexnormals(Render *re, ObjectRen *obr, int do_tangent, int do_nmap_tangent)
{
	MemArena *arena= NULL;
	VertexTangent **vtangents= NULL;
	int a;

	if(do_nmap_tangent) {
		arena= BLI_memarena_new(BLI_MEMARENA_STD_BUFSIZE, "nmap tangent arena");
		BLI_memarena_use_calloc(arena);

		vtangents= MEM_callocN(sizeof(VertexTangent*)*obr->totvert, "VertexTangent");
	}

		/* clear all vertex normals */
	for(a=0; a<obr->totvert; a++) {
		VertRen *ver= RE_findOrAddVert(obr, a);
		ver->n[0]=ver->n[1]=ver->n[2]= 0.0f;
	}

		/* calculate cos of angles and point-masses, use as weight factor to
		   add face normal to vertex */
	for(a=0; a<obr->totvlak; a++) {
		VlakRen *vlr= RE_findOrAddVlak(obr, a);
		if(vlr->flag & ME_SMOOTH) {
			VertRen *v1= vlr->v1;
			VertRen *v2= vlr->v2;
			VertRen *v3= vlr->v3;
			VertRen *v4= vlr->v4;
			float n1[3], n2[3], n3[3], n4[3];
			float fac1, fac2, fac3, fac4=0.0f;
			
			if(re->flag & R_GLOB_NOPUNOFLIP)
				vlr->flag |= R_NOPUNOFLIP;
			
			sub_v3_v3v3(n1, v2->co, v1->co);
			normalize_v3(n1);
			sub_v3_v3v3(n2, v3->co, v2->co);
			normalize_v3(n2);
			if(v4==NULL) {
				sub_v3_v3v3(n3, v1->co, v3->co);
				normalize_v3(n3);

				fac1= saacos(-n1[0]*n3[0]-n1[1]*n3[1]-n1[2]*n3[2]);
				fac2= saacos(-n1[0]*n2[0]-n1[1]*n2[1]-n1[2]*n2[2]);
				fac3= saacos(-n2[0]*n3[0]-n2[1]*n3[1]-n2[2]*n3[2]);
			}
			else {
				sub_v3_v3v3(n3, v4->co, v3->co);
				normalize_v3(n3);
				sub_v3_v3v3(n4, v1->co, v4->co);
				normalize_v3(n4);

				fac1= saacos(-n4[0]*n1[0]-n4[1]*n1[1]-n4[2]*n1[2]);
				fac2= saacos(-n1[0]*n2[0]-n1[1]*n2[1]-n1[2]*n2[2]);
				fac3= saacos(-n2[0]*n3[0]-n2[1]*n3[1]-n2[2]*n3[2]);
				fac4= saacos(-n3[0]*n4[0]-n3[1]*n4[1]-n3[2]*n4[2]);

				if(!(vlr->flag & R_NOPUNOFLIP)) {
					if( check_vnormal(vlr->n, v4->n) ) fac4= -fac4;
				}

				v4->n[0] +=fac4*vlr->n[0];
				v4->n[1] +=fac4*vlr->n[1];
				v4->n[2] +=fac4*vlr->n[2];
			}

			if(!(vlr->flag & R_NOPUNOFLIP)) {
				if( check_vnormal(vlr->n, v1->n) ) fac1= -fac1;
				if( check_vnormal(vlr->n, v2->n) ) fac2= -fac2;
				if( check_vnormal(vlr->n, v3->n) ) fac3= -fac3;
			}

			v1->n[0] +=fac1*vlr->n[0];
			v1->n[1] +=fac1*vlr->n[1];
			v1->n[2] +=fac1*vlr->n[2];

			v2->n[0] +=fac2*vlr->n[0];
			v2->n[1] +=fac2*vlr->n[1];
			v2->n[2] +=fac2*vlr->n[2];

			v3->n[0] +=fac3*vlr->n[0];
			v3->n[1] +=fac3*vlr->n[1];
			v3->n[2] +=fac3*vlr->n[2];
			
		}
		if(do_nmap_tangent || do_tangent) {
			/* tangents still need to be calculated for flat faces too */
			/* weighting removed, they are not vertexnormals */
			calc_tangent_vector(obr, vtangents, arena, vlr, do_nmap_tangent, do_tangent);
		}
	}

		/* do solid faces */
	for(a=0; a<obr->totvlak; a++) {
		VlakRen *vlr= RE_findOrAddVlak(obr, a);
		if((vlr->flag & ME_SMOOTH)==0) {
			float *f1= vlr->v1->n;
			if(f1[0]==0.0 && f1[1]==0.0 && f1[2]==0.0) VECCOPY(f1, vlr->n);
			f1= vlr->v2->n;
			if(f1[0]==0.0 && f1[1]==0.0 && f1[2]==0.0) VECCOPY(f1, vlr->n);
			f1= vlr->v3->n;
			if(f1[0]==0.0 && f1[1]==0.0 && f1[2]==0.0) VECCOPY(f1, vlr->n);
			if(vlr->v4) {
				f1= vlr->v4->n;
				if(f1[0]==0.0 && f1[1]==0.0 && f1[2]==0.0) VECCOPY(f1, vlr->n);
			}
		}

		if(do_nmap_tangent) {
			VertRen *v1=vlr->v1, *v2=vlr->v2, *v3=vlr->v3, *v4=vlr->v4;
			MTFace *tface= RE_vlakren_get_tface(obr, vlr, obr->actmtface, NULL, 0);

			if(tface) {
				float *vtang, *ftang= RE_vlakren_get_nmap_tangent(obr, vlr, 1);

				vtang= find_vertex_tangent(vtangents[v1->index], tface->uv[0]);
				VECCOPY(ftang, vtang);
				normalize_v3(ftang);
				vtang= find_vertex_tangent(vtangents[v2->index], tface->uv[1]);
				VECCOPY(ftang+3, vtang);
				normalize_v3(ftang+3);
				vtang= find_vertex_tangent(vtangents[v3->index], tface->uv[2]);
				VECCOPY(ftang+6, vtang);
				normalize_v3(ftang+6);
				if(v4) {
					vtang= find_vertex_tangent(vtangents[v4->index], tface->uv[3]);
					VECCOPY(ftang+9, vtang);
					normalize_v3(ftang+9);
				}
			}
		}
	}
	
		/* normalize vertex normals */
	for(a=0; a<obr->totvert; a++) {
		VertRen *ver= RE_findOrAddVert(obr, a);
		normalize_v3(ver->n);
		if(do_tangent) {
			float *tav= RE_vertren_get_tangent(obr, ver, 0);
			if (tav) {
				/* orthonorm. */
				float tdn = tav[0]*ver->n[0] + tav[1]*ver->n[1] + tav[2]*ver->n[2];
				tav[0] -= ver->n[0]*tdn;
				tav[1] -= ver->n[1]*tdn;
				tav[2] -= ver->n[2]*tdn;
				normalize_v3(tav);
			}
		}
	}


	if(arena)
		BLI_memarena_free(arena);
	if(vtangents)
		MEM_freeN(vtangents);
}

/* ------------------------------------------------------------------------- */
/* Autosmoothing:                                                            */
/* ------------------------------------------------------------------------- */

typedef struct ASvert {
	int totface;
	ListBase faces;
} ASvert;

typedef struct ASface {
	struct ASface *next, *prev;
	VlakRen *vlr[4];
	VertRen *nver[4];
} ASface;

static void as_addvert(ASvert *asv, VertRen *v1, VlakRen *vlr)
{
	ASface *asf;
	int a;
	
	if(v1 == NULL) return;
	
	if(asv->faces.first==NULL) {
		asf= MEM_callocN(sizeof(ASface), "asface");
		BLI_addtail(&asv->faces, asf);
	}
	
	asf= asv->faces.last;
	for(a=0; a<4; a++) {
		if(asf->vlr[a]==NULL) {
			asf->vlr[a]= vlr;
			asv->totface++;
			break;
		}
	}
	
	/* new face struct */
	if(a==4) {
		asf= MEM_callocN(sizeof(ASface), "asface");
		BLI_addtail(&asv->faces, asf);
		asf->vlr[0]= vlr;
		asv->totface++;
	}
}

static int as_testvertex(VlakRen *vlr, VertRen *ver, ASvert *asv, float thresh) 
{
	/* return 1: vertex needs a copy */
	ASface *asf;
	float inp;
	int a;
	
	if(vlr==0) return 0;
	
	asf= asv->faces.first;
	while(asf) {
		for(a=0; a<4; a++) {
			if(asf->vlr[a] && asf->vlr[a]!=vlr) {
				inp= fabs( vlr->n[0]*asf->vlr[a]->n[0] + vlr->n[1]*asf->vlr[a]->n[1] + vlr->n[2]*asf->vlr[a]->n[2] );
				if(inp < thresh) return 1;
			}
		}
		asf= asf->next;
	}
	
	return 0;
}

static VertRen *as_findvertex(VlakRen *vlr, VertRen *ver, ASvert *asv, float thresh) 
{
	/* return when new vertex already was made */
	ASface *asf;
	float inp;
	int a;
	
	asf= asv->faces.first;
	while(asf) {
		for(a=0; a<4; a++) {
			if(asf->vlr[a] && asf->vlr[a]!=vlr) {
				/* this face already made a copy for this vertex! */
				if(asf->nver[a]) {
					inp= fabs( vlr->n[0]*asf->vlr[a]->n[0] + vlr->n[1]*asf->vlr[a]->n[1] + vlr->n[2]*asf->vlr[a]->n[2] );
					if(inp >= thresh) {
						return asf->nver[a];
					}
				}
			}
		}
		asf= asf->next;
	}
	
	return NULL;
}

/* note; autosmooth happens in object space still, after applying autosmooth we rotate */
/* note2; actually, when original mesh and displist are equal sized, face normals are from original mesh */
static void autosmooth(Render *re, ObjectRen *obr, float mat[][4], int degr)
{
	ASvert *asv, *asverts;
	ASface *asf;
	VertRen *ver, *v1;
	VlakRen *vlr;
	float thresh;
	int a, b, totvert;
	
	if(obr->totvert==0) return;
	asverts= MEM_callocN(sizeof(ASvert)*obr->totvert, "all smooth verts");
	
	thresh= cos( M_PI*(0.5f+(float)degr)/180.0 );
	
	/* step zero: give faces normals of original mesh, if this is provided */
	
	
	/* step one: construct listbase of all vertices and pointers to faces */
	for(a=0; a<obr->totvlak; a++) {
		vlr= RE_findOrAddVlak(obr, a);
		/* skip wire faces */
		if(vlr->v2 != vlr->v3) {
			as_addvert(asverts+vlr->v1->index, vlr->v1, vlr);
			as_addvert(asverts+vlr->v2->index, vlr->v2, vlr);
			as_addvert(asverts+vlr->v3->index, vlr->v3, vlr);
			if(vlr->v4) 
				as_addvert(asverts+vlr->v4->index, vlr->v4, vlr);
		}
	}
	
	totvert= obr->totvert;
	/* we now test all vertices, when faces have a normal too much different: they get a new vertex */
	for(a=0, asv=asverts; a<totvert; a++, asv++) {
		if(asv && asv->totface>1) {
			ver= RE_findOrAddVert(obr, a);

			asf= asv->faces.first;
			while(asf) {
				for(b=0; b<4; b++) {
				
					/* is there a reason to make a new vertex? */
					vlr= asf->vlr[b];
					if( as_testvertex(vlr, ver, asv, thresh) ) {
						
						/* already made a new vertex within threshold? */
						v1= as_findvertex(vlr, ver, asv, thresh);
						if(v1==NULL) {
							/* make a new vertex */
							v1= RE_vertren_copy(obr, ver);
						}
						asf->nver[b]= v1;
						if(vlr->v1==ver) vlr->v1= v1;
						if(vlr->v2==ver) vlr->v2= v1;
						if(vlr->v3==ver) vlr->v3= v1;
						if(vlr->v4==ver) vlr->v4= v1;
					}
				}
				asf= asf->next;
			}
		}
	}
	
	/* free */
	for(a=0; a<totvert; a++) {
		BLI_freelistN(&asverts[a].faces);
	}
	MEM_freeN(asverts);
	
	/* rotate vertices and calculate normal of faces */
	for(a=0; a<obr->totvert; a++) {
		ver= RE_findOrAddVert(obr, a);
		mul_m4_v3(mat, ver->co);
	}
	for(a=0; a<obr->totvlak; a++) {
		vlr= RE_findOrAddVlak(obr, a);
		
		/* skip wire faces */
		if(vlr->v2 != vlr->v3) {
			if(vlr->v4) 
				normal_quad_v3( vlr->n,vlr->v4->co, vlr->v3->co, vlr->v2->co, vlr->v1->co);
			else 
				normal_tri_v3( vlr->n,vlr->v3->co, vlr->v2->co, vlr->v1->co);
		}
	}		
}

/* ------------------------------------------------------------------------- */
/* Orco hash and Materials                                                   */
/* ------------------------------------------------------------------------- */

static float *get_object_orco(Render *re, Object *ob)
{
	float *orco;

	if (!re->orco_hash)
		re->orco_hash = BLI_ghash_new(BLI_ghashutil_ptrhash, BLI_ghashutil_ptrcmp, "get_object_orco gh");

	orco = BLI_ghash_lookup(re->orco_hash, ob);

	if (!orco) {
		if (ELEM(ob->type, OB_CURVE, OB_FONT)) {
			orco = make_orco_curve(re->scene, ob);
		} else if (ob->type==OB_SURF) {
			orco = make_orco_surf(ob);
		}

		if (orco)
			BLI_ghash_insert(re->orco_hash, ob, orco);
	}

	return orco;
}

static void set_object_orco(Render *re, void *ob, float *orco)
{
	if (!re->orco_hash)
		re->orco_hash = BLI_ghash_new(BLI_ghashutil_ptrhash, BLI_ghashutil_ptrcmp, "set_object_orco gh");
	
	BLI_ghash_insert(re->orco_hash, ob, orco);
}

static void free_mesh_orco_hash(Render *re) 
{
	if (re->orco_hash) {
		BLI_ghash_free(re->orco_hash, NULL, (GHashValFreeFP)MEM_freeN);
		re->orco_hash = NULL;
	}
}

static void check_material_mapto(Material *ma)
{
	int a;
	ma->mapto_textured = 0;
	
	/* cache which inputs are actually textured.
	 * this can avoid a bit of time spent iterating through all the texture slots, map inputs and map tos
	 * every time a property which may or may not be textured is accessed */
	
	for(a=0; a<MAX_MTEX; a++) {
		if(ma->mtex[a] && ma->mtex[a]->tex) {
			/* currently used only in volume render, so we'll check for those flags */
			if(ma->mtex[a]->mapto & MAP_DENSITY) ma->mapto_textured |= MAP_DENSITY;
			if(ma->mtex[a]->mapto & MAP_EMISSION) ma->mapto_textured |= MAP_EMISSION;
			if(ma->mtex[a]->mapto & MAP_EMISSION_COL) ma->mapto_textured |= MAP_EMISSION_COL;
			if(ma->mtex[a]->mapto & MAP_SCATTERING) ma->mapto_textured |= MAP_SCATTERING;
			if(ma->mtex[a]->mapto & MAP_TRANSMISSION_COL) ma->mapto_textured |= MAP_TRANSMISSION_COL;
			if(ma->mtex[a]->mapto & MAP_REFLECTION) ma->mapto_textured |= MAP_REFLECTION;
			if(ma->mtex[a]->mapto & MAP_REFLECTION_COL) ma->mapto_textured |= MAP_REFLECTION_COL;
		}
	}
}
static void flag_render_node_material(Render *re, bNodeTree *ntree)
{
	bNode *node;

	for(node=ntree->nodes.first; node; node= node->next) {
		if(node->id) {
			if(GS(node->id->name)==ID_MA) {
				Material *ma= (Material *)node->id;

				if((ma->mode & MA_TRANSP) && (ma->mode & MA_ZTRANSP))
					re->flag |= R_ZTRA;

				ma->flag |= MA_IS_USED;
			}
			else if(node->type==NODE_GROUP)
				flag_render_node_material(re, (bNodeTree *)node->id);
		}
	}
}

static Material *give_render_material(Render *re, Object *ob, int nr)
{
	extern Material defmaterial;	/* material.c */
	Material *ma;
	
	ma= give_current_material(ob, nr);
	if(ma==NULL) 
		ma= &defmaterial;
	
	if(re->r.mode & R_SPEED) ma->texco |= NEED_UV;
	
	if(ma->material_type == MA_TYPE_VOLUME) {
		ma->mode |= MA_TRANSP;
		ma->mode &= ~MA_SHADBUF;
	}
	if((ma->mode & MA_TRANSP) && (ma->mode & MA_ZTRANSP))
		re->flag |= R_ZTRA;
	
	/* for light groups */
	ma->flag |= MA_IS_USED;

	if(ma->nodetree && ma->use_nodes)
		flag_render_node_material(re, ma->nodetree);
	
	check_material_mapto(ma);
	
	return ma;
}

/* ------------------------------------------------------------------------- */
/* Particles                                                                 */
/* ------------------------------------------------------------------------- */
typedef struct ParticleStrandData
{
	struct MCol *mcol;
	float *orco, *uvco, *surfnor;
	float time, adapt_angle, adapt_pix, size;
	int totuv, totcol;
	int first, line, adapt, override_uv;
}
ParticleStrandData;
/* future thread problem... */
static void static_particle_strand(Render *re, ObjectRen *obr, Material *ma, ParticleStrandData *sd, float *vec, float *vec1)
{
	static VertRen *v1= NULL, *v2= NULL;
	VlakRen *vlr= NULL;
	float nor[3], cross[3], crosslen, w, dx, dy, width;
	static float anor[3], avec[3];
	int flag, i;
	static int second=0;
	
	sub_v3_v3v3(nor, vec, vec1);
	normalize_v3(nor);		// nor needed as tangent 
	cross_v3_v3v3(cross, vec, nor);

	/* turn cross in pixelsize */
	w= vec[2]*re->winmat[2][3] + re->winmat[3][3];
	dx= re->winx*cross[0]*re->winmat[0][0];
	dy= re->winy*cross[1]*re->winmat[1][1];
	w= sqrt(dx*dx + dy*dy)/w;
	
	if(w!=0.0f) {
		float fac;
		if(ma->strand_ease!=0.0f) {
			if(ma->strand_ease<0.0f)
				fac= pow(sd->time, 1.0+ma->strand_ease);
			else
				fac= pow(sd->time, 1.0/(1.0f-ma->strand_ease));
		}
		else fac= sd->time;

		width= ((1.0f-fac)*ma->strand_sta + (fac)*ma->strand_end);

		/* use actual Blender units for strand width and fall back to minimum width */
		if(ma->mode & MA_STR_B_UNITS){
			crosslen= len_v3(cross);
			w= 2.0f*crosslen*ma->strand_min/w;

			if(width < w)
				width= w;

			/*cross is the radius of the strand so we want it to be half of full width */
			mul_v3_fl(cross,0.5/crosslen);
		}
		else
			width/=w;

		mul_v3_fl(cross, width);
	}
	else width= 1.0f;
	
	if(ma->mode & MA_TANGENT_STR)
		flag= R_SMOOTH|R_NOPUNOFLIP|R_TANGENT;
	else
		flag= R_SMOOTH;
	
	/* only 1 pixel wide strands filled in as quads now, otherwise zbuf errors */
	if(ma->strand_sta==1.0f)
		flag |= R_STRAND;
	
	/* single face line */
	if(sd->line) {
		vlr= RE_findOrAddVlak(obr, obr->totvlak++);
		vlr->flag= flag;
		vlr->v1= RE_findOrAddVert(obr, obr->totvert++);
		vlr->v2= RE_findOrAddVert(obr, obr->totvert++);
		vlr->v3= RE_findOrAddVert(obr, obr->totvert++);
		vlr->v4= RE_findOrAddVert(obr, obr->totvert++);
		
		VECCOPY(vlr->v1->co, vec);
		add_v3_v3(vlr->v1->co, cross);
		VECCOPY(vlr->v1->n, nor);
		vlr->v1->orco= sd->orco;
		vlr->v1->accum= -1.0f;	// accum abuse for strand texco
		
		VECCOPY(vlr->v2->co, vec);
		sub_v3_v3v3(vlr->v2->co, vlr->v2->co, cross);
		VECCOPY(vlr->v2->n, nor);
		vlr->v2->orco= sd->orco;
		vlr->v2->accum= vlr->v1->accum;

		VECCOPY(vlr->v4->co, vec1);
		add_v3_v3(vlr->v4->co, cross);
		VECCOPY(vlr->v4->n, nor);
		vlr->v4->orco= sd->orco;
		vlr->v4->accum= 1.0f;	// accum abuse for strand texco
		
		VECCOPY(vlr->v3->co, vec1);
		sub_v3_v3v3(vlr->v3->co, vlr->v3->co, cross);
		VECCOPY(vlr->v3->n, nor);
		vlr->v3->orco= sd->orco;
		vlr->v3->accum= vlr->v4->accum;

		normal_quad_v3( vlr->n,vlr->v4->co, vlr->v3->co, vlr->v2->co, vlr->v1->co);
		
		vlr->mat= ma;
		vlr->ec= ME_V2V3;

		if(sd->surfnor) {
			float *snor= RE_vlakren_get_surfnor(obr, vlr, 1);
			VECCOPY(snor, sd->surfnor);
		}

		if(sd->uvco){
			for(i=0; i<sd->totuv; i++){
				MTFace *mtf;
				mtf=RE_vlakren_get_tface(obr,vlr,i,NULL,1);
				mtf->uv[0][0]=mtf->uv[1][0]=
				mtf->uv[2][0]=mtf->uv[3][0]=(sd->uvco+2*i)[0];
				mtf->uv[0][1]=mtf->uv[1][1]=
				mtf->uv[2][1]=mtf->uv[3][1]=(sd->uvco+2*i)[1];
			}
			if(sd->override_uv>=0){
				MTFace *mtf;
				mtf=RE_vlakren_get_tface(obr,vlr,sd->override_uv,NULL,0);
				
				mtf->uv[0][0]=mtf->uv[3][0]=0.0f;
				mtf->uv[1][0]=mtf->uv[2][0]=1.0f;

				mtf->uv[0][1]=mtf->uv[1][1]=0.0f;
				mtf->uv[2][1]=mtf->uv[3][1]=1.0f;
			}
		}
		if(sd->mcol){
			for(i=0; i<sd->totcol; i++){
				MCol *mc;
				mc=RE_vlakren_get_mcol(obr,vlr,i,NULL,1);
				mc[0]=mc[1]=mc[2]=mc[3]=sd->mcol[i];
				mc[0]=mc[1]=mc[2]=mc[3]=sd->mcol[i];
			}
		}
	}
	/* first two vertices of a strand */
	else if(sd->first) {
		if(sd->adapt){
			VECCOPY(anor, nor);
			VECCOPY(avec, vec);
			second=1;
		}

		v1= RE_findOrAddVert(obr, obr->totvert++);
		v2= RE_findOrAddVert(obr, obr->totvert++);
		
		VECCOPY(v1->co, vec);
		add_v3_v3(v1->co, cross);
		VECCOPY(v1->n, nor);
		v1->orco= sd->orco;
		v1->accum= -1.0f;	// accum abuse for strand texco
		
		VECCOPY(v2->co, vec);
		sub_v3_v3v3(v2->co, v2->co, cross);
		VECCOPY(v2->n, nor);
		v2->orco= sd->orco;
		v2->accum= v1->accum;
	}
	/* more vertices & faces to strand */
	else {
		if(sd->adapt==0 || second){
			vlr= RE_findOrAddVlak(obr, obr->totvlak++);
			vlr->flag= flag;
			vlr->v1= v1;
			vlr->v2= v2;
			vlr->v3= RE_findOrAddVert(obr, obr->totvert++);
			vlr->v4= RE_findOrAddVert(obr, obr->totvert++);
			
			v1= vlr->v4; // cycle
			v2= vlr->v3; // cycle

			
			if(sd->adapt){
				second=0;
				VECCOPY(anor,nor);
				VECCOPY(avec,vec);
			}

		}
		else if(sd->adapt){
			float dvec[3],pvec[3];
			sub_v3_v3v3(dvec,avec,vec);
			project_v3_v3v3(pvec,dvec,vec);
			sub_v3_v3v3(dvec,dvec,pvec);

			w= vec[2]*re->winmat[2][3] + re->winmat[3][3];
			dx= re->winx*dvec[0]*re->winmat[0][0]/w;
			dy= re->winy*dvec[1]*re->winmat[1][1]/w;
			w= sqrt(dx*dx + dy*dy);
			if(dot_v3v3(anor,nor)<sd->adapt_angle && w>sd->adapt_pix){
				vlr= RE_findOrAddVlak(obr, obr->totvlak++);
				vlr->flag= flag;
				vlr->v1= v1;
				vlr->v2= v2;
				vlr->v3= RE_findOrAddVert(obr, obr->totvert++);
				vlr->v4= RE_findOrAddVert(obr, obr->totvert++);
				
				v1= vlr->v4; // cycle
				v2= vlr->v3; // cycle

				VECCOPY(anor,nor);
				VECCOPY(avec,vec);
			}
			else{
				vlr= RE_findOrAddVlak(obr, obr->totvlak-1);
			}
		}
	
		VECCOPY(vlr->v4->co, vec);
		add_v3_v3(vlr->v4->co, cross);
		VECCOPY(vlr->v4->n, nor);
		vlr->v4->orco= sd->orco;
		vlr->v4->accum= -1.0f + 2.0f*sd->time;	// accum abuse for strand texco
		
		VECCOPY(vlr->v3->co, vec);
		sub_v3_v3v3(vlr->v3->co, vlr->v3->co, cross);
		VECCOPY(vlr->v3->n, nor);
		vlr->v3->orco= sd->orco;
		vlr->v3->accum= vlr->v4->accum;
		
		normal_quad_v3( vlr->n,vlr->v4->co, vlr->v3->co, vlr->v2->co, vlr->v1->co);
		
		vlr->mat= ma;
		vlr->ec= ME_V2V3;

		if(sd->surfnor) {
			float *snor= RE_vlakren_get_surfnor(obr, vlr, 1);
			VECCOPY(snor, sd->surfnor);
		}

		if(sd->uvco){
			for(i=0; i<sd->totuv; i++){
				MTFace *mtf;
				mtf=RE_vlakren_get_tface(obr,vlr,i,NULL,1);
				mtf->uv[0][0]=mtf->uv[1][0]=
				mtf->uv[2][0]=mtf->uv[3][0]=(sd->uvco+2*i)[0];
				mtf->uv[0][1]=mtf->uv[1][1]=
				mtf->uv[2][1]=mtf->uv[3][1]=(sd->uvco+2*i)[1];
			}
			if(sd->override_uv>=0){
				MTFace *mtf;
				mtf=RE_vlakren_get_tface(obr,vlr,sd->override_uv,NULL,0);
				
				mtf->uv[0][0]=mtf->uv[3][0]=0.0f;
				mtf->uv[1][0]=mtf->uv[2][0]=1.0f;

				mtf->uv[0][1]=mtf->uv[1][1]=(vlr->v1->accum+1.0f)/2.0f;
				mtf->uv[2][1]=mtf->uv[3][1]=(vlr->v3->accum+1.0f)/2.0f;
			}
		}
		if(sd->mcol){
			for(i=0; i<sd->totcol; i++){
				MCol *mc;
				mc=RE_vlakren_get_mcol(obr,vlr,i,NULL,1);
				mc[0]=mc[1]=mc[2]=mc[3]=sd->mcol[i];
				mc[0]=mc[1]=mc[2]=mc[3]=sd->mcol[i];
			}
		}
	}
}

static void static_particle_wire(ObjectRen *obr, Material *ma, float *vec, float *vec1, int first, int line)
{
	VlakRen *vlr;
	static VertRen *v1;

	if(line) {
		vlr= RE_findOrAddVlak(obr, obr->totvlak++);
		vlr->v1= RE_findOrAddVert(obr, obr->totvert++);
		vlr->v2= RE_findOrAddVert(obr, obr->totvert++);
		vlr->v3= vlr->v2;
		vlr->v4= NULL;
		
		VECCOPY(vlr->v1->co, vec);
		VECCOPY(vlr->v2->co, vec1);
		
		sub_v3_v3v3(vlr->n, vec, vec1);
		normalize_v3(vlr->n);
		VECCOPY(vlr->v1->n, vlr->n);
		VECCOPY(vlr->v2->n, vlr->n);
		
		vlr->mat= ma;
		vlr->ec= ME_V1V2;

	}
	else if(first) {
		v1= RE_findOrAddVert(obr, obr->totvert++);
		VECCOPY(v1->co, vec);
	}
	else {
		vlr= RE_findOrAddVlak(obr, obr->totvlak++);
		vlr->v1= v1;
		vlr->v2= RE_findOrAddVert(obr, obr->totvert++);
		vlr->v3= vlr->v2;
		vlr->v4= NULL;
		
		v1= vlr->v2; // cycle
		VECCOPY(v1->co, vec);
		
		sub_v3_v3v3(vlr->n, vec, vec1);
		normalize_v3(vlr->n);
		VECCOPY(v1->n, vlr->n);
		
		vlr->mat= ma;
		vlr->ec= ME_V1V2;
	}

}

static void particle_curve(Render *re, ObjectRen *obr, DerivedMesh *dm, Material *ma, ParticleStrandData *sd, float *loc, float *loc1,	int seed)
{
	HaloRen *har=0;

	if(ma->material_type == MA_TYPE_WIRE)
		static_particle_wire(obr, ma, loc, loc1, sd->first, sd->line);
	else if(ma->material_type == MA_TYPE_HALO) {
		har= RE_inithalo_particle(re, obr, dm, ma, loc, loc1, sd->orco, sd->uvco, sd->size, 1.0, seed);
		if(har) har->lay= obr->ob->lay;
	}
	else
		static_particle_strand(re, obr, ma, sd, loc, loc1);
}
static void particle_billboard(Render *re, ObjectRen *obr, Material *ma, ParticleBillboardData *bb)
{
	VlakRen *vlr;
	MTFace *mtf;
	float xvec[3], yvec[3], zvec[3], bb_center[3];
	float uvx = 0.0f, uvy = 0.0f, uvdx = 1.0f, uvdy = 1.0f, time = 0.0f;

	vlr= RE_findOrAddVlak(obr, obr->totvlak++);
	vlr->v1= RE_findOrAddVert(obr, obr->totvert++);
	vlr->v2= RE_findOrAddVert(obr, obr->totvert++);
	vlr->v3= RE_findOrAddVert(obr, obr->totvert++);
	vlr->v4= RE_findOrAddVert(obr, obr->totvert++);

	psys_make_billboard(bb, xvec, yvec, zvec, bb_center);

	VECADD(vlr->v1->co, bb_center, xvec);
	VECADD(vlr->v1->co, vlr->v1->co, yvec);
	mul_m4_v3(re->viewmat, vlr->v1->co);

	VECSUB(vlr->v2->co, bb_center, xvec);
	VECADD(vlr->v2->co, vlr->v2->co, yvec);
	mul_m4_v3(re->viewmat, vlr->v2->co);

	VECSUB(vlr->v3->co, bb_center, xvec);
	VECSUB(vlr->v3->co, vlr->v3->co, yvec);
	mul_m4_v3(re->viewmat, vlr->v3->co);

	VECADD(vlr->v4->co, bb_center, xvec);
	VECSUB(vlr->v4->co, vlr->v4->co, yvec);
	mul_m4_v3(re->viewmat, vlr->v4->co);

	normal_quad_v3( vlr->n,vlr->v4->co, vlr->v3->co, vlr->v2->co, vlr->v1->co);
	VECCOPY(vlr->v1->n,vlr->n);
	VECCOPY(vlr->v2->n,vlr->n);
	VECCOPY(vlr->v3->n,vlr->n);
	VECCOPY(vlr->v4->n,vlr->n);
	
	vlr->mat= ma;
	vlr->ec= ME_V2V3;

	if(bb->uv_split > 1){
		uvdx = uvdy = 1.0f / (float)bb->uv_split;
		if(bb->anim == PART_BB_ANIM_TIME) {
			if(bb->split_offset == PART_BB_OFF_NONE)
				time = bb->time;
			else if(bb->split_offset == PART_BB_OFF_LINEAR)
				time = (float)fmod(bb->time + (float)bb->num / (float)(bb->uv_split * bb->uv_split), 1.0f);
			else /* split_offset==PART_BB_OFF_RANDOM */
				time = (float)fmod(bb->time + bb->random, 1.0f);

		}
		else if(bb->anim == PART_BB_ANIM_ANGLE) {
			if(bb->align == PART_BB_VIEW) {
				time = (float)fmod((bb->tilt + 1.0f) / 2.0f, 1.0);
			}
			else{
				float axis1[3] = {0.0f,0.0f,0.0f};
				float axis2[3] = {0.0f,0.0f,0.0f};
				axis1[(bb->align + 1) % 3] = 1.0f;
				axis2[(bb->align + 2) % 3] = 1.0f;
				if(bb->lock == 0) {
					zvec[bb->align] = 0.0f;
					normalize_v3(zvec);
				}
				time = saacos(dot_v3v3(zvec, axis1)) / (float)M_PI;
				if(dot_v3v3(zvec, axis2) < 0.0f)
					time = 1.0f - time / 2.0f;
				else
					time = time / 2.0f;
			}
			if(bb->split_offset == PART_BB_OFF_LINEAR)
				time = (float)fmod(bb->time + (float)bb->num / (float)(bb->uv_split * bb->uv_split), 1.0f);
			else if(bb->split_offset == PART_BB_OFF_RANDOM)
				time = (float)fmod(bb->time + bb->random, 1.0f);
		}
		else{
			if(bb->split_offset == PART_BB_OFF_NONE)
				time = 0.0f;
			else if(bb->split_offset == PART_BB_OFF_LINEAR)
				time = (float)fmod((float)bb->num /(float)(bb->uv_split * bb->uv_split) , 1.0f);
			else /* split_offset==PART_BB_OFF_RANDOM */
				time = bb->random;
		}
		uvx = uvdx * floor((float)(bb->uv_split * bb->uv_split) * (float)fmod((double)time, (double)uvdx));
		uvy = uvdy * floor((1.0f - time) * (float)bb->uv_split);
		if(fmod(time, 1.0f / bb->uv_split) == 0.0f)
			uvy -= uvdy;
	}

	/* normal UVs */
	if(bb->uv[0] >= 0){
		mtf = RE_vlakren_get_tface(obr, vlr, bb->uv[0], NULL, 1);
		mtf->uv[0][0] = 1.0f;
		mtf->uv[0][1] = 1.0f;
		mtf->uv[1][0] = 0.0f;
		mtf->uv[1][1] = 1.0f;
		mtf->uv[2][0] = 0.0f;
		mtf->uv[2][1] = 0.0f;
		mtf->uv[3][0] = 1.0f;
		mtf->uv[3][1] = 0.0f;
	}

	/* time-index UVs */
	if(bb->uv[1] >= 0){
		mtf = RE_vlakren_get_tface(obr, vlr, bb->uv[1], NULL, 1);
		mtf->uv[0][0] = mtf->uv[1][0] = mtf->uv[2][0] = mtf->uv[3][0] = bb->time;
		mtf->uv[0][1] = mtf->uv[1][1] = mtf->uv[2][1] = mtf->uv[3][1] = (float)bb->num/(float)bb->totnum;
	}

	/* split UVs */
	if(bb->uv_split > 1 && bb->uv[2] >= 0){
		mtf = RE_vlakren_get_tface(obr, vlr, bb->uv[2], NULL, 1);
		mtf->uv[0][0] = uvx + uvdx;
		mtf->uv[0][1] = uvy + uvdy;
		mtf->uv[1][0] = uvx;
		mtf->uv[1][1] = uvy + uvdy;
		mtf->uv[2][0] = uvx;
		mtf->uv[2][1] = uvy;
		mtf->uv[3][0] = uvx + uvdx;
		mtf->uv[3][1] = uvy;
	}
}
static void particle_normal_ren(short ren_as, ParticleSettings *part, Render *re, ObjectRen *obr, DerivedMesh *dm, Material *ma, ParticleStrandData *sd, ParticleBillboardData *bb, ParticleKey *state, int seed, float hasize)
{
	float loc[3], loc0[3], loc1[3], vel[3];
	
	VECCOPY(loc, state->co);

	if(ren_as != PART_DRAW_BB)
		mul_m4_v3(re->viewmat, loc);

	switch(ren_as) {
		case PART_DRAW_LINE:
			sd->line = 1;
			sd->time = 0.0f;
			sd->size = hasize;

			VECCOPY(vel, state->vel);
			mul_mat3_m4_v3(re->viewmat, vel);
			normalize_v3(vel);

			if(part->draw & PART_DRAW_VEL_LENGTH)
				mul_v3_fl(vel, len_v3(state->vel));

			VECADDFAC(loc0, loc, vel, -part->draw_line[0]);
			VECADDFAC(loc1, loc, vel, part->draw_line[1]);

			particle_curve(re, obr, dm, ma, sd, loc0, loc1, seed);

			break;

		case PART_DRAW_BB:

			VECCOPY(bb->vec, loc);
			VECCOPY(bb->vel, state->vel);

			particle_billboard(re, obr, ma, bb);

			break;

		default:
		{
			HaloRen *har=0;

			har = RE_inithalo_particle(re, obr, dm, ma, loc, NULL, sd->orco, sd->uvco, hasize, 0.0, seed);
			
			if(har) har->lay= obr->ob->lay;

			break;
		}
	}
}
static void get_particle_uvco_mcol(short from, DerivedMesh *dm, float *fuv, int num, ParticleStrandData *sd)
{
	int i;

	/* get uvco */
	if(sd->uvco && ELEM(from,PART_FROM_FACE,PART_FROM_VOLUME)) {
		for(i=0; i<sd->totuv; i++) {
			if(num != DMCACHE_NOTFOUND) {
				MFace *mface = dm->getTessFaceData(dm, num, CD_MFACE);
				MTFace *mtface = (MTFace*)CustomData_get_layer_n(&dm->faceData, CD_MTFACE, i);
				mtface += num;
				
				psys_interpolate_uvs(mtface, mface->v4, fuv, sd->uvco + 2 * i);
			}
			else {
				sd->uvco[2*i] = 0.0f;
				sd->uvco[2*i + 1] = 0.0f;
			}
		}
	}

	/* get mcol */
	if(sd->mcol && ELEM(from,PART_FROM_FACE,PART_FROM_VOLUME)) {
		for(i=0; i<sd->totcol; i++) {
			if(num != DMCACHE_NOTFOUND) {
				MFace *mface = dm->getTessFaceData(dm, num, CD_MFACE);
				MCol *mc = (MCol*)CustomData_get_layer_n(&dm->faceData, CD_MCOL, i);
				mc += num * 4;

				psys_interpolate_mcol(mc, mface->v4, fuv, sd->mcol + i);
			}
			else
				memset(&sd->mcol[i], 0, sizeof(MCol));
		}
	}
}
static int render_new_particle_system(Render *re, ObjectRen *obr, ParticleSystem *psys, int timeoffset)
{
	Object *ob= obr->ob;
//	Object *tob=0;
	Material *ma=0;
	ParticleSystemModifierData *psmd;
	ParticleSystem *tpsys=0;
	ParticleSettings *part, *tpart=0;
	ParticleData *pars, *pa=0,*tpa=0;
	ParticleKey *states=0;
	ParticleKey state;
	ParticleCacheKey *cache=0;
	ParticleBillboardData bb;
	ParticleSimulationData sim = {re->scene, ob, psys, NULL};
	ParticleStrandData sd;
	StrandBuffer *strandbuf=0;
	StrandVert *svert=0;
	StrandBound *sbound= 0;
	StrandRen *strand=0;
	RNG *rng= 0;
	float loc[3],loc1[3],loc0[3],mat[4][4],nmat[3][3],co[3],nor[3],time;
	float strandlen=0.0f, curlen=0.0f;
	float hasize, pa_size, r_tilt, r_length, cfra= BKE_curframe(re->scene);
	float pa_time, pa_birthtime, pa_dietime;
	float random, simplify[2];
	int i, a, k, max_k=0, totpart, dosimplify = 0, dosurfacecache = 0;
	int totchild=0;
	int seed, path_nbr=0, orco1=0, num;
	int totface, *origindex = 0;
	char **uv_name=0;

/* 1. check that everything is ok & updated */
	if(psys==NULL)
		return 0;

	part=psys->part;
	pars=psys->particles;

	if(part==NULL || pars==NULL || !psys_check_enabled(ob, psys))
		return 0;
	
	if(part->ren_as==PART_DRAW_OB || part->ren_as==PART_DRAW_GR || part->ren_as==PART_DRAW_NOT)
		return 1;

/* 2. start initialising things */

	/* last possibility to bail out! */
	sim.psmd = psmd = psys_get_modifier(ob,psys);
	if(!(psmd->modifier.mode & eModifierMode_Render))
		return 0;

	if(part->phystype==PART_PHYS_KEYED)
		psys_count_keyed_targets(&sim);

	psys_update_children(&sim);
	totchild=psys->totchild;

	if(G.rendering == 0) { /* preview render */
		totchild = (int)((float)totchild * (float)part->disp / 100.0f);
	}

	psys->flag |= PSYS_DRAWING;

	rng= rng_new(psys->seed);

	totpart=psys->totpart;

	memset(&sd, 0, sizeof(ParticleStrandData));
	sd.override_uv = -1;

/* 2.1 setup material stff */
	ma= give_render_material(re, ob, part->omat);
	
#if 0 // XXX old animation system
	if(ma->ipo){
		calc_ipo(ma->ipo, cfra);
		execute_ipo((ID *)ma, ma->ipo);
	}
#endif // XXX old animation system

	hasize = ma->hasize;
	seed = ma->seed1;

	re->flag |= R_HALO;

	RE_set_customdata_names(obr, &psmd->dm->faceData);
	sd.totuv = CustomData_number_of_layers(&psmd->dm->faceData, CD_MTFACE);
	sd.totcol = CustomData_number_of_layers(&psmd->dm->faceData, CD_MCOL);

	if(ma->texco & TEXCO_UV && sd.totuv) {
		sd.uvco = MEM_callocN(sd.totuv * 2 * sizeof(float), "particle_uvs");

		if(ma->strand_uvname[0]) {
			sd.override_uv = CustomData_get_named_layer_index(&psmd->dm->faceData, CD_MTFACE, ma->strand_uvname);
			sd.override_uv -= CustomData_get_layer_index(&psmd->dm->faceData, CD_MTFACE);
		}
	}
	else
		sd.uvco = NULL;

	if(sd.totcol)
		sd.mcol = MEM_callocN(sd.totcol * sizeof(MCol), "particle_mcols");

/* 2.2 setup billboards */
	if(part->ren_as == PART_DRAW_BB) {
		int first_uv = CustomData_get_layer_index(&psmd->dm->faceData, CD_MTFACE);

		bb.uv[0] = CustomData_get_named_layer_index(&psmd->dm->faceData, CD_MTFACE, psys->bb_uvname[0]);
		if(bb.uv[0] < 0)
			bb.uv[0] = CustomData_get_active_layer_index(&psmd->dm->faceData, CD_MTFACE);

		bb.uv[1] = CustomData_get_named_layer_index(&psmd->dm->faceData, CD_MTFACE, psys->bb_uvname[1]);

		bb.uv[2] = CustomData_get_named_layer_index(&psmd->dm->faceData, CD_MTFACE, psys->bb_uvname[2]);

		if(first_uv >= 0) {
			bb.uv[0] -= first_uv;
			bb.uv[1] -= first_uv;
			bb.uv[2] -= first_uv;
		}

		bb.align = part->bb_align;
		bb.anim = part->bb_anim;
		bb.lock = part->draw & PART_DRAW_BB_LOCK;
		bb.ob = (part->bb_ob ? part->bb_ob : re->scene->camera);
		bb.offset[0] = part->bb_offset[0];
		bb.offset[1] = part->bb_offset[1];
		bb.split_offset = part->bb_split_offset;
		bb.totnum = totpart+totchild;
		bb.uv_split = part->bb_uv_split;
	}

#if 0 // XXX old animation system
/* 2.3 setup time */
	if(part->flag&PART_ABS_TIME && part->ipo) {
		calc_ipo(part->ipo, cfra);
		execute_ipo((ID *)part, part->ipo);
	}

	if(part->flag & PART_GLOB_TIME)
#endif // XXX old animation system
	cfra = BKE_curframe(re->scene);

///* 2.4 setup reactors */
//	if(part->type == PART_REACTOR){
//		psys_get_reactor_target(ob, psys, &tob, &tpsys);
//		if(tpsys && (part->from==PART_FROM_PARTICLE || part->phystype==PART_PHYS_NO)){
//			psmd = psys_get_modifier(tob,tpsys);
//			tpart = tpsys->part;
//		}
//	}
	
/* 2.5 setup matrices */
	mul_m4_m4m4(mat, ob->obmat, re->viewmat);
	invert_m4_m4(ob->imat, mat);	/* need to be that way, for imat texture */
	copy_m3_m4(nmat, ob->imat);
	transpose_m3(nmat);

/* 2.6 setup strand rendering */
	if(part->ren_as == PART_DRAW_PATH && psys->pathcache==NULL)
		psys_update_path_cache(&sim, cfra);

	if(part->ren_as == PART_DRAW_PATH && psys->pathcache){
		path_nbr=(int)pow(2.0,(double) part->ren_step);

		if(path_nbr) {
			if(!ELEM(ma->material_type, MA_TYPE_HALO, MA_TYPE_WIRE)) {
				sd.orco = MEM_mallocN(3*sizeof(float)*(totpart+totchild), "particle orcos");
				set_object_orco(re, psys, sd.orco);
			}
		}

		if(part->draw & PART_DRAW_REN_ADAPT) {
			sd.adapt = 1;
			sd.adapt_pix = (float)part->adapt_pix;
			sd.adapt_angle = cos((float)part->adapt_angle * (float)(M_PI / 180.0));
		}

		if(re->r.renderer==R_INTERN && part->draw&PART_DRAW_REN_STRAND) {
			strandbuf= RE_addStrandBuffer(obr, (totpart+totchild)*(path_nbr+1));
			strandbuf->ma= ma;
			strandbuf->lay= ob->lay;
			copy_m4_m4(strandbuf->winmat, re->winmat);
			strandbuf->winx= re->winx;
			strandbuf->winy= re->winy;
			strandbuf->maxdepth= 2;
			strandbuf->adaptcos= cos((float)part->adapt_angle*(float)(M_PI/180.0));
			strandbuf->overrideuv= sd.override_uv;
			strandbuf->minwidth= ma->strand_min;

			if(ma->strand_widthfade == 0.0f)
				strandbuf->widthfade= 0.0f;
			else if(ma->strand_widthfade >= 1.0f)
				strandbuf->widthfade= 2.0f - ma->strand_widthfade;
			else
				strandbuf->widthfade= 1.0f/MAX2(ma->strand_widthfade, 1e-5f);

			if(part->flag & PART_HAIR_BSPLINE)
				strandbuf->flag |= R_STRAND_BSPLINE;
			if(ma->mode & MA_STR_B_UNITS)
				strandbuf->flag |= R_STRAND_B_UNITS;

			svert= strandbuf->vert;

			if(re->r.mode & R_SPEED)
				dosurfacecache= 1;
			else if((re->wrld.mode & (WO_AMB_OCC|WO_ENV_LIGHT|WO_INDIRECT_LIGHT)) && (re->wrld.ao_gather_method == WO_AOGATHER_APPROX))
				if(ma->amb != 0.0f)
					dosurfacecache= 1;

			totface= psmd->dm->getNumTessFaces(psmd->dm);
			origindex= psmd->dm->getTessFaceDataArray(psmd->dm, CD_ORIGINDEX);
			for(a=0; a<totface; a++)
				strandbuf->totbound= MAX2(strandbuf->totbound, (origindex)? origindex[a]: a);

			strandbuf->totbound++;
			strandbuf->bound= MEM_callocN(sizeof(StrandBound)*strandbuf->totbound, "StrandBound");
			sbound= strandbuf->bound;
			sbound->start= sbound->end= 0;
		}
	}

	if(sd.orco == 0) {
		sd.orco = MEM_mallocN(3 * sizeof(float), "particle orco");
		orco1 = 1;
	}

	if(path_nbr == 0)
		psys->lattice = psys_get_lattice(&sim);

/* 3. start creating renderable things */
	for(a=0,pa=pars; a<totpart+totchild; a++, pa++, seed++) {
		random = rng_getFloat(rng);
		/* setup per particle individual stuff */
		if(a<totpart){
			if(pa->flag & PARS_UNEXIST) continue;

			pa_time=(cfra-pa->time)/pa->lifetime;
			pa_birthtime = pa->time;
			pa_dietime = pa->dietime;
#if 0 // XXX old animation system
			if((part->flag&PART_ABS_TIME) == 0){
				if(ma->ipo) {
					/* correction for lifetime */
					calc_ipo(ma->ipo, 100.0f * pa_time);
					execute_ipo((ID *)ma, ma->ipo);
				}
				if(part->ipo){
					/* correction for lifetime */
					calc_ipo(part->ipo, 100.0f*pa_time);
					execute_ipo((ID *)part, part->ipo);
				}
			}
#endif // XXX old animation system

			hasize = ma->hasize;

			/* get orco */
			if(tpsys && (part->from==PART_FROM_PARTICLE || part->phystype==PART_PHYS_NO)){
				tpa=tpsys->particles+pa->num;
				psys_particle_on_emitter(psmd,tpart->from,tpa->num,pa->num_dmcache,tpa->fuv,tpa->foffset,co,nor,0,0,sd.orco,0);
			}
			else
				psys_particle_on_emitter(psmd,part->from,pa->num,pa->num_dmcache,pa->fuv,pa->foffset,co,nor,0,0,sd.orco,0);

			/* get uvco & mcol */
			num= pa->num_dmcache;

			if(num == DMCACHE_NOTFOUND)
				if(pa->num < psmd->dm->getNumTessFaces(psmd->dm))
					num= pa->num;

			get_particle_uvco_mcol(part->from, psmd->dm, pa->fuv, num, &sd);

			pa_size = pa->size;

			BLI_srandom(psys->seed+a);

			r_tilt = 2.0f*(BLI_frand() - 0.5f);
			r_length = BLI_frand();

			if(path_nbr) {
				cache = psys->pathcache[a];
				max_k = (int)cache->steps;
			}

			if(totchild && (part->draw&PART_DRAW_PARENT)==0) continue;
		}
		else {
			ChildParticle *cpa= psys->child+a-totpart;

			if(path_nbr) {
				cache = psys->childcache[a-totpart];

				if(cache->steps < 0)
					continue;

				max_k = (int)cache->steps;
			}
			
			pa_time = psys_get_child_time(psys, cpa, cfra, &pa_birthtime, &pa_dietime);

#if 0 // XXX old animation system
			if((part->flag & PART_ABS_TIME) == 0) {
				if(ma->ipo){
					/* correction for lifetime */
					calc_ipo(ma->ipo, 100.0f * pa_time);
					execute_ipo((ID *)ma, ma->ipo);
				}
				if(part->ipo) {
					/* correction for lifetime */
					calc_ipo(part->ipo, 100.0f * pa_time);
					execute_ipo((ID *)part, part->ipo);
				}
			}
#endif // XXX old animation system

			pa_size = psys_get_child_size(psys, cpa, cfra, &pa_time);

			r_tilt = 2.0f*(PSYS_FRAND(a + 21) - 0.5f);
			r_length = PSYS_FRAND(a + 22);

			num = cpa->num;

			/* get orco */
			if(part->childtype == PART_CHILD_FACES) {
				psys_particle_on_emitter(psmd,
					PART_FROM_FACE, cpa->num,DMCACHE_ISCHILD,
					cpa->fuv,cpa->foffset,co,nor,0,0,sd.orco,0);
			}
			else {
				ParticleData *par = psys->particles + cpa->parent;
				psys_particle_on_emitter(psmd, part->from,
					par->num,DMCACHE_ISCHILD,par->fuv,
					par->foffset,co,nor,0,0,sd.orco,0);
			}

			/* get uvco & mcol */
			if(part->from!=PART_FROM_PARTICLE && part->childtype==PART_CHILD_FACES) {
				get_particle_uvco_mcol(PART_FROM_FACE, psmd->dm, cpa->fuv, cpa->num, &sd);
			}
			else {
				ParticleData *parent = psys->particles + cpa->parent;
				num = parent->num_dmcache;

				if(num == DMCACHE_NOTFOUND)
					if(parent->num < psmd->dm->getNumTessFaces(psmd->dm))
						num = parent->num;

				get_particle_uvco_mcol(part->from, psmd->dm, parent->fuv, num, &sd);
			}

			dosimplify = psys_render_simplify_params(psys, cpa, simplify);

			if(strandbuf) {
				int orignum= (origindex)? origindex[cpa->num]: cpa->num;

				if(orignum > sbound - strandbuf->bound) {
					sbound= strandbuf->bound + orignum;
					sbound->start= sbound->end= obr->totstrand;
				}
			}
		}

		/* surface normal shading setup */
		if(ma->mode_l & MA_STR_SURFDIFF) {
			mul_m3_v3(nmat, nor);
			sd.surfnor= nor;
		}
		else
			sd.surfnor= NULL;

		/* strand render setup */
		if(strandbuf) {
			strand= RE_findOrAddStrand(obr, obr->totstrand++);
			strand->buffer= strandbuf;
			strand->vert= svert;
			VECCOPY(strand->orco, sd.orco);

			if(dosimplify) {
				float *ssimplify= RE_strandren_get_simplify(obr, strand, 1);
				ssimplify[0]= simplify[0];
				ssimplify[1]= simplify[1];
			}

			if(sd.surfnor) {
				float *snor= RE_strandren_get_surfnor(obr, strand, 1);
				VECCOPY(snor, sd.surfnor);
			}

			if(dosurfacecache && num >= 0) {
				int *facenum= RE_strandren_get_face(obr, strand, 1);
				*facenum= num;
			}

			if(sd.uvco) {
				for(i=0; i<sd.totuv; i++) {
					if(i != sd.override_uv) {
						float *uv= RE_strandren_get_uv(obr, strand, i, NULL, 1);

						uv[0]= sd.uvco[2*i];
						uv[1]= sd.uvco[2*i+1];
					}
				}
			}
			if(sd.mcol) {
				for(i=0; i<sd.totcol; i++) {
					MCol *mc= RE_strandren_get_mcol(obr, strand, i, NULL, 1);
					*mc = sd.mcol[i];
				}
			}

			sbound->end++;
		}

		/* strandco computation setup */
		if(path_nbr) {
			strandlen= 0.0f;
			curlen= 0.0f;
			for(k=1; k<=path_nbr; k++)
				if(k<=max_k)
					strandlen += len_v3v3((cache+k-1)->co, (cache+k)->co);
		}

		if(path_nbr) {
			/* render strands */
			for(k=0; k<=path_nbr; k++){
				if(k<=max_k){
					VECCOPY(state.co,(cache+k)->co);
					VECCOPY(state.vel,(cache+k)->vel);
				}
				else
					continue;	

				if(k > 0)
					curlen += len_v3v3((cache+k-1)->co, (cache+k)->co);
				time= curlen/strandlen;

				VECCOPY(loc,state.co);
				mul_m4_v3(re->viewmat,loc);

				if(strandbuf) {
					VECCOPY(svert->co, loc);
					svert->strandco= -1.0f + 2.0f*time;
					svert++;
					strand->totvert++;
				}
				else{
					sd.size = hasize;

					if(k==1){
						sd.first = 1;
						sd.time = 0.0f;
						VECSUB(loc0,loc1,loc);
						VECADD(loc0,loc1,loc0);

						particle_curve(re, obr, psmd->dm, ma, &sd, loc1, loc0, seed);
					}

					sd.first = 0;
					sd.time = time;

					if(k)
						particle_curve(re, obr, psmd->dm, ma, &sd, loc, loc1, seed);

					VECCOPY(loc1,loc);
				}
			}

		}
		else {
			/* render normal particles */
			if(part->trail_count > 1) {
				float length = part->path_end * (1.0 - part->randlength * r_length);
				int trail_count = part->trail_count * (1.0 - part->randlength * r_length);
				float ct = (part->draw & PART_ABS_PATH_TIME) ? cfra : pa_time;
				float dt = length / (trail_count ? (float)trail_count : 1.0f);

				for(i=0; i < trail_count; i++, ct -= dt) {
					if(part->draw & PART_ABS_PATH_TIME) {
						if(ct < pa_birthtime || ct > pa_dietime)
							continue;
					}
					else if(ct < 0.0f || ct > 1.0f)
						continue;

					state.time = (part->draw & PART_ABS_PATH_TIME) ? -ct : ct;
					psys_get_particle_on_path(&sim,a,&state,1);

					if(psys->parent)
						mul_m4_v3(psys->parent->obmat, state.co);

					if(part->ren_as == PART_DRAW_BB) {
						bb.random = random;
						bb.size = pa_size;
						bb.tilt = part->bb_tilt * (1.0f - part->bb_rand_tilt * r_tilt);
						bb.time = ct;
						bb.num = a;
					}

					particle_normal_ren(part->ren_as, part, re, obr, psmd->dm, ma, &sd, &bb, &state, seed, hasize);
				}
			}
			else {
				time=0.0f;
				state.time=cfra;
				if(psys_get_particle_state(&sim,a,&state,0)==0)
					continue;

				if(psys->parent)
					mul_m4_v3(psys->parent->obmat, state.co);

				if(part->ren_as == PART_DRAW_BB) {
					bb.random = random;
					bb.size = pa_size;
					bb.tilt = part->bb_tilt * (1.0f - part->bb_rand_tilt * r_tilt);
					bb.time = pa_time;
					bb.num = a;
				}

				particle_normal_ren(part->ren_as, part, re, obr, psmd->dm, ma, &sd, &bb, &state, seed, hasize);
			}
		}

		if(orco1==0)
			sd.orco+=3;

		if(re->test_break(re->tbh))
			break;
	}

	if(dosurfacecache)
		strandbuf->surface= cache_strand_surface(re, obr, psmd->dm, mat, timeoffset);

/* 4. clean up */
#if 0 // XXX old animation system
	if(ma) do_mat_ipo(re->scene, ma);
#endif // XXX old animation system
	
	if(orco1)
		MEM_freeN(sd.orco);

	if(sd.uvco)
		MEM_freeN(sd.uvco);
	
	if(sd.mcol)
		MEM_freeN(sd.mcol);

	if(uv_name)
		MEM_freeN(uv_name);

	if(states)
		MEM_freeN(states);
	
	rng_free(rng);

	psys->flag &= ~PSYS_DRAWING;

	if(psys->lattice){
		end_latt_deform(psys->lattice);
		psys->lattice= NULL;
	}

	if(path_nbr && (ma->mode_l & MA_TANGENT_STR)==0)
		calc_vertexnormals(re, obr, 0, 0);

	return 1;
}

/* ------------------------------------------------------------------------- */
/* Halo's   																 */
/* ------------------------------------------------------------------------- */

static void make_render_halos(Render *re, ObjectRen *obr, Mesh *me, int totvert, MVert *mvert, Material *ma, float *orco)
{
	Object *ob= obr->ob;
	HaloRen *har;
	float xn, yn, zn, nor[3], view[3];
	float vec[3], hasize, mat[4][4], imat[3][3];
	int a, ok, seed= ma->seed1;

	mul_m4_m4m4(mat, ob->obmat, re->viewmat);
	copy_m3_m4(imat, ob->imat);

	re->flag |= R_HALO;

	for(a=0; a<totvert; a++, mvert++) {
		ok= 1;

		if(ok) {
			hasize= ma->hasize;

			VECCOPY(vec, mvert->co);
			mul_m4_v3(mat, vec);

			if(ma->mode & MA_HALOPUNO) {
				xn= mvert->no[0];
				yn= mvert->no[1];
				zn= mvert->no[2];

				/* transpose ! */
				nor[0]= imat[0][0]*xn+imat[0][1]*yn+imat[0][2]*zn;
				nor[1]= imat[1][0]*xn+imat[1][1]*yn+imat[1][2]*zn;
				nor[2]= imat[2][0]*xn+imat[2][1]*yn+imat[2][2]*zn;
				normalize_v3(nor);

				VECCOPY(view, vec);
				normalize_v3(view);

				zn= nor[0]*view[0]+nor[1]*view[1]+nor[2]*view[2];
				if(zn>=0.0) hasize= 0.0;
				else hasize*= zn*zn*zn*zn;
			}

			if(orco) har= RE_inithalo(re, obr, ma, vec, NULL, orco, hasize, 0.0, seed);
			else har= RE_inithalo(re, obr, ma, vec, NULL, mvert->co, hasize, 0.0, seed);
			if(har) har->lay= ob->lay;
		}
		if(orco) orco+= 3;
		seed++;
	}
}

static int verghalo(const void *a1, const void *a2)
{
	const HaloRen *har1= *(const HaloRen**)a1;
	const HaloRen *har2= *(const HaloRen**)a2;
	
	if(har1->zs < har2->zs) return 1;
	else if(har1->zs > har2->zs) return -1;
	return 0;
}

static void sort_halos(Render *re, int totsort)
{
	ObjectRen *obr;
	HaloRen *har= NULL, **haso;
	int a;

	if(re->tothalo==0) return;

	re->sortedhalos= MEM_callocN(sizeof(HaloRen*)*re->tothalo, "sorthalos");
	haso= re->sortedhalos;

	for(obr=re->objecttable.first; obr; obr=obr->next) {
		for(a=0; a<obr->tothalo; a++) {
			if((a & 255)==0) har= obr->bloha[a>>8];
			else har++;

			*(haso++)= har;
		}
	}

	qsort(re->sortedhalos, totsort, sizeof(HaloRen*), verghalo);
}

/* ------------------------------------------------------------------------- */
/* Displacement Mapping														 */
/* ------------------------------------------------------------------------- */

static short test_for_displace(Render *re, Object *ob)
{
	/* return 1 when this object uses displacement textures. */
	Material *ma;
	int i;
	
	for (i=1; i<=ob->totcol; i++) {
		ma=give_render_material(re, ob, i);
		/* ma->mapto is ORed total of all mapto channels */
		if(ma && (ma->mapto & MAP_DISPLACE)) return 1;
	}
	return 0;
}

static void displace_render_vert(Render *re, ObjectRen *obr, ShadeInput *shi, VertRen *vr, int vindex, float *scale, float mat[][4], float imat[][3])
{
	MTFace *tface;
	short texco= shi->mat->texco;
	float sample=0, displace[3];
	char *name;
	int i;

	/* shi->co is current render coord, just make sure at least some vector is here */
	VECCOPY(shi->co, vr->co);
	/* vertex normal is used for textures type 'col' and 'var' */
	VECCOPY(shi->vn, vr->n);

	if(mat)
		mul_m4_v3(mat, shi->co);

	if(imat) {
		shi->vn[0]= imat[0][0]*vr->n[0]+imat[0][1]*vr->n[1]+imat[0][2]*vr->n[2];
		shi->vn[1]= imat[1][0]*vr->n[0]+imat[1][1]*vr->n[1]+imat[1][2]*vr->n[2];
		shi->vn[2]= imat[2][0]*vr->n[0]+imat[2][1]*vr->n[1]+imat[2][2]*vr->n[2];
	}

	if (texco & TEXCO_UV) {
		shi->totuv= 0;
		shi->actuv= obr->actmtface;

		for (i=0; (tface=RE_vlakren_get_tface(obr, shi->vlr, i, &name, 0)); i++) {
			ShadeInputUV *suv= &shi->uv[i];

			/* shi.uv needs scale correction from tface uv */
			suv->uv[0]= 2*tface->uv[vindex][0]-1.0f;
			suv->uv[1]= 2*tface->uv[vindex][1]-1.0f;
			suv->uv[2]= 0.0f;
			suv->name= name;
			shi->totuv++;
		}
	}

	/* set all rendercoords, 'texco' is an ORed value for all textures needed */
	if ((texco & TEXCO_ORCO) && (vr->orco)) {
		VECCOPY(shi->lo, vr->orco);
	}
	if (texco & TEXCO_STICKY) {
		float *sticky= RE_vertren_get_sticky(obr, vr, 0);
		if(sticky) {
			shi->sticky[0]= sticky[0];
			shi->sticky[1]= sticky[1];
			shi->sticky[2]= 0.0f;
		}
	}
	if (texco & TEXCO_GLOB) {
		VECCOPY(shi->gl, shi->co);
		mul_m4_v3(re->viewinv, shi->gl);
	}
	if (texco & TEXCO_NORM) {
		VECCOPY(shi->orn, shi->vn);
	}
	if(texco & TEXCO_REFL) {
		/* not (yet?) */
	}
	
	shi->displace[0]= shi->displace[1]= shi->displace[2]= 0.0;
	
	do_material_tex(shi);
	
	//printf("no=%f, %f, %f\nbefore co=%f, %f, %f\n", vr->n[0], vr->n[1], vr->n[2], 
	//vr->co[0], vr->co[1], vr->co[2]);

	displace[0]= shi->displace[0] * scale[0];
	displace[1]= shi->displace[1] * scale[1];
	displace[2]= shi->displace[2] * scale[2];
	
	if(mat)
		mul_m3_v3(imat, displace);

	/* 0.5 could become button once?  */
	vr->co[0] += displace[0]; 
	vr->co[1] += displace[1];
	vr->co[2] += displace[2];
	
	//printf("after co=%f, %f, %f\n", vr->co[0], vr->co[1], vr->co[2]); 
	
	/* we just don't do this vertex again, bad luck for other face using same vertex with
		different material... */
	vr->flag |= 1;
	
	/* Pass sample back so displace_face can decide which way to split the quad */
	sample  = shi->displace[0]*shi->displace[0];
	sample += shi->displace[1]*shi->displace[1];
	sample += shi->displace[2]*shi->displace[2];
	
	vr->accum=sample; 
	/* Should be sqrt(sample), but I'm only looking for "bigger".  Save the cycles. */
	return;
}

static void displace_render_face(Render *re, ObjectRen *obr, VlakRen *vlr, float *scale, float mat[][4], float imat[][3])
{
	ShadeInput shi;

	/* Warning, This is not that nice, and possibly a bit slow,
	however some variables were not initialized properly in, unless using shade_input_initialize(...), we need to do a memset */
	memset(&shi, 0, sizeof(ShadeInput)); 
	/* end warning! - Campbell */
	
	/* set up shadeinput struct for multitex() */
	
	/* memset above means we dont need this */
	/*shi.osatex= 0;*/		/* signal not to use dx[] and dy[] texture AA vectors */

	shi.obr= obr;
	shi.vlr= vlr;		/* current render face */
	shi.mat= vlr->mat;		/* current input material */
	shi.thread= 0;
	
	/* TODO, assign these, displacement with new bumpmap is skipped without - campbell */
#if 0
	/* order is not known ? */
	shi.v1= vlr->v1;
	shi.v2= vlr->v2;
	shi.v3= vlr->v3;
#endif

	/* Displace the verts, flag is set when done */
	if (!vlr->v1->flag)
		displace_render_vert(re, obr, &shi, vlr->v1,0,  scale, mat, imat);
	
	if (!vlr->v2->flag)
		displace_render_vert(re, obr, &shi, vlr->v2, 1, scale, mat, imat);

	if (!vlr->v3->flag)
		displace_render_vert(re, obr, &shi, vlr->v3, 2, scale, mat, imat);

	if (vlr->v4) {
		if (!vlr->v4->flag)
			displace_render_vert(re, obr, &shi, vlr->v4, 3, scale, mat, imat);

		/*	closest in displace value.  This will help smooth edges.   */ 
		if ( fabs(vlr->v1->accum - vlr->v3->accum) > fabs(vlr->v2->accum - vlr->v4->accum)) 
			vlr->flag |= R_DIVIDE_24;
		else vlr->flag &= ~R_DIVIDE_24;
	}
	
	/* Recalculate the face normal  - if flipped before, flip now */
	if(vlr->v4) {
		normal_quad_v3( vlr->n,vlr->v4->co, vlr->v3->co, vlr->v2->co, vlr->v1->co);
	}	
	else {
		normal_tri_v3( vlr->n,vlr->v3->co, vlr->v2->co, vlr->v1->co);
	}
}

static void do_displacement(Render *re, ObjectRen *obr, float mat[][4], float imat[][3])
{
	VertRen *vr;
	VlakRen *vlr;
//	float min[3]={1e30, 1e30, 1e30}, max[3]={-1e30, -1e30, -1e30};
	float scale[3]={1.0f, 1.0f, 1.0f}, temp[3];//, xn
	int i; //, texflag=0;
	Object *obt;
		
	/* Object Size with parenting */
	obt=obr->ob;
	while(obt){
		add_v3_v3v3(temp, obt->size, obt->dsize);
		scale[0]*=temp[0]; scale[1]*=temp[1]; scale[2]*=temp[2];
		obt=obt->parent;
	}
	
	/* Clear all flags */
	for(i=0; i<obr->totvert; i++){ 
		vr= RE_findOrAddVert(obr, i);
		vr->flag= 0;
	}

	for(i=0; i<obr->totvlak; i++){
		vlr=RE_findOrAddVlak(obr, i);
		displace_render_face(re, obr, vlr, scale, mat, imat);
	}
	
	/* Recalc vertex normals */
	calc_vertexnormals(re, obr, 0, 0);
}

/* ------------------------------------------------------------------------- */
/* Metaball   																 */
/* ------------------------------------------------------------------------- */

static void init_render_mball(Render *re, ObjectRen *obr)
{
	Object *ob= obr->ob;
	DispList *dl;
	VertRen *ver;
	VlakRen *vlr, *vlr1;
	Material *ma;
	float *data, *nors, *orco, mat[4][4], imat[3][3], xn, yn, zn;
	int a, need_orco, vlakindex, *index;
	ListBase dispbase= {NULL, NULL};

	if (ob!=find_basis_mball(re->scene, ob))
		return;

	mul_m4_m4m4(mat, ob->obmat, re->viewmat);
	invert_m4_m4(ob->imat, mat);
	copy_m3_m4(imat, ob->imat);

	ma= give_render_material(re, ob, 1);

	need_orco= 0;
	if(ma->texco & TEXCO_ORCO) {
		need_orco= 1;
	}

	makeDispListMBall_forRender(re->scene, ob, &dispbase);
	dl= dispbase.first;
	if(dl==0) return;

	data= dl->verts;
	nors= dl->nors;
	if(need_orco) {
		orco= get_object_orco(re, ob);

		if (!orco) {
			/* orco hasn't been found in cache - create new one and add to cache */
			orco= make_orco_mball(ob, &dispbase);
			set_object_orco(re, ob, orco);
		}
	}

	for(a=0; a<dl->nr; a++, data+=3, nors+=3, orco+=3) {

		ver= RE_findOrAddVert(obr, obr->totvert++);
		VECCOPY(ver->co, data);
		mul_m4_v3(mat, ver->co);

		/* render normals are inverted */
		xn= -nors[0];
		yn= -nors[1];
		zn= -nors[2];

		/* transpose ! */
		ver->n[0]= imat[0][0]*xn+imat[0][1]*yn+imat[0][2]*zn;
		ver->n[1]= imat[1][0]*xn+imat[1][1]*yn+imat[1][2]*zn;
		ver->n[2]= imat[2][0]*xn+imat[2][1]*yn+imat[2][2]*zn;
		normalize_v3(ver->n);
		//if(ob->transflag & OB_NEG_SCALE) negate_v3(ver->n);
		
		if(need_orco) ver->orco= orco;
	}

	index= dl->index;
	for(a=0; a<dl->parts; a++, index+=4) {

		vlr= RE_findOrAddVlak(obr, obr->totvlak++);
		vlr->v1= RE_findOrAddVert(obr, index[0]);
		vlr->v2= RE_findOrAddVert(obr, index[1]);
		vlr->v3= RE_findOrAddVert(obr, index[2]);
		vlr->v4= 0;

		if(ob->transflag & OB_NEG_SCALE) 
			normal_tri_v3( vlr->n,vlr->v1->co, vlr->v2->co, vlr->v3->co);
		else
			normal_tri_v3( vlr->n,vlr->v3->co, vlr->v2->co, vlr->v1->co);

		vlr->mat= ma;
		vlr->flag= ME_SMOOTH+R_NOPUNOFLIP;
		vlr->ec= 0;

		/* mball -too bad- always has triangles, because quads can be non-planar */
		if(index[3] && index[3]!=index[2]) {
			vlr1= RE_findOrAddVlak(obr, obr->totvlak++);
			vlakindex= vlr1->index;
			*vlr1= *vlr;
			vlr1->index= vlakindex;
			vlr1->v2= vlr1->v3;
			vlr1->v3= RE_findOrAddVert(obr, index[3]);
			if(ob->transflag & OB_NEG_SCALE) 
				normal_tri_v3( vlr1->n,vlr1->v1->co, vlr1->v2->co, vlr1->v3->co);
			else
				normal_tri_v3( vlr1->n,vlr1->v3->co, vlr1->v2->co, vlr1->v1->co);
		}
	}

	/* enforce display lists remade */
	freedisplist(&dispbase);
}

/* ------------------------------------------------------------------------- */
/* Surfaces and Curves														 */
/* ------------------------------------------------------------------------- */

/* returns amount of vertices added for orco */
static int dl_surf_to_renderdata(ObjectRen *obr, DispList *dl, Material **matar, float *orco, float mat[4][4])
{
	Object *ob= obr->ob;
	VertRen *v1, *v2, *v3, *v4, *ver;
	VlakRen *vlr, *vlr1, *vlr2, *vlr3;
	Curve *cu= ob->data;
	float *data, n1[3];
	int u, v, orcoret= 0;
	int p1, p2, p3, p4, a;
	int sizeu, nsizeu, sizev, nsizev;
	int startvert, startvlak;
	
	startvert= obr->totvert;
	nsizeu = sizeu = dl->parts; nsizev = sizev = dl->nr; 
	
	data= dl->verts;
	for (u = 0; u < sizeu; u++) {
		v1 = RE_findOrAddVert(obr, obr->totvert++); /* save this for possible V wrapping */
		VECCOPY(v1->co, data); data += 3;
		if(orco) {
			v1->orco= orco; orco+= 3; orcoret++;
		}	
		mul_m4_v3(mat, v1->co);
		
		for (v = 1; v < sizev; v++) {
			ver= RE_findOrAddVert(obr, obr->totvert++);
			VECCOPY(ver->co, data); data += 3;
			if(orco) {
				ver->orco= orco; orco+= 3; orcoret++;
			}	
			mul_m4_v3(mat, ver->co);
		}
		/* if V-cyclic, add extra vertices at end of the row */
		if (dl->flag & DL_CYCL_U) {
			ver= RE_findOrAddVert(obr, obr->totvert++);
			VECCOPY(ver->co, v1->co);
			if(orco) {
				ver->orco= orco; orco+=3; orcoret++; //orcobase + 3*(u*sizev + 0);
			}
		}	
	}	
	
	/* Done before next loop to get corner vert */
	if (dl->flag & DL_CYCL_U) nsizev++;
	if (dl->flag & DL_CYCL_V) nsizeu++;
	
	/* if U cyclic, add extra row at end of column */
	if (dl->flag & DL_CYCL_V) {
		for (v = 0; v < nsizev; v++) {
			v1= RE_findOrAddVert(obr, startvert + v);
			ver= RE_findOrAddVert(obr, obr->totvert++);
			VECCOPY(ver->co, v1->co);
			if(orco) {
				ver->orco= orco; orco+=3; orcoret++; //ver->orco= orcobase + 3*(0*sizev + v);
			}
		}
	}
	
	sizeu = nsizeu;
	sizev = nsizev;
	
	startvlak= obr->totvlak;
	
	for(u = 0; u < sizeu - 1; u++) {
		p1 = startvert + u * sizev; /* walk through face list */
		p2 = p1 + 1;
		p3 = p2 + sizev;
		p4 = p3 - 1;
		
		for(v = 0; v < sizev - 1; v++) {
			v1= RE_findOrAddVert(obr, p1);
			v2= RE_findOrAddVert(obr, p2);
			v3= RE_findOrAddVert(obr, p3);
			v4= RE_findOrAddVert(obr, p4);
			
			vlr= RE_findOrAddVlak(obr, obr->totvlak++);
			vlr->v1= v1; vlr->v2= v2; vlr->v3= v3; vlr->v4= v4;
			
			normal_quad_v3( n1,vlr->v4->co, vlr->v3->co, vlr->v2->co, vlr->v1->co);
			
			VECCOPY(vlr->n, n1);
			
			vlr->mat= matar[ dl->col];
			vlr->ec= ME_V1V2+ME_V2V3;
			vlr->flag= dl->rt;
			if( (cu->flag & CU_NOPUNOFLIP) ) {
				vlr->flag |= R_NOPUNOFLIP;
			}
			
			add_v3_v3(v1->n, n1);
			add_v3_v3(v2->n, n1);
			add_v3_v3(v3->n, n1);
			add_v3_v3(v4->n, n1);
			
			p1++; p2++; p3++; p4++;
		}
	}	
	/* fix normals for U resp. V cyclic faces */
	sizeu--; sizev--;  /* dec size for face array */
	if (dl->flag & DL_CYCL_V) {
		
		for (v = 0; v < sizev; v++)
		{
			/* optimize! :*/
			vlr= RE_findOrAddVlak(obr, UVTOINDEX(sizeu - 1, v));
			vlr1= RE_findOrAddVlak(obr, UVTOINDEX(0, v));
			add_v3_v3(vlr1->v1->n, vlr->n);
			add_v3_v3(vlr1->v2->n, vlr->n);
			add_v3_v3(vlr->v3->n, vlr1->n);
			add_v3_v3(vlr->v4->n, vlr1->n);
		}
	}
	if (dl->flag & DL_CYCL_U) {
		
		for (u = 0; u < sizeu; u++)
		{
			/* optimize! :*/
			vlr= RE_findOrAddVlak(obr, UVTOINDEX(u, 0));
			vlr1= RE_findOrAddVlak(obr, UVTOINDEX(u, sizev-1));
			add_v3_v3(vlr1->v2->n, vlr->n);
			add_v3_v3(vlr1->v3->n, vlr->n);
			add_v3_v3(vlr->v1->n, vlr1->n);
			add_v3_v3(vlr->v4->n, vlr1->n);
		}
	}
	/* last vertex is an extra case: 
		
		^	()----()----()----()
		|	|     |     ||     |
		u	|     |(0,n)||(0,0)|
		|     |     ||     |
		()====()====[]====()
		|     |     ||     |
		|     |(m,n)||(m,0)|
		|     |     ||     |
		()----()----()----()
		v ->
		
		vertex [] is no longer shared, therefore distribute
		normals of the surrounding faces to all of the duplicates of []
		*/
	
	if ((dl->flag & DL_CYCL_V) && (dl->flag & DL_CYCL_U))
	{
		vlr= RE_findOrAddVlak(obr, UVTOINDEX(sizeu - 1, sizev - 1)); /* (m,n) */
		vlr1= RE_findOrAddVlak(obr, UVTOINDEX(0,0));  /* (0,0) */
		add_v3_v3v3(n1, vlr->n, vlr1->n);
		vlr2= RE_findOrAddVlak(obr, UVTOINDEX(0, sizev-1)); /* (0,n) */
		add_v3_v3(n1, vlr2->n);
		vlr3= RE_findOrAddVlak(obr, UVTOINDEX(sizeu-1, 0)); /* (m,0) */
		add_v3_v3(n1, vlr3->n);
		VECCOPY(vlr->v3->n, n1);
		VECCOPY(vlr1->v1->n, n1);
		VECCOPY(vlr2->v2->n, n1);
		VECCOPY(vlr3->v4->n, n1);
	}
	for(a = startvert; a < obr->totvert; a++) {
		ver= RE_findOrAddVert(obr, a);
		normalize_v3(ver->n);
	}
	
	
	return orcoret;
}

static void init_render_dm(DerivedMesh *dm, Render *re, ObjectRen *obr,
	int timeoffset, float *orco, float mat[4][4])
{
	Object *ob= obr->ob;
	int a, a1, end, totvert, vertofs;
	VertRen *ver;
	VlakRen *vlr;
	Curve *cu= NULL;
	MVert *mvert = NULL;
	MFace *mface;
	Material *ma;

	mvert= dm->getVertArray(dm);
	totvert= dm->getNumVerts(dm);

	if ELEM(ob->type, OB_FONT, OB_CURVE) {
		cu= ob->data;
	}

	for(a=0; a<totvert; a++, mvert++) {
		ver= RE_findOrAddVert(obr, obr->totvert++);
		VECCOPY(ver->co, mvert->co);
		mul_m4_v3(mat, ver->co);

		if(orco) {
			ver->orco= orco;
			orco+=3;
		}
	}

	if(!timeoffset) {
		/* store customdata names, because DerivedMesh is freed */
		RE_set_customdata_names(obr, &dm->faceData);

		/* still to do for keys: the correct local texture coordinate */

		/* faces in order of color blocks */
		vertofs= obr->totvert - totvert;
		for(a1=0; (a1<ob->totcol || (a1==0 && ob->totcol==0)); a1++) {

			ma= give_render_material(re, ob, a1+1);
			end= dm->getNumFaces(dm);
			mface= dm->getFaceArray(dm);

			for(a=0; a<end; a++, mface++) {
				int v1, v2, v3, v4, flag;

				if( mface->mat_nr==a1 ) {
					float len;

					v1= mface->v1;
					v2= mface->v2;
					v3= mface->v3;
					v4= mface->v4;
					flag= mface->flag & ME_SMOOTH;

					vlr= RE_findOrAddVlak(obr, obr->totvlak++);
					vlr->v1= RE_findOrAddVert(obr, vertofs+v1);
					vlr->v2= RE_findOrAddVert(obr, vertofs+v2);
					vlr->v3= RE_findOrAddVert(obr, vertofs+v3);
					if(v4) vlr->v4= RE_findOrAddVert(obr, vertofs+v4);
					else vlr->v4= 0;

					/* render normals are inverted in render */
					if(vlr->v4)
						len= normal_quad_v3( vlr->n,vlr->v4->co, vlr->v3->co, vlr->v2->co, vlr->v1->co);
					else
						len= normal_tri_v3( vlr->n,vlr->v3->co, vlr->v2->co, vlr->v1->co);

					vlr->mat= ma;
					vlr->flag= flag;
					if(cu &&(cu->flag & ME_NOPUNOFLIP)) {
						vlr->flag |= R_NOPUNOFLIP;
					}
					vlr->ec= 0; /* mesh edges rendered separately */

					if(len==0) obr->totvlak--;
					else {
						CustomDataLayer *layer;
						MTFace *mtface, *mtf;
						MCol *mcol, *mc;
						int index, mtfn= 0, mcn= 0;
						char *name;

						for(index=0; index<dm->faceData.totlayer; index++) {
							layer= &dm->faceData.layers[index];
							name= layer->name;

							if(layer->type == CD_MTFACE && mtfn < MAX_MTFACE) {
								mtf= RE_vlakren_get_tface(obr, vlr, mtfn++, &name, 1);
								mtface= (MTFace*)layer->data;
								*mtf= mtface[a];
							}
							else if(layer->type == CD_MCOL && mcn < MAX_MCOL) {
								mc= RE_vlakren_get_mcol(obr, vlr, mcn++, &name, 1);
								mcol= (MCol*)layer->data;
								memcpy(mc, &mcol[a*4], sizeof(MCol)*4);
							}
						}
					}
				}
			}
		}

		/* Normals */
		calc_vertexnormals(re, obr, 0, 0);
	}

}

static void init_render_surf(Render *re, ObjectRen *obr, int timeoffset)
{
	Object *ob= obr->ob;
	Nurb *nu=0;
	Curve *cu;
	ListBase displist= {NULL, NULL};
	DispList *dl;
	Material **matar;
	float *orco=NULL, *orcobase=NULL, mat[4][4];
	int a, totmat, need_orco=0;
	DerivedMesh *dm= NULL;

	cu= ob->data;
	nu= cu->nurb.first;
	if(nu==0) return;

	mul_m4_m4m4(mat, ob->obmat, re->viewmat);
	invert_m4_m4(ob->imat, mat);

	/* material array */
	totmat= ob->totcol+1;
	matar= MEM_callocN(sizeof(Material*)*totmat, "init_render_surf matar");

	for(a=0; a<totmat; a++) {
		matar[a]= give_render_material(re, ob, a+1);

		if(matar[a] && matar[a]->texco & TEXCO_ORCO)
			need_orco= 1;
	}

	if(ob->parent && (ob->parent->type==OB_LATTICE)) need_orco= 1;

	makeDispListSurf(re->scene, ob, &displist, &dm, 1, 0);

	if (dm) {
		if(need_orco) {
			orco= makeOrcoDispList(re->scene, ob, dm, 1);
			if(orco) {
				set_object_orco(re, ob, orco);
			}
		}

		init_render_dm(dm, re, obr, timeoffset, orco, mat);
		dm->release(dm);
	} else {
		if(need_orco) {
			orcobase= orco= get_object_orco(re, ob);
		}

		/* walk along displaylist and create rendervertices/-faces */
		for(dl=displist.first; dl; dl=dl->next) {
			/* watch out: u ^= y, v ^= x !! */
			if(dl->type==DL_SURF)
				orco+= 3*dl_surf_to_renderdata(obr, dl, matar, orco, mat);
		}
	}

	freedisplist(&displist);

	MEM_freeN(matar);
}

static void init_render_curve(Render *re, ObjectRen *obr, int timeoffset)
{
	Object *ob= obr->ob;
	Curve *cu;
	VertRen *ver;
	VlakRen *vlr;
	DispList *dl;
	DerivedMesh *dm = NULL;
	ListBase disp={NULL, NULL};
	Material **matar;
	float len, *data, *fp, *orco=NULL, *orcobase= NULL;
	float n[3], mat[4][4];
	int nr, startvert, startvlak, a, b;
	int frontside, need_orco=0, totmat;

	cu= ob->data;
	if(ob->type==OB_FONT && cu->str==NULL) return;
	else if(ob->type==OB_CURVE && cu->nurb.first==NULL) return;

	makeDispListCurveTypes_forRender(re->scene, ob, &disp, &dm, 0);
	dl= disp.first;
	if(dl==NULL) return;
	
	mul_m4_m4m4(mat, ob->obmat, re->viewmat);
	invert_m4_m4(ob->imat, mat);

	/* material array */
	totmat= ob->totcol+1;
	matar= MEM_callocN(sizeof(Material*)*totmat, "init_render_surf matar");

	for(a=0; a<totmat; a++) {
		matar[a]= give_render_material(re, ob, a+1);

		if(matar[a] && matar[a]->texco & TEXCO_ORCO)
			need_orco= 1;
	}

	if (dm) {
		if(need_orco) {
			orco= makeOrcoDispList(re->scene, ob, dm, 1);
			if(orco) {
				set_object_orco(re, ob, orco);
			}
		}

		init_render_dm(dm, re, obr, timeoffset, orco, mat);
		dm->release(dm);
	} else {
		if(need_orco) {
		  orcobase=orco= get_object_orco(re, ob);
		}

		while(dl) {
			if(dl->type==DL_INDEX3) {
				int *index;

				startvert= obr->totvert;
				data= dl->verts;

				n[0]= ob->imat[0][2];
				n[1]= ob->imat[1][2];
				n[2]= ob->imat[2][2];
				normalize_v3(n);

				for(a=0; a<dl->nr; a++, data+=3) {
					ver= RE_findOrAddVert(obr, obr->totvert++);
					VECCOPY(ver->co, data);

					/* flip normal if face is backfacing, also used in face loop below */
					if(ver->co[2] < 0.0) {
						VECCOPY(ver->n, n);
						ver->flag = 1;
					}
					else {
						ver->n[0]= -n[0]; ver->n[1]= -n[1]; ver->n[2]= -n[2];
						ver->flag = 0;
					}

					mul_m4_v3(mat, ver->co);

					if (orco) {
						ver->orco = orco;
						orco += 3;
					}
				}

				if(timeoffset==0) {
					startvlak= obr->totvlak;
					index= dl->index;
					for(a=0; a<dl->parts; a++, index+=3) {

						vlr= RE_findOrAddVlak(obr, obr->totvlak++);
						vlr->v1= RE_findOrAddVert(obr, startvert+index[0]);
						vlr->v2= RE_findOrAddVert(obr, startvert+index[1]);
						vlr->v3= RE_findOrAddVert(obr, startvert+index[2]);
						vlr->v4= NULL;

						if(vlr->v1->flag) {
							VECCOPY(vlr->n, n);
						}
						else {
							vlr->n[0]= -n[0]; vlr->n[1]= -n[1]; vlr->n[2]= -n[2];
						}

						vlr->mat= matar[ dl->col ];
						vlr->flag= 0;
						if( (cu->flag & CU_NOPUNOFLIP) ) {
							vlr->flag |= R_NOPUNOFLIP;
						}
						vlr->ec= 0;
					}
				}
			}
			else if (dl->type==DL_SURF) {

				/* cyclic U means an extruded full circular curve, we skip bevel splitting then */
				if (dl->flag & DL_CYCL_U) {
					orco+= 3*dl_surf_to_renderdata(obr, dl, matar, orco, mat);
				}
				else {
					int p1,p2,p3,p4;

					fp= dl->verts;
					startvert= obr->totvert;
					nr= dl->nr*dl->parts;

					while(nr--) {
						ver= RE_findOrAddVert(obr, obr->totvert++);

						VECCOPY(ver->co, fp);
						mul_m4_v3(mat, ver->co);
						fp+= 3;

						if (orco) {
							ver->orco = orco;
							orco += 3;
						}
					}

					if(dl->bevelSplitFlag || timeoffset==0) {
						startvlak= obr->totvlak;

						for(a=0; a<dl->parts; a++) {

							frontside= (a >= dl->nr/2);

							if (surfindex_displist(dl, a, &b, &p1, &p2, &p3, &p4)==0)
								break;

							p1+= startvert;
							p2+= startvert;
							p3+= startvert;
							p4+= startvert;

							for(; b<dl->nr; b++) {
								vlr= RE_findOrAddVlak(obr, obr->totvlak++);
								vlr->v1= RE_findOrAddVert(obr, p2);
								vlr->v2= RE_findOrAddVert(obr, p1);
								vlr->v3= RE_findOrAddVert(obr, p3);
								vlr->v4= RE_findOrAddVert(obr, p4);
								vlr->ec= ME_V2V3+ME_V3V4;
								if(a==0) vlr->ec+= ME_V1V2;

								vlr->flag= dl->rt;

								/* this is not really scientific: the vertices
									* 2, 3 en 4 seem to give better vertexnormals than 1 2 3:
									* front and backside treated different!!
									*/

								if(frontside)
									normal_tri_v3( vlr->n,vlr->v2->co, vlr->v3->co, vlr->v4->co);
								else
									normal_tri_v3( vlr->n,vlr->v1->co, vlr->v2->co, vlr->v3->co);

								vlr->mat= matar[ dl->col ];

								p4= p3;
								p3++;
								p2= p1;
								p1++;
							}
						}

						if (dl->bevelSplitFlag) {
							for(a=0; a<dl->parts-1+!!(dl->flag&DL_CYCL_V); a++)
								if(dl->bevelSplitFlag[a>>5]&(1<<(a&0x1F)))
									split_v_renderfaces(obr, startvlak, startvert, dl->parts, dl->nr, a, dl->flag&DL_CYCL_V, dl->flag&DL_CYCL_U);
						}

						/* vertex normals */
						for(a= startvlak; a<obr->totvlak; a++) {
							vlr= RE_findOrAddVlak(obr, a);

							add_v3_v3(vlr->v1->n, vlr->n);
							add_v3_v3(vlr->v3->n, vlr->n);
							add_v3_v3(vlr->v2->n, vlr->n);
							add_v3_v3(vlr->v4->n, vlr->n);
						}
						for(a=startvert; a<obr->totvert; a++) {
							ver= RE_findOrAddVert(obr, a);
							len= normalize_v3(ver->n);
							if(len==0.0) ver->flag= 1;	/* flag abuse, its only used in zbuf now  */
							else ver->flag= 0;
						}
						for(a= startvlak; a<obr->totvlak; a++) {
							vlr= RE_findOrAddVlak(obr, a);
							if(vlr->v1->flag) VECCOPY(vlr->v1->n, vlr->n);
							if(vlr->v2->flag) VECCOPY(vlr->v2->n, vlr->n);
							if(vlr->v3->flag) VECCOPY(vlr->v3->n, vlr->n);
							if(vlr->v4->flag) VECCOPY(vlr->v4->n, vlr->n);
						}
					}
				}
			}

			dl= dl->next;
		}
	}

	freedisplist(&disp);

	MEM_freeN(matar);
}

/* ------------------------------------------------------------------------- */
/* Mesh     																 */
/* ------------------------------------------------------------------------- */

struct edgesort {
	int v1, v2;
	int f;
	int i1, i2;
};

/* edges have to be added with lowest index first for sorting */
static void to_edgesort(struct edgesort *ed, int i1, int i2, int v1, int v2, int f)
{
	if(v1>v2) {
		SWAP(int, v1, v2);
		SWAP(int, i1, i2);
	}

	ed->v1= v1;
	ed->v2= v2;
	ed->i1= i1;
	ed->i2= i2;
	ed->f = f;
}

static int vergedgesort(const void *v1, const void *v2)
{
	const struct edgesort *x1=v1, *x2=v2;

	if( x1->v1 > x2->v1) return 1;
	else if( x1->v1 < x2->v1) return -1;
	else if( x1->v2 > x2->v2) return 1;
	else if( x1->v2 < x2->v2) return -1;

	return 0;
}

static struct edgesort *make_mesh_edge_lookup(DerivedMesh *dm, int *totedgesort)
{
	MFace *mf, *mface;
	MTFace *tface=NULL;
	struct edgesort *edsort, *ed;
	unsigned int *mcol=NULL;
	int a, totedge=0, totface;
<<<<<<< HEAD
	
	mface= dm->getTessFaceArray(dm);
	totface= dm->getNumTessFaces(dm);
	tface= dm->getTessFaceDataArray(dm, CD_MTFACE);
	mcol= dm->getTessFaceDataArray(dm, CD_MCOL);
	
=======

	mface= dm->getFaceArray(dm);
	totface= dm->getNumFaces(dm);
	tface= dm->getFaceDataArray(dm, CD_MTFACE);
	mcol= dm->getFaceDataArray(dm, CD_MCOL);

>>>>>>> 7f083c45
	if(mcol==NULL && tface==NULL) return NULL;

	/* make sorted table with edges and face indices in it */
	for(a= totface, mf= mface; a>0; a--, mf++) {
		if(mf->v4) totedge+=4;
		else if(mf->v3) totedge+=3;
	}

	if(totedge==0)
		return NULL;

	ed= edsort= MEM_callocN(totedge*sizeof(struct edgesort), "edgesort");

	for(a=0, mf=mface; a<totface; a++, mf++) {
		to_edgesort(ed++, 0, 1, mf->v1, mf->v2, a);
		to_edgesort(ed++, 1, 2, mf->v2, mf->v3, a);
		if(mf->v4) {
			to_edgesort(ed++, 2, 3, mf->v3, mf->v4, a);
			to_edgesort(ed++, 3, 0, mf->v4, mf->v1, a);
		}
		else if(mf->v3)
			to_edgesort(ed++, 2, 3, mf->v3, mf->v1, a);
	}

	qsort(edsort, totedge, sizeof(struct edgesort), vergedgesort);

	*totedgesort= totedge;

	return edsort;
}

static void use_mesh_edge_lookup(ObjectRen *obr, DerivedMesh *dm, MEdge *medge, VlakRen *vlr, struct edgesort *edgetable, int totedge)
{
	struct edgesort ed, *edp;
	CustomDataLayer *layer;
	MTFace *mtface, *mtf;
	MCol *mcol, *mc;
	int index, mtfn, mcn;
	char *name;

	if(medge->v1 < medge->v2) {
		ed.v1= medge->v1;
		ed.v2= medge->v2;
	}
	else {
		ed.v1= medge->v2;
		ed.v2= medge->v1;
	}

	edp= bsearch(&ed, edgetable, totedge, sizeof(struct edgesort), vergedgesort);

	/* since edges have different index ordering, we have to duplicate mcol and tface */
	if(edp) {
		mtfn= mcn= 0;

		for(index=0; index<dm->faceData.totlayer; index++) {
			layer= &dm->faceData.layers[index];
			name= layer->name;

			if(layer->type == CD_MTFACE && mtfn < MAX_MTFACE) {
				mtface= &((MTFace*)layer->data)[edp->f];
				mtf= RE_vlakren_get_tface(obr, vlr, mtfn++, &name, 1);

				*mtf= *mtface;

				memcpy(mtf->uv[0], mtface->uv[edp->i1], sizeof(float)*2);
				memcpy(mtf->uv[1], mtface->uv[edp->i2], sizeof(float)*2);
				memcpy(mtf->uv[2], mtface->uv[1], sizeof(float)*2);
				memcpy(mtf->uv[3], mtface->uv[1], sizeof(float)*2);
			}
			else if(layer->type == CD_MCOL && mcn < MAX_MCOL) {
				mcol= &((MCol*)layer->data)[edp->f*4];
				mc= RE_vlakren_get_mcol(obr, vlr, mcn++, &name, 1);

				mc[0]= mcol[edp->i1];
				mc[1]= mc[2]= mc[3]= mcol[edp->i2];
			}
		}
	}
}

static void free_camera_inside_volumes(Render *re)
{
	BLI_freelistN(&re->render_volumes_inside);
}

static void init_camera_inside_volumes(Render *re)
{
	ObjectInstanceRen *obi;
	VolumeOb *vo;
	float co[3] = {0.f, 0.f, 0.f};

	for(vo= re->volumes.first; vo; vo= vo->next) {
		for(obi= re->instancetable.first; obi; obi= obi->next) {
			if (obi->obr == vo->obr) {
				if (point_inside_volume_objectinstance(re, obi, co)) {
					MatInside *mi;

					mi = MEM_mallocN(sizeof(MatInside), "camera inside material");
					mi->ma = vo->ma;
					mi->obi = obi;

					BLI_addtail(&(re->render_volumes_inside), mi);
				}
			}
		}
	}

	/* debug {
	MatInside *m;
	for (m=re->render_volumes_inside.first; m; m=m->next) {
		printf("matinside: ma: %s \n", m->ma->id.name+2);
	}
	}*/
}

static void add_volume(Render *re, ObjectRen *obr, Material *ma)
{
	struct VolumeOb *vo;

	vo = MEM_mallocN(sizeof(VolumeOb), "volume object");

	vo->ma = ma;
	vo->obr = obr;

	BLI_addtail(&re->volumes, vo);
}

static void init_render_mesh(Render *re, ObjectRen *obr, int timeoffset)
{
	Object *ob= obr->ob;
	Mesh *me;
	MVert *mvert = NULL;
	MFace *mface;
	VlakRen *vlr; //, *vlr1;
	VertRen *ver;
	Material *ma;
	MSticky *ms = NULL;
	DerivedMesh *dm;
	CustomDataMask mask;
	float xn, yn, zn,  imat[3][3], mat[4][4];  //nor[3],
	float *orco=0;
	int need_orco=0, need_stress=0, need_nmap_tangent=0, need_tangent=0;
	int a, a1, ok, vertofs;
	int end, do_autosmooth=0, totvert = 0;
	int use_original_normals= 0;

	me= ob->data;

	mul_m4_m4m4(mat, ob->obmat, re->viewmat);
	invert_m4_m4(ob->imat, mat);
	copy_m3_m4(imat, ob->imat);

	if(me->totvert==0)
		return;
	
	need_orco= 0;
	for(a=1; a<=ob->totcol; a++) {
		ma= give_render_material(re, ob, a);
		if(ma) {
			if(ma->texco & (TEXCO_ORCO|TEXCO_STRESS))
				need_orco= 1;
			if(ma->texco & TEXCO_STRESS)
				need_stress= 1;
			/* normalmaps, test if tangents needed, separated from shading */
			if(ma->mode_l & MA_TANGENT_V) {
				need_tangent= 1;
				if(me->mtface==NULL)
					need_orco= 1;
			}
			if(ma->mode_l & MA_NORMAP_TANG) {
				if(me->mtface==NULL) {
					need_orco= 1;
					need_tangent= 1;
				}
				need_nmap_tangent= 1;
			}
		}
	}

	if(re->flag & R_NEED_TANGENT) {
		/* exception for tangent space baking */
		if(me->mtface==NULL) {
			need_orco= 1;
			need_tangent= 1;
		}
		need_nmap_tangent= 1;
	}
	
	/* check autosmooth and displacement, we then have to skip only-verts optimize */
	do_autosmooth |= (me->flag & ME_AUTOSMOOTH);
	if(do_autosmooth)
		timeoffset= 0;
	if(test_for_displace(re, ob ) )
		timeoffset= 0;
	
	mask= CD_MASK_BAREMESH|CD_MASK_MTFACE|CD_MASK_MCOL;
	if(!timeoffset)
		if(need_orco)
			mask |= CD_MASK_ORCO;

	dm= mesh_create_derived_render(re->scene, ob, mask);
	if(dm==NULL) return;	/* in case duplicated object fails? */

	if(mask & CD_MASK_ORCO) {
		orco= dm->getVertDataArray(dm, CD_ORCO);
		if(orco) {
			orco= MEM_dupallocN(orco);
			set_object_orco(re, ob, orco);
		}
	}

	mvert= dm->getVertArray(dm);
	totvert= dm->getNumVerts(dm);

	/* attempt to autsmooth on original mesh, only without subsurf */
	if(do_autosmooth && me->totvert==totvert && me->totface==dm->getNumTessFaces(dm))
		use_original_normals= 1;
	
	ms = (totvert==me->totvert)?me->msticky:NULL;
	
	ma= give_render_material(re, ob, 1);

	if(ma->material_type == MA_TYPE_HALO) {
		make_render_halos(re, obr, me, totvert, mvert, ma, orco);
	}
	else {

		for(a=0; a<totvert; a++, mvert++) {
			ver= RE_findOrAddVert(obr, obr->totvert++);
			VECCOPY(ver->co, mvert->co);
			if(do_autosmooth==0)	/* autosmooth on original unrotated data to prevent differences between frames */
				mul_m4_v3(mat, ver->co);
  
			if(orco) {
				ver->orco= orco;
				orco+=3;
			}
			if(ms) {
				float *sticky= RE_vertren_get_sticky(obr, ver, 1);
				sticky[0]= ms->co[0];
				sticky[1]= ms->co[1];
				ms++;
			}
		}
		
		if(!timeoffset) {
			/* store customdata names, because DerivedMesh is freed */
			RE_set_customdata_names(obr, &dm->faceData);
			
			/* still to do for keys: the correct local texture coordinate */

			/* faces in order of color blocks */
			vertofs= obr->totvert - totvert;
			for(a1=0; (a1<ob->totcol || (a1==0 && ob->totcol==0)); a1++) {

				ma= give_render_material(re, ob, a1+1);
				
				/* test for 100% transparant */
				ok= 1;
				if(ma->alpha==0.0 && ma->spectra==0.0) {
					ok= 0;
					/* texture on transparency? */
					for(a=0; a<MAX_MTEX; a++) {
						if(ma->mtex[a] && ma->mtex[a]->tex) {
							if(ma->mtex[a]->mapto & MAP_ALPHA) ok= 1;
						}
					}
				}
				
				/* if wire material, and we got edges, don't do the faces */
				if(ma->material_type == MA_TYPE_WIRE) {
					end= dm->getNumEdges(dm);
					if(end) ok= 0;
				}

				if(ok) {
					end= dm->getNumTessFaces(dm);
					mface= dm->getTessFaceArray(dm);

					for(a=0; a<end; a++, mface++) {
						int v1, v2, v3, v4, flag;
						
						if( mface->mat_nr==a1 ) {
							float len;
								
							v1= mface->v1;
							v2= mface->v2;
							v3= mface->v3;
							v4= mface->v4;
							flag= mface->flag & ME_SMOOTH;

							vlr= RE_findOrAddVlak(obr, obr->totvlak++);
							vlr->v1= RE_findOrAddVert(obr, vertofs+v1);
							vlr->v2= RE_findOrAddVert(obr, vertofs+v2);
							vlr->v3= RE_findOrAddVert(obr, vertofs+v3);
							if(v4) vlr->v4= RE_findOrAddVert(obr, vertofs+v4);
							else vlr->v4= 0;

							/* render normals are inverted in render */
							if(use_original_normals) {
								MFace *mf= me->mface+a;
								MVert *mv= me->mvert;
								
								if(vlr->v4) 
									len= normal_quad_v3( vlr->n, mv[mf->v4].co, mv[mf->v3].co, mv[mf->v2].co, mv[mf->v1].co);
								else 
									len= normal_tri_v3( vlr->n,mv[mf->v3].co, mv[mf->v2].co, mv[mf->v1].co);
							}
							else {
								if(vlr->v4) 
									len= normal_quad_v3( vlr->n,vlr->v4->co, vlr->v3->co, vlr->v2->co, vlr->v1->co);
								else 
									len= normal_tri_v3( vlr->n,vlr->v3->co, vlr->v2->co, vlr->v1->co);
							}

							vlr->mat= ma;
							vlr->flag= flag;
							if((me->flag & ME_NOPUNOFLIP) ) {
								vlr->flag |= R_NOPUNOFLIP;
							}
							vlr->ec= 0; /* mesh edges rendered separately */

							if(len==0) obr->totvlak--;
							else {
								CustomDataLayer *layer;
								MTFace *mtface, *mtf;
								MCol *mcol, *mc;
								int index, mtfn= 0, mcn= 0;
								char *name;

								for(index=0; index<dm->faceData.totlayer; index++) {
									layer= &dm->faceData.layers[index];
									name= layer->name;
									
									if(layer->type == CD_MTFACE && mtfn < MAX_MTFACE) {
										mtf= RE_vlakren_get_tface(obr, vlr, mtfn++, &name, 1);
										mtface= (MTFace*)layer->data;
										*mtf= mtface[a];
									}
									else if(layer->type == CD_MCOL && mcn < MAX_MCOL) {
										mc= RE_vlakren_get_mcol(obr, vlr, mcn++, &name, 1);
										mcol= (MCol*)layer->data;
										memcpy(mc, &mcol[a*4], sizeof(MCol)*4);
									}
								}
							}
						}
					}
				}
			}
			
			/* exception... we do edges for wire mode. potential conflict when faces exist... */
			end= dm->getNumEdges(dm);
			mvert= dm->getVertArray(dm);
			ma= give_render_material(re, ob, 1);
			if(end && (ma->material_type == MA_TYPE_WIRE)) {
				MEdge *medge;
				struct edgesort *edgetable;
				int totedge= 0;
				
				medge= dm->getEdgeArray(dm);
				
				/* we want edges to have UV and vcol too... */
				edgetable= make_mesh_edge_lookup(dm, &totedge);
				
				for(a1=0; a1<end; a1++, medge++) {
					if (medge->flag&ME_EDGERENDER) {
						MVert *v0 = &mvert[medge->v1];
						MVert *v1 = &mvert[medge->v2];

						vlr= RE_findOrAddVlak(obr, obr->totvlak++);
						vlr->v1= RE_findOrAddVert(obr, vertofs+medge->v1);
						vlr->v2= RE_findOrAddVert(obr, vertofs+medge->v2);
						vlr->v3= vlr->v2;
						vlr->v4= NULL;
						
						if(edgetable)
							use_mesh_edge_lookup(obr, dm, medge, vlr, edgetable, totedge);
						
						xn= -(v0->no[0]+v1->no[0]);
						yn= -(v0->no[1]+v1->no[1]);
						zn= -(v0->no[2]+v1->no[2]);
						/* transpose ! */
						vlr->n[0]= imat[0][0]*xn+imat[0][1]*yn+imat[0][2]*zn;
						vlr->n[1]= imat[1][0]*xn+imat[1][1]*yn+imat[1][2]*zn;
						vlr->n[2]= imat[2][0]*xn+imat[2][1]*yn+imat[2][2]*zn;
						normalize_v3(vlr->n);
						
						vlr->mat= ma;
						vlr->flag= 0;
						vlr->ec= ME_V1V2;
					}
				}
				if(edgetable)
					MEM_freeN(edgetable);
			}
		}
	}
	
	if(!timeoffset) {
		if (test_for_displace(re, ob ) ) {
			calc_vertexnormals(re, obr, 0, 0);
			if(do_autosmooth)
				do_displacement(re, obr, mat, imat);
			else
				do_displacement(re, obr, NULL, NULL);
		}

		if(do_autosmooth) {
			autosmooth(re, obr, mat, me->smoothresh);
		}

		calc_vertexnormals(re, obr, need_tangent, need_nmap_tangent);

		if(need_stress)
			calc_edge_stress(re, obr, me);
	}

	dm->release(dm);
}

/* ------------------------------------------------------------------------- */
/* Lamps and Shadowbuffers													 */
/* ------------------------------------------------------------------------- */

static void initshadowbuf(Render *re, LampRen *lar, float mat[][4])
{
	struct ShadBuf *shb;
	float viewinv[4][4];
	
	/* if(la->spsi<16) return; */
	
	/* memory alloc */
	shb= (struct ShadBuf *)MEM_callocN( sizeof(struct ShadBuf),"initshadbuf");
	lar->shb= shb;
	
	if(shb==NULL) return;
	
	VECCOPY(shb->co, lar->co);
	
	/* percentage render: keep track of min and max */
	shb->size= (lar->bufsize*re->r.size)/100;
	
	if(shb->size<512) shb->size= 512;
	else if(shb->size > lar->bufsize) shb->size= lar->bufsize;
	
	shb->size &= ~15;	/* make sure its multiples of 16 */
	
	shb->samp= lar->samp;
	shb->soft= lar->soft;
	shb->shadhalostep= lar->shadhalostep;
	
	normalize_m4(mat);
	invert_m4_m4(shb->winmat, mat);	/* winmat is temp */
	
	/* matrix: combination of inverse view and lampmat */
	/* calculate again: the ortho-render has no correct viewinv */
	invert_m4_m4(viewinv, re->viewmat);
	mul_m4_m4m4(shb->viewmat, viewinv, shb->winmat);
	
	/* projection */
	shb->d= lar->clipsta;
	shb->clipend= lar->clipend;
	
	/* bias is percentage, made 2x larger because of correction for angle of incidence */
	/* when a ray is closer to parallel of a face, bias value is increased during render */
	shb->bias= (0.02*lar->bias)*0x7FFFFFFF;
	shb->bias= shb->bias;
	
	/* halfway method (average of first and 2nd z) reduces bias issues */
	if(ELEM(lar->buftype, LA_SHADBUF_HALFWAY, LA_SHADBUF_DEEP))
		shb->bias= 0.1f*shb->bias;
	
	shb->compressthresh= lar->compressthresh;
}

static void area_lamp_vectors(LampRen *lar)
{
	float xsize= 0.5*lar->area_size, ysize= 0.5*lar->area_sizey, multifac;

	/* make it smaller, so area light can be multisampled */
	multifac= 1.0f/sqrt((float)lar->ray_totsamp);
	xsize *= multifac;
	ysize *= multifac;
	
	/* corner vectors */
	lar->area[0][0]= lar->co[0] - xsize*lar->mat[0][0] - ysize*lar->mat[1][0];
	lar->area[0][1]= lar->co[1] - xsize*lar->mat[0][1] - ysize*lar->mat[1][1];
	lar->area[0][2]= lar->co[2] - xsize*lar->mat[0][2] - ysize*lar->mat[1][2];	

	/* corner vectors */
	lar->area[1][0]= lar->co[0] - xsize*lar->mat[0][0] + ysize*lar->mat[1][0];
	lar->area[1][1]= lar->co[1] - xsize*lar->mat[0][1] + ysize*lar->mat[1][1];
	lar->area[1][2]= lar->co[2] - xsize*lar->mat[0][2] + ysize*lar->mat[1][2];	

	/* corner vectors */
	lar->area[2][0]= lar->co[0] + xsize*lar->mat[0][0] + ysize*lar->mat[1][0];
	lar->area[2][1]= lar->co[1] + xsize*lar->mat[0][1] + ysize*lar->mat[1][1];
	lar->area[2][2]= lar->co[2] + xsize*lar->mat[0][2] + ysize*lar->mat[1][2];	

	/* corner vectors */
	lar->area[3][0]= lar->co[0] + xsize*lar->mat[0][0] - ysize*lar->mat[1][0];
	lar->area[3][1]= lar->co[1] + xsize*lar->mat[0][1] - ysize*lar->mat[1][1];
	lar->area[3][2]= lar->co[2] + xsize*lar->mat[0][2] - ysize*lar->mat[1][2];	
	/* only for correction button size, matrix size works on energy */
	lar->areasize= lar->dist*lar->dist/(4.0*xsize*ysize);
}

/* If lar takes more lamp data, the decoupling will be better. */
static GroupObject *add_render_lamp(Render *re, Object *ob)
{
	Lamp *la= ob->data;
	LampRen *lar;
	GroupObject *go;
	float mat[4][4], angle, xn, yn;
	float vec[3];
	int c;

	/* previewrender sets this to zero... prevent accidents */
	if(la==NULL) return NULL;
	
	/* prevent only shadow from rendering light */
	if(la->mode & LA_ONLYSHADOW)
		if((re->r.mode & R_SHADOW)==0)
			return NULL;
	
	re->totlamp++;
	
	/* groups is used to unify support for lightgroups, this is the global lightgroup */
	go= MEM_callocN(sizeof(GroupObject), "groupobject");
	BLI_addtail(&re->lights, go);
	go->ob= ob;
	/* lamprens are in own list, for freeing */
	lar= (LampRen *)MEM_callocN(sizeof(LampRen),"lampren");
	BLI_addtail(&re->lampren, lar);
	go->lampren= lar;

	mul_m4_m4m4(mat, ob->obmat, re->viewmat);
	invert_m4_m4(ob->imat, mat);

	copy_m3_m4(lar->mat, mat);
	copy_m3_m4(lar->imat, ob->imat);

	lar->bufsize = la->bufsize;
	lar->samp = la->samp;
	lar->buffers= la->buffers;
	if(lar->buffers==0) lar->buffers= 1;
	lar->buftype= la->buftype;
	lar->filtertype= la->filtertype;
	lar->soft = la->soft;
	lar->shadhalostep = la->shadhalostep;
	lar->clipsta = la->clipsta;
	lar->clipend = la->clipend;
	
	lar->bias = la->bias;
	lar->compressthresh = la->compressthresh;

	lar->type= la->type;
	lar->mode= la->mode;

	lar->energy= la->energy;
	if(la->mode & LA_NEG) lar->energy= -lar->energy;

	lar->vec[0]= -mat[2][0];
	lar->vec[1]= -mat[2][1];
	lar->vec[2]= -mat[2][2];
	normalize_v3(lar->vec);
	lar->co[0]= mat[3][0];
	lar->co[1]= mat[3][1];
	lar->co[2]= mat[3][2];
	lar->dist= la->dist;
	lar->haint= la->haint;
	lar->distkw= lar->dist*lar->dist;
	lar->r= lar->energy*la->r;
	lar->g= lar->energy*la->g;
	lar->b= lar->energy*la->b;
	lar->shdwr= la->shdwr;
	lar->shdwg= la->shdwg;
	lar->shdwb= la->shdwb;
	lar->k= la->k;

	// area
	lar->ray_samp= la->ray_samp;
	lar->ray_sampy= la->ray_sampy;
	lar->ray_sampz= la->ray_sampz;
	
	lar->area_size= la->area_size;
	lar->area_sizey= la->area_sizey;
	lar->area_sizez= la->area_sizez;

	lar->area_shape= la->area_shape;
	
	/* Annoying, lamp UI does this, but the UI might not have been used? - add here too.
	 * make sure this matches buttons_shading.c's logic */
	if(ELEM4(la->type, LA_AREA, LA_SPOT, LA_SUN, LA_LOCAL) && (la->mode & LA_SHAD_RAY))
		if (ELEM3(la->type, LA_SPOT, LA_SUN, LA_LOCAL))
			if (la->ray_samp_method == LA_SAMP_CONSTANT) la->ray_samp_method = LA_SAMP_HALTON;
	
	lar->ray_samp_method= la->ray_samp_method;
	lar->ray_samp_type= la->ray_samp_type;
	
	lar->adapt_thresh= la->adapt_thresh;
	lar->sunsky = NULL;
	
	if( ELEM(lar->type, LA_SPOT, LA_LOCAL)) {
		lar->ray_totsamp= lar->ray_samp*lar->ray_samp;
		lar->area_shape = LA_AREA_SQUARE;
		lar->area_sizey= lar->area_size;
	}
	else if(lar->type==LA_AREA) {
		switch(lar->area_shape) {
		case LA_AREA_SQUARE:
			lar->ray_totsamp= lar->ray_samp*lar->ray_samp;
			lar->ray_sampy= lar->ray_samp;
			lar->area_sizey= lar->area_size;
			break;
		case LA_AREA_RECT:
			lar->ray_totsamp= lar->ray_samp*lar->ray_sampy;
			break;
		case LA_AREA_CUBE:
			lar->ray_totsamp= lar->ray_samp*lar->ray_samp*lar->ray_samp;
			lar->ray_sampy= lar->ray_samp;
			lar->ray_sampz= lar->ray_samp;
			lar->area_sizey= lar->area_size;
			lar->area_sizez= lar->area_size;
			break;
		case LA_AREA_BOX:
			lar->ray_totsamp= lar->ray_samp*lar->ray_sampy*lar->ray_sampz;
			break;
		}

		area_lamp_vectors(lar);
		init_jitter_plane(lar);	// subsamples
	}
	else if(lar->type==LA_SUN){
		lar->ray_totsamp= lar->ray_samp*lar->ray_samp;
		lar->area_shape = LA_AREA_SQUARE;
		lar->area_sizey= lar->area_size;

		if((la->sun_effect_type & LA_SUN_EFFECT_SKY) ||
				(la->sun_effect_type & LA_SUN_EFFECT_AP)){
			lar->sunsky = (struct SunSky*)MEM_callocN(sizeof(struct SunSky), "sunskyren");
			lar->sunsky->effect_type = la->sun_effect_type;
		
			VECCOPY(vec,ob->obmat[2]);
			normalize_v3(vec);
		    
			InitSunSky(lar->sunsky, la->atm_turbidity, vec, la->horizon_brightness, 
					la->spread, la->sun_brightness, la->sun_size, la->backscattered_light,
					   la->skyblendfac, la->skyblendtype, la->sky_exposure, la->sky_colorspace);
			
			InitAtmosphere(lar->sunsky, la->sun_intensity, 1.0, 1.0, la->atm_inscattering_factor, la->atm_extinction_factor,
					la->atm_distance_factor);
		}
	}
	else lar->ray_totsamp= 0;
	
	lar->spotsi= la->spotsize;
	if(lar->mode & LA_HALO) {
		if(lar->spotsi>170.0) lar->spotsi= 170.0;
	}
	lar->spotsi= cos( M_PI*lar->spotsi/360.0 );
	lar->spotbl= (1.0-lar->spotsi)*la->spotblend;

	memcpy(lar->mtex, la->mtex, MAX_MTEX*sizeof(void *));

	lar->lay= ob->lay & 0xFFFFFF;	// higher 8 bits are localview layers

	lar->falloff_type = la->falloff_type;
	lar->ld1= la->att1;
	lar->ld2= la->att2;
	lar->curfalloff = curvemapping_copy(la->curfalloff);

	if(lar->type==LA_SPOT) {

		normalize_v3(lar->imat[0]);
		normalize_v3(lar->imat[1]);
		normalize_v3(lar->imat[2]);

		xn= saacos(lar->spotsi);
		xn= sin(xn)/cos(xn);
		lar->spottexfac= 1.0/(xn);

		if(lar->mode & LA_ONLYSHADOW) {
			if((lar->mode & (LA_SHAD_BUF|LA_SHAD_RAY))==0) lar->mode -= LA_ONLYSHADOW;
		}

	}

	/* set flag for spothalo en initvars */
	if(la->type==LA_SPOT && (la->mode & LA_HALO) && (la->buftype != LA_SHADBUF_DEEP)) {
		if(la->haint>0.0) {
			re->flag |= R_LAMPHALO;

			/* camera position (0,0,0) rotate around lamp */
			lar->sh_invcampos[0]= -lar->co[0];
			lar->sh_invcampos[1]= -lar->co[1];
			lar->sh_invcampos[2]= -lar->co[2];
			mul_m3_v3(lar->imat, lar->sh_invcampos);

			/* z factor, for a normalized volume */
			angle= saacos(lar->spotsi);
			xn= lar->spotsi;
			yn= sin(angle);
			lar->sh_zfac= yn/xn;
			/* pre-scale */
			lar->sh_invcampos[2]*= lar->sh_zfac;

		}
	}
	else if(la->type==LA_HEMI) {
		lar->mode &= ~(LA_SHAD_RAY|LA_SHAD_BUF);
	}

	for(c=0; c<MAX_MTEX; c++) {
		if(la->mtex[c] && la->mtex[c]->tex) {
			if (la->mtex[c]->mapto & LAMAP_COL) 
				lar->mode |= LA_TEXTURE;
			if (la->mtex[c]->mapto & LAMAP_SHAD)
				lar->mode |= LA_SHAD_TEX;

			if(G.rendering) {
				if(re->osa) {
					if(la->mtex[c]->tex->type==TEX_IMAGE) lar->mode |= LA_OSATEX;
				}
			}
		}
	}
	/* yafray: shadow flag should not be cleared, only used with internal renderer */
	if (re->r.renderer==R_INTERN) {
		/* to make sure we can check ray shadow easily in the render code */
		if(lar->mode & LA_SHAD_RAY) {
			if( (re->r.mode & R_RAYTRACE)==0)
				lar->mode &= ~LA_SHAD_RAY;
		}
	

		if(re->r.mode & R_SHADOW) {
			
			if(la->type==LA_AREA && (lar->mode & LA_SHAD_RAY) && (lar->ray_samp_method == LA_SAMP_CONSTANT)) {
				init_jitter_plane(lar);
			}
			else if (la->type==LA_SPOT && (lar->mode & LA_SHAD_BUF) ) {
				/* Per lamp, one shadow buffer is made. */
				lar->bufflag= la->bufflag;
				copy_m4_m4(mat, ob->obmat);
				initshadowbuf(re, lar, mat);	// mat is altered
			}
			
			
			/* this is the way used all over to check for shadow */
			if(lar->shb || (lar->mode & LA_SHAD_RAY)) {
				LampShadowSample *ls;
				LampShadowSubSample *lss;
				int a, b;

				memset(re->shadowsamplenr, 0, sizeof(re->shadowsamplenr));
				
				lar->shadsamp= MEM_mallocN(re->r.threads*sizeof(LampShadowSample), "lamp shadow sample");
				ls= lar->shadsamp;

				/* shadfacs actually mean light, let's put them to 1 to prevent unitialized accidents */
				for(a=0; a<re->r.threads; a++, ls++) {
					lss= ls->s;
					for(b=0; b<re->r.osa; b++, lss++) {
						lss->samplenr= -1;	/* used to detect whether we store or read */
						lss->shadfac[0]= 1.0f;
						lss->shadfac[1]= 1.0f;
						lss->shadfac[2]= 1.0f;
						lss->shadfac[3]= 1.0f;
					}
				}
			}
		}
	}
	
	return go;
}

/* layflag: allows material group to ignore layerflag */
static void add_lightgroup(Render *re, Group *group, int exclusive)
{
	GroupObject *go, *gol;
	
	group->id.flag &= ~LIB_DOIT;

	/* it's a bit too many loops in loops... but will survive */
	/* note that 'exclusive' will remove it from the global list */
	for(go= group->gobject.first; go; go= go->next) {
		go->lampren= NULL;
		
		if(go->ob->lay & re->lay) {
			if(go->ob && go->ob->type==OB_LAMP) {
				for(gol= re->lights.first; gol; gol= gol->next) {
					if(gol->ob==go->ob) {
						go->lampren= gol->lampren;
						break;
					}
				}
				if(go->lampren==NULL) 
					gol= add_render_lamp(re, go->ob);
				if(gol && exclusive) {
					BLI_remlink(&re->lights, gol);
					MEM_freeN(gol);
				}
			}
		}
	}
}

static void set_material_lightgroups(Render *re)
{
	Group *group;
	Material *ma;
	
	/* not for preview render */
	if(re->scene->r.scemode & R_PREVIEWBUTS)
		return;
	
	for(group= G.main->group.first; group; group=group->id.next)
		group->id.flag |= LIB_DOIT;
	
	/* it's a bit too many loops in loops... but will survive */
	/* hola! materials not in use...? */
	for(ma= G.main->mat.first; ma; ma=ma->id.next) {
		if(ma->group && (ma->group->id.flag & LIB_DOIT))
			add_lightgroup(re, ma->group, ma->mode & MA_GROUP_NOLAY);
	}
}

static void set_renderlayer_lightgroups(Render *re, Scene *sce)
{
	SceneRenderLayer *srl;
	
	for(srl= sce->r.layers.first; srl; srl= srl->next) {
		if(srl->light_override)
			add_lightgroup(re, srl->light_override, 0);
	}
}

/* ------------------------------------------------------------------------- */
/* World																	 */
/* ------------------------------------------------------------------------- */

void init_render_world(Render *re)
{
	int a;
	char *cp;
	
	if(re->scene && re->scene->world) {
		re->wrld= *(re->scene->world);
		
		cp= (char *)&re->wrld.fastcol;
		
		cp[0]= 255.0*re->wrld.horr;
		cp[1]= 255.0*re->wrld.horg;
		cp[2]= 255.0*re->wrld.horb;
		cp[3]= 1;
		
		VECCOPY(re->grvec, re->viewmat[2]);
		normalize_v3(re->grvec);
		copy_m3_m4(re->imat, re->viewinv);
		
		for(a=0; a<MAX_MTEX; a++) 
			if(re->wrld.mtex[a] && re->wrld.mtex[a]->tex) re->wrld.skytype |= WO_SKYTEX;
		
		/* AO samples should be OSA minimum */
		if(re->osa)
			while(re->wrld.aosamp*re->wrld.aosamp < re->osa) 
				re->wrld.aosamp++;
		if(!(re->r.mode & R_RAYTRACE) && (re->wrld.ao_gather_method == WO_AOGATHER_RAYTRACE))
			re->wrld.mode &= ~(WO_AMB_OCC|WO_ENV_LIGHT|WO_INDIRECT_LIGHT);
	}
	else {
		memset(&re->wrld, 0, sizeof(World));
		re->wrld.exp= 0.0f;
		re->wrld.range= 1.0f;
		
		/* for mist pass */
		re->wrld.miststa= re->clipsta;
		re->wrld.mistdist= re->clipend-re->clipsta;
		re->wrld.misi= 1.0f;
	}
	
	re->wrld.linfac= 1.0 + pow((2.0*re->wrld.exp + 0.5), -10);
	re->wrld.logfac= log( (re->wrld.linfac-1.0)/re->wrld.linfac )/re->wrld.range;
}



/* ------------------------------------------------------------------------- */
/* Object Finalization														 */
/* ------------------------------------------------------------------------- */

/* prevent phong interpolation for giving ray shadow errors (terminator problem) */
static void set_phong_threshold(ObjectRen *obr)
{
//	VertRen *ver;
	VlakRen *vlr;
	float thresh= 0.0, dot;
	int tot=0, i;
	
	/* Added check for 'pointy' situations, only dotproducts of 0.9 and larger 
	   are taken into account. This threshold is meant to work on smooth geometry, not
	   for extreme cases (ton) */
	
	for(i=0; i<obr->totvlak; i++) {
		vlr= RE_findOrAddVlak(obr, i);
		if(vlr->flag & R_SMOOTH) {
			dot= INPR(vlr->n, vlr->v1->n);
			dot= ABS(dot);
			if(dot>0.9) {
				thresh+= dot; tot++;
			}
			dot= INPR(vlr->n, vlr->v2->n);
			dot= ABS(dot);
			if(dot>0.9) {
				thresh+= dot; tot++;
			}

			dot= INPR(vlr->n, vlr->v3->n);
			dot= ABS(dot);
			if(dot>0.9) {
				thresh+= dot; tot++;
			}

			if(vlr->v4) {
				dot= INPR(vlr->n, vlr->v4->n);
				dot= ABS(dot);
				if(dot>0.9) {
					thresh+= dot; tot++;
				}
			}
		}
	}
	
	if(tot) {
		thresh/= (float)tot;
		obr->ob->smoothresh= cos(0.5*M_PI-saacos(thresh));
	}
}

/* per face check if all samples should be taken.
   if raytrace or multisample, do always for raytraced material, or when material full_osa set */
static void set_fullsample_flag(Render *re, ObjectRen *obr)
{
	VlakRen *vlr;
	int a, trace, mode;

	if(re->osa==0)
		return;
	
	trace= re->r.mode & R_RAYTRACE;
	
	for(a=obr->totvlak-1; a>=0; a--) {
		vlr= RE_findOrAddVlak(obr, a);
		mode= vlr->mat->mode;
		
		if(mode & MA_FULL_OSA) 
			vlr->flag |= R_FULL_OSA;
		else if(trace) {
			if(mode & MA_SHLESS);
			else if(vlr->mat->material_type == MA_TYPE_VOLUME);
			else if((mode & MA_RAYMIRROR) || ((mode & MA_TRANSP) && (mode & MA_RAYTRANSP)))
				/* for blurry reflect/refract, better to take more samples 
				 * inside the raytrace than as OSA samples */
				if ((vlr->mat->gloss_mir == 1.0) && (vlr->mat->gloss_tra == 1.0)) 
					vlr->flag |= R_FULL_OSA;
		}
	}
}

/* split quads for pradictable baking
 * dir 1 == (0,1,2) (0,2,3),  2 == (1,3,0) (1,2,3) 
 */
static void split_quads(ObjectRen *obr, int dir) 
{
	VlakRen *vlr, *vlr1;
	int a;

	for(a=obr->totvlak-1; a>=0; a--) {
		vlr= RE_findOrAddVlak(obr, a);
		
		/* test if rendering as a quad or triangle, skip wire */
		if(vlr->v4 && (vlr->flag & R_STRAND)==0 && (vlr->mat->material_type != MA_TYPE_WIRE)) {
			
			if(vlr->v4) {

				vlr1= RE_vlakren_copy(obr, vlr);
				vlr1->flag |= R_FACE_SPLIT;
				
				if( dir==2 ) vlr->flag |= R_DIVIDE_24;
				else vlr->flag &= ~R_DIVIDE_24;

				/* new vertex pointers */
				if (vlr->flag & R_DIVIDE_24) {
					vlr1->v1= vlr->v2;
					vlr1->v2= vlr->v3;
					vlr1->v3= vlr->v4;

					vlr->v3 = vlr->v4;
					
					vlr1->flag |= R_DIVIDE_24;
				}
				else {
					vlr1->v1= vlr->v1;
					vlr1->v2= vlr->v3;
					vlr1->v3= vlr->v4;
					
					vlr1->flag &= ~R_DIVIDE_24;
				}
				vlr->v4 = vlr1->v4 = NULL;
				
				/* new normals */
				normal_tri_v3( vlr->n,vlr->v3->co, vlr->v2->co, vlr->v1->co);
				normal_tri_v3( vlr1->n,vlr1->v3->co, vlr1->v2->co, vlr1->v1->co);
			}
			/* clear the flag when not divided */
			else vlr->flag &= ~R_DIVIDE_24;
		}
	}
}

static void check_non_flat_quads(ObjectRen *obr)
{
	VlakRen *vlr, *vlr1;
	VertRen *v1, *v2, *v3, *v4;
	float nor[3], xn, flen;
	int a;

	for(a=obr->totvlak-1; a>=0; a--) {
		vlr= RE_findOrAddVlak(obr, a);
		
		/* test if rendering as a quad or triangle, skip wire */
		if(vlr->v4 && (vlr->flag & R_STRAND)==0 && (vlr->mat->material_type != MA_TYPE_WIRE)) {
			
			/* check if quad is actually triangle */
			v1= vlr->v1;
			v2= vlr->v2;
			v3= vlr->v3;
			v4= vlr->v4;
			VECSUB(nor, v1->co, v2->co);
			if( ABS(nor[0])<FLT_EPSILON10 &&  ABS(nor[1])<FLT_EPSILON10 && ABS(nor[2])<FLT_EPSILON10 ) {
				vlr->v1= v2;
				vlr->v2= v3;
				vlr->v3= v4;
				vlr->v4= NULL;
			}
			else {
				VECSUB(nor, v2->co, v3->co);
				if( ABS(nor[0])<FLT_EPSILON10 &&  ABS(nor[1])<FLT_EPSILON10 && ABS(nor[2])<FLT_EPSILON10 ) {
					vlr->v2= v3;
					vlr->v3= v4;
					vlr->v4= NULL;
				}
				else {
					VECSUB(nor, v3->co, v4->co);
					if( ABS(nor[0])<FLT_EPSILON10 &&  ABS(nor[1])<FLT_EPSILON10 && ABS(nor[2])<FLT_EPSILON10 ) {
						vlr->v4= NULL;
					}
					else {
						VECSUB(nor, v4->co, v1->co);
						if( ABS(nor[0])<FLT_EPSILON10 &&  ABS(nor[1])<FLT_EPSILON10 && ABS(nor[2])<FLT_EPSILON10 ) {
							vlr->v4= NULL;
						}
					}
				}
			}
			
			if(vlr->v4) {
				
				/* Face is divided along edge with the least gradient 		*/
				/* Flagged with R_DIVIDE_24 if divide is from vert 2 to 4 	*/
				/* 		4---3		4---3 */
				/*		|\ 1|	or  |1 /| */
				/*		|0\ |		|/ 0| */
				/*		1---2		1---2 	0 = orig face, 1 = new face */
				
				/* render normals are inverted in render! we calculate normal of single tria here */
				flen= normal_tri_v3( nor,vlr->v4->co, vlr->v3->co, vlr->v1->co);
				if(flen==0.0) normal_tri_v3( nor,vlr->v4->co, vlr->v2->co, vlr->v1->co);
				
				xn= nor[0]*vlr->n[0] + nor[1]*vlr->n[1] + nor[2]*vlr->n[2];

				if(ABS(xn) < 0.999995 ) {	// checked on noisy fractal grid
					
					float d1, d2;

					vlr1= RE_vlakren_copy(obr, vlr);
					vlr1->flag |= R_FACE_SPLIT;
					
					/* split direction based on vnorms */
					normal_tri_v3( nor,vlr->v1->co, vlr->v2->co, vlr->v3->co);
					d1= nor[0]*vlr->v1->n[0] + nor[1]*vlr->v1->n[1] + nor[2]*vlr->v1->n[2];

					normal_tri_v3( nor,vlr->v2->co, vlr->v3->co, vlr->v4->co);
					d2= nor[0]*vlr->v2->n[0] + nor[1]*vlr->v2->n[1] + nor[2]*vlr->v2->n[2];
				
					if( fabs(d1) < fabs(d2) ) vlr->flag |= R_DIVIDE_24;
					else vlr->flag &= ~R_DIVIDE_24;

					/* new vertex pointers */
					if (vlr->flag & R_DIVIDE_24) {
						vlr1->v1= vlr->v2;
						vlr1->v2= vlr->v3;
						vlr1->v3= vlr->v4;

						vlr->v3 = vlr->v4;
						
						vlr1->flag |= R_DIVIDE_24;
					}
					else {
						vlr1->v1= vlr->v1;
						vlr1->v2= vlr->v3;
						vlr1->v3= vlr->v4;
						
						vlr1->flag &= ~R_DIVIDE_24;
					}
					vlr->v4 = vlr1->v4 = NULL;
					
					/* new normals */
					normal_tri_v3( vlr->n,vlr->v3->co, vlr->v2->co, vlr->v1->co);
					normal_tri_v3( vlr1->n,vlr1->v3->co, vlr1->v2->co, vlr1->v1->co);
				}
				/* clear the flag when not divided */
				else vlr->flag &= ~R_DIVIDE_24;
			}
		}
	}
}

static void finalize_render_object(Render *re, ObjectRen *obr, int timeoffset)
{
	Object *ob= obr->ob;
	VertRen *ver= NULL;
	StrandRen *strand= NULL;
	StrandBound *sbound= NULL;
	float min[3], max[3], smin[3], smax[3];
	int a, b;

	if(obr->totvert || obr->totvlak || obr->tothalo || obr->totstrand) {
		/* the exception below is because displace code now is in init_render_mesh call, 
		I will look at means to have autosmooth enabled for all object types 
		and have it as general postprocess, like displace */
		if(ob->type!=OB_MESH && test_for_displace(re, ob)) 
			do_displacement(re, obr, NULL, NULL);
	
		if(!timeoffset) {
			/* phong normal interpolation can cause error in tracing
			 * (terminator problem) */
			ob->smoothresh= 0.0;
			if((re->r.mode & R_RAYTRACE) && (re->r.mode & R_SHADOW)) 
				set_phong_threshold(obr);
			
			if (re->flag & R_BAKING && re->r.bake_quad_split != 0) {
				/* Baking lets us define a quad split order */
				split_quads(obr, re->r.bake_quad_split);
			} else {
				if((re->r.mode & R_SIMPLIFY && re->r.simplify_flag & R_SIMPLE_NO_TRIANGULATE) == 0)
					check_non_flat_quads(obr);
			}
			
			set_fullsample_flag(re, obr);

			/* compute bounding boxes for clipping */
			INIT_MINMAX(min, max);
			for(a=0; a<obr->totvert; a++) {
				if((a & 255)==0) ver= obr->vertnodes[a>>8].vert;
				else ver++;

				DO_MINMAX(ver->co, min, max);
			}

			if(obr->strandbuf) {
				sbound= obr->strandbuf->bound;
				for(b=0; b<obr->strandbuf->totbound; b++, sbound++) {
					INIT_MINMAX(smin, smax);

					for(a=sbound->start; a<sbound->end; a++) {
						strand= RE_findOrAddStrand(obr, a);
						strand_minmax(strand, smin, smax);
					}

					VECCOPY(sbound->boundbox[0], smin);
					VECCOPY(sbound->boundbox[1], smax);

					DO_MINMAX(smin, min, max);
					DO_MINMAX(smax, min, max);
				}
			}

			VECCOPY(obr->boundbox[0], min);
			VECCOPY(obr->boundbox[1], max);
		}
	}
}

/* ------------------------------------------------------------------------- */
/* Database																	 */
/* ------------------------------------------------------------------------- */

static int render_object_type(int type) 
{
	return ELEM5(type, OB_FONT, OB_CURVE, OB_SURF, OB_MESH, OB_MBALL);
}

static void find_dupli_instances(Render *re, ObjectRen *obr)
{
	ObjectInstanceRen *obi;
	float imat[4][4], obmat[4][4], obimat[4][4], nmat[3][3];
	int first = 1;

	mul_m4_m4m4(obmat, obr->obmat, re->viewmat);
	invert_m4_m4(imat, obmat);

	/* for objects instanced by dupliverts/faces/particles, we go over the
	 * list of instances to find ones that instance obr, and setup their
	 * matrices and obr pointer */
	for(obi=re->instancetable.last; obi; obi=obi->prev) {
		if(!obi->obr && obi->ob == obr->ob && obi->psysindex == obr->psysindex) {
			obi->obr= obr;

			/* compute difference between object matrix and
			 * object matrix with dupli transform, in viewspace */
			copy_m4_m4(obimat, obi->mat);
			mul_m4_m4m4(obi->mat, imat, obimat);

			copy_m3_m4(nmat, obi->mat);
			invert_m3_m3(obi->nmat, nmat);
			transpose_m3(obi->nmat);

			if(!first) {
				re->totvert += obr->totvert;
				re->totvlak += obr->totvlak;
				re->tothalo += obr->tothalo;
				re->totstrand += obr->totstrand;
			}
			else
				first= 0;
		}
	}
}

static void assign_dupligroup_dupli(Render *re, ObjectInstanceRen *obi, ObjectRen *obr)
{
	float imat[4][4], obmat[4][4], obimat[4][4], nmat[3][3];

	mul_m4_m4m4(obmat, obr->obmat, re->viewmat);
	invert_m4_m4(imat, obmat);

	obi->obr= obr;

	/* compute difference between object matrix and
	 * object matrix with dupli transform, in viewspace */
	copy_m4_m4(obimat, obi->mat);
	mul_m4_m4m4(obi->mat, imat, obimat);

	copy_m3_m4(nmat, obi->mat);
	invert_m3_m3(obi->nmat, nmat);
	transpose_m3(obi->nmat);

	re->totvert += obr->totvert;
	re->totvlak += obr->totvlak;
	re->tothalo += obr->tothalo;
	re->totstrand += obr->totstrand;
}

static ObjectRen *find_dupligroup_dupli(Render *re, Object *ob, int psysindex)
{
	ObjectRen *obr;

	/* if the object is itself instanced, we don't want to create an instance
	 * for it */
	if(ob->transflag & OB_RENDER_DUPLI)
		return NULL;

	/* try to find an object that was already created so we can reuse it
	 * and save memory */
	for(obr=re->objecttable.first; obr; obr=obr->next)
		if(obr->ob == ob && obr->psysindex == psysindex && (obr->flag & R_INSTANCEABLE))
			return obr;
	
	return NULL;
}

static void set_dupli_tex_mat(Render *re, ObjectInstanceRen *obi, DupliObject *dob)
{
	/* For duplis we need to have a matrix that transform the coordinate back
	 * to it's original position, without the dupli transforms. We also check
	 * the matrix is actually needed, to save memory on lots of dupliverts for
	 * example */
	static Object *lastob= NULL;
	static int needtexmat= 0;

	/* init */
	if(!re) {
		lastob= NULL;
		needtexmat= 0;
		return;
	}

	/* check if we actually need it */
	if(lastob != dob->ob) {
		Material ***material;
		short a, *totmaterial;

		lastob= dob->ob;
		needtexmat= 0;

		totmaterial= give_totcolp(dob->ob);
		material= give_matarar(dob->ob);

		if(totmaterial && material)
			for(a= 0; a<*totmaterial; a++)
				if((*material)[a] && (*material)[a]->texco & TEXCO_OBJECT)
					needtexmat= 1;
	}

	if(needtexmat) {
		float imat[4][4];

		obi->duplitexmat= BLI_memarena_alloc(re->memArena, sizeof(float)*4*4);
		invert_m4_m4(imat, dob->mat);
		mul_serie_m4(obi->duplitexmat, re->viewmat, dob->omat, imat, re->viewinv, 0, 0, 0, 0);
	}
}

static void init_render_object_data(Render *re, ObjectRen *obr, int timeoffset)
{
	Object *ob= obr->ob;
	ParticleSystem *psys;
	int i;

	if(obr->psysindex) {
		if((!obr->prev || obr->prev->ob != ob) && ob->type==OB_MESH) {
			/* the emitter mesh wasn't rendered so the modifier stack wasn't
			 * evaluated with render settings */
			DerivedMesh *dm;
			dm = mesh_create_derived_render(re->scene, ob,	CD_MASK_BAREMESH|CD_MASK_MTFACE|CD_MASK_MCOL);
			dm->release(dm);
		}

		for(psys=ob->particlesystem.first, i=0; i<obr->psysindex-1; i++)
			psys= psys->next;

		render_new_particle_system(re, obr, psys, timeoffset);
	}
	else {
		if ELEM(ob->type, OB_FONT, OB_CURVE)
			init_render_curve(re, obr, timeoffset);
		else if(ob->type==OB_SURF)
			init_render_surf(re, obr, timeoffset);
		else if(ob->type==OB_MESH)
			init_render_mesh(re, obr, timeoffset);
		else if(ob->type==OB_MBALL)
			init_render_mball(re, obr);
	}

	finalize_render_object(re, obr, timeoffset);

	re->totvert += obr->totvert;
	re->totvlak += obr->totvlak;
	re->tothalo += obr->tothalo;
	re->totstrand += obr->totstrand;
}

static void add_render_object(Render *re, Object *ob, Object *par, DupliObject *dob, int timeoffset, int vectorlay)
{
	ObjectRen *obr;
	ObjectInstanceRen *obi;
	ParticleSystem *psys;
	int show_emitter, allow_render= 1, index, psysindex, i;

	index= (dob)? dob->index: 0;

	/* the emitter has to be processed first (render levels of modifiers) */
	/* so here we only check if the emitter should be rendered */
	if(ob->particlesystem.first) {
		show_emitter= 0;
		for(psys=ob->particlesystem.first; psys; psys=psys->next) {
			show_emitter += psys->part->draw & PART_DRAW_EMITTER;
			psys_render_set(ob, psys, re->viewmat, re->winmat, re->winx, re->winy, timeoffset);
		}

		/* if no psys has "show emitter" selected don't render emitter */
		if(show_emitter == 0)
			allow_render= 0;
	}

	/* one render object for the data itself */
	if(allow_render) {
		obr= RE_addRenderObject(re, ob, par, index, 0, ob->lay);
		if((dob && !dob->animated) || (ob->transflag & OB_RENDER_DUPLI)) {
			obr->flag |= R_INSTANCEABLE;
			copy_m4_m4(obr->obmat, ob->obmat);
		}
		if(obr->lay & vectorlay)
			obr->flag |= R_NEED_VECTORS;
		init_render_object_data(re, obr, timeoffset);

		/* only add instance for objects that have not been used for dupli */
		if(!(ob->transflag & OB_RENDER_DUPLI)) {
			obi= RE_addRenderInstance(re, obr, ob, par, index, 0, NULL, ob->lay);
			if(dob) set_dupli_tex_mat(re, obi, dob);
		}
		else
			find_dupli_instances(re, obr);
			
		for (i=1; i<=ob->totcol; i++) {
			Material* ma = give_render_material(re, ob, i);
			if (ma && ma->material_type == MA_TYPE_VOLUME)
				add_volume(re, obr, ma);
		}
	}

	/* and one render object per particle system */
	if(ob->particlesystem.first) {
		psysindex= 1;
		for(psys=ob->particlesystem.first; psys; psys=psys->next, psysindex++) {
			obr= RE_addRenderObject(re, ob, par, index, psysindex, ob->lay);
			if((dob && !dob->animated) || (ob->transflag & OB_RENDER_DUPLI)) {
				obr->flag |= R_INSTANCEABLE;
				copy_m4_m4(obr->obmat, ob->obmat);
			}
			if(obr->lay & vectorlay)
				obr->flag |= R_NEED_VECTORS;
			init_render_object_data(re, obr, timeoffset);
			psys_render_restore(ob, psys);

			/* only add instance for objects that have not been used for dupli */
			if(!(ob->transflag & OB_RENDER_DUPLI)) {
				obi= RE_addRenderInstance(re, obr, ob, par, index, psysindex, NULL, ob->lay);
				if(dob) set_dupli_tex_mat(re, obi, dob);
			}
			else
				find_dupli_instances(re, obr);
		}
	}
}

/* par = pointer to duplicator parent, needed for object lookup table */
/* index = when duplicater copies same object (particle), the counter */
static void init_render_object(Render *re, Object *ob, Object *par, DupliObject *dob, int timeoffset, int vectorlay)
{
	static double lasttime= 0.0;
	double time;
	float mat[4][4];

	if(ob->type==OB_LAMP)
		add_render_lamp(re, ob);
	else if(render_object_type(ob->type))
		add_render_object(re, ob, par, dob, timeoffset, vectorlay);
	else {
		mul_m4_m4m4(mat, ob->obmat, re->viewmat);
		invert_m4_m4(ob->imat, mat);
	}
	
	time= PIL_check_seconds_timer();
	if(time - lasttime > 1.0) {
		lasttime= time;
		/* clumsy copying still */
		re->i.totvert= re->totvert;
		re->i.totface= re->totvlak;
		re->i.totstrand= re->totstrand;
		re->i.tothalo= re->tothalo;
		re->i.totlamp= re->totlamp;
		re->stats_draw(re->sdh, &re->i);
	}

	ob->flag |= OB_DONE;
}

void RE_Database_Free(Render *re)
{
	LampRen *lar;
	
	/* statistics for debugging render memory usage */
	if((G.f & G_DEBUG) && (G.rendering)) {
		if((re->r.scemode & R_PREVIEWBUTS)==0) {
			BKE_image_print_memlist();
			MEM_printmemlist_stats();
		}
	}

	/* FREE */
	
	for(lar= re->lampren.first; lar; lar= lar->next) {
		freeshadowbuf(lar);
		if(lar->jitter) MEM_freeN(lar->jitter);
		if(lar->shadsamp) MEM_freeN(lar->shadsamp);
		if(lar->sunsky) MEM_freeN(lar->sunsky);
		curvemapping_free(lar->curfalloff);
	}
	
	free_volume_precache(re);
	
	BLI_freelistN(&re->lampren);
	BLI_freelistN(&re->lights);

	free_renderdata_tables(re);

	/* free orco */
	free_mesh_orco_hash(re);
#if 0	/* radio can be redone better */
	end_radio_render();
#endif
	end_render_materials();
	end_render_textures();
	
	free_pointdensities(re);
	
	free_camera_inside_volumes(re);
	
	if(re->wrld.aosphere) {
		MEM_freeN(re->wrld.aosphere);
		re->wrld.aosphere= NULL;
		re->scene->world->aosphere= NULL;
	}
	if(re->wrld.aotables) {
		MEM_freeN(re->wrld.aotables);
		re->wrld.aotables= NULL;
		re->scene->world->aotables= NULL;
	}
	if(re->r.mode & R_RAYTRACE)
		free_render_qmcsampler(re);
	
	if(re->r.mode & R_RAYTRACE) freeraytree(re);

	free_sss(re);
	free_occ(re);
	free_strand_surface(re);
	
	re->totvlak=re->totvert=re->totstrand=re->totlamp=re->tothalo= 0;
	re->i.convertdone= 0;
	
	if(re->scene)
		if(re->scene->r.scemode & R_FREE_IMAGE)
			if((re->r.scemode & R_PREVIEWBUTS)==0)
				BKE_image_free_all_textures();

	if(re->memArena) {
		BLI_memarena_free(re->memArena);
		re->memArena = NULL;
	}
}

static int allow_render_object(Render *re, Object *ob, int nolamps, int onlyselected, Object *actob)
{
	/* override not showing object when duplis are used with particles */
	if(ob->transflag & OB_DUPLIPARTS)
		; /* let particle system(s) handle showing vs. not showing */
	else if((ob->transflag & OB_DUPLI) && !(ob->transflag & OB_DUPLIFRAMES))
		return 0;
	
	/* don't add non-basic meta objects, ends up having renderobjects with no geometry */
	if (ob->type == OB_MBALL && ob!=find_basis_mball(re->scene, ob))
		return 0;
	
	if(nolamps && (ob->type==OB_LAMP))
		return 0;
	
	if(onlyselected && (ob!=actob && !(ob->flag & SELECT)))
		return 0;
	
	return 1;
}

static int allow_render_dupli_instance(Render *re, DupliObject *dob, Object *obd)
{
	ParticleSystem *psys;
	Material *ma;
	short a, *totmaterial;

	/* don't allow objects with halos. we need to have
	 * all halo's to sort them globally in advance */
	totmaterial= give_totcolp(obd);

	if(totmaterial) {
		for(a= 0; a<*totmaterial; a++) {
			ma= give_current_material(obd, a);
			if(ma && (ma->material_type == MA_TYPE_HALO))
				return 0;
		}
	}

	for(psys=obd->particlesystem.first; psys; psys=psys->next)
		if(!ELEM5(psys->part->ren_as, PART_DRAW_BB, PART_DRAW_LINE, PART_DRAW_PATH, PART_DRAW_OB, PART_DRAW_GR))
			return 0;

	/* don't allow lamp, animated duplis, or radio render */
	return (render_object_type(obd->type) &&
			(!(dob->type == OB_DUPLIGROUP) || !dob->animated));
}

static void dupli_render_particle_set(Render *re, Object *ob, int timeoffset, int level, int enable)
{
	/* ugly function, but we need to set particle systems to their render
	 * settings before calling object_duplilist, to get render level duplis */
	Group *group;
	GroupObject *go;
	ParticleSystem *psys;
	DerivedMesh *dm;

	if(level >= MAX_DUPLI_RECUR)
		return;
	
	if(ob->transflag & OB_DUPLIPARTS) {
		for(psys=ob->particlesystem.first; psys; psys=psys->next) {
			if(ELEM(psys->part->ren_as, PART_DRAW_OB, PART_DRAW_GR)) {
				if(enable)
					psys_render_set(ob, psys, re->viewmat, re->winmat, re->winx, re->winy, timeoffset);
				else
					psys_render_restore(ob, psys);
			}
		}

		if(level == 0 && enable) {
			/* this is to make sure we get render level duplis in groups:
			* the derivedmesh must be created before init_render_mesh,
			* since object_duplilist does dupliparticles before that */
			dm = mesh_create_derived_render(re->scene, ob, CD_MASK_BAREMESH|CD_MASK_MTFACE|CD_MASK_MCOL);
			dm->release(dm);

			for(psys=ob->particlesystem.first; psys; psys=psys->next)
				psys_get_modifier(ob, psys)->flag &= ~eParticleSystemFlag_psys_updated;
		}
	}

	if(ob->dup_group==NULL) return;
	group= ob->dup_group;

	for(go= group->gobject.first; go; go= go->next)
		dupli_render_particle_set(re, go->ob, timeoffset, level+1, enable);
}

static int get_vector_renderlayers(Scene *sce)
{
	SceneRenderLayer *srl;
	unsigned int lay= 0;

	for(srl= sce->r.layers.first; srl; srl= srl->next)
		if(srl->passflag & SCE_PASS_VECTOR)
			lay |= srl->lay;

	return lay;
}

static void add_group_render_dupli_obs(Render *re, Group *group, int nolamps, int onlyselected, Object *actob, int timeoffset, int vectorlay, int level)
{
	GroupObject *go;
	Object *ob;

	/* simple preventing of too deep nested groups */
	if(level>MAX_DUPLI_RECUR) return;

	/* recursively go into dupligroups to find objects with OB_RENDER_DUPLI
	 * that were not created yet */
	for(go= group->gobject.first; go; go= go->next) {
		ob= go->ob;

		if(ob->flag & OB_DONE) {
			if(ob->transflag & OB_RENDER_DUPLI) {
				if(allow_render_object(re, ob, nolamps, onlyselected, actob)) {
					init_render_object(re, ob, NULL, 0, timeoffset, vectorlay);
					ob->transflag &= ~OB_RENDER_DUPLI;

					if(ob->dup_group)
						add_group_render_dupli_obs(re, ob->dup_group, nolamps, onlyselected, actob, timeoffset, vectorlay, level+1);
				}
			}
		}
	}
}

static void database_init_objects(Render *re, unsigned int renderlay, int nolamps, int onlyselected, Object *actob, int timeoffset)
{
	Base *base;
	Object *ob;
	Group *group;
	ObjectInstanceRen *obi;
	Scene *sce;
	float mat[4][4];
	int lay, vectorlay, redoimat= 0;

	/* for duplis we need the Object texture mapping to work as if
	 * untransformed, set_dupli_tex_mat sets the matrix to allow that
	 * NULL is just for init */
	set_dupli_tex_mat(NULL, NULL, NULL);

	for(SETLOOPER(re->scene, base)) {
		ob= base->object;
		/* imat objects has to be done here, since displace can have texture using Object map-input */
		mul_m4_m4m4(mat, ob->obmat, re->viewmat);
		invert_m4_m4(ob->imat, mat);
		/* each object should only be rendered once */
		ob->flag &= ~OB_DONE;
		ob->transflag &= ~OB_RENDER_DUPLI;
	}

	for(SETLOOPER(re->scene, base)) {
		ob= base->object;

		/* in the prev/next pass for making speed vectors, avoid creating
		 * objects that are not on a renderlayer with a vector pass, can
		 * save a lot of time in complex scenes */
		vectorlay= get_vector_renderlayers(re->scene);
		lay= (timeoffset)? renderlay & vectorlay: renderlay;

		/* if the object has been restricted from rendering in the outliner, ignore it */
		if(ob->restrictflag & OB_RESTRICT_RENDER) continue;

		/* OB_DONE means the object itself got duplicated, so was already converted */
		if(ob->flag & OB_DONE) {
			/* OB_RENDER_DUPLI means instances for it were already created, now
			 * it still needs to create the ObjectRen containing the data */
			if(ob->transflag & OB_RENDER_DUPLI) {
				if(allow_render_object(re, ob, nolamps, onlyselected, actob)) {
					init_render_object(re, ob, NULL, 0, timeoffset, vectorlay);
					ob->transflag &= ~OB_RENDER_DUPLI;
				}
			}
		}
		else if((base->lay & lay) || (ob->type==OB_LAMP && (base->lay & re->lay)) ) {
			if((ob->transflag & OB_DUPLI) && (ob->type!=OB_MBALL)) {
				DupliObject *dob;
				ListBase *lb;

				redoimat= 1;

				/* create list of duplis generated by this object, particle
				 * system need to have render settings set for dupli particles */
				dupli_render_particle_set(re, ob, timeoffset, 0, 1);
				lb= object_duplilist(re->scene, ob);
				dupli_render_particle_set(re, ob, timeoffset, 0, 0);

				for(dob= lb->first; dob; dob= dob->next) {
					Object *obd= dob->ob;
					
					copy_m4_m4(obd->obmat, dob->mat);

					/* group duplis need to set ob matrices correct, for deform. so no_draw is part handled */
					if(!(obd->transflag & OB_RENDER_DUPLI) && dob->no_draw)
						continue;

					if(obd->restrictflag & OB_RESTRICT_RENDER)
						continue;

					if(obd->type==OB_MBALL)
						continue;

					if(!allow_render_object(re, obd, nolamps, onlyselected, actob))
						continue;

					if(allow_render_dupli_instance(re, dob, obd)) {
						ParticleSystem *psys;
						ObjectRen *obr = NULL;
						int psysindex;
						float mat[4][4];

						/* instances instead of the actual object are added in two cases, either
						 * this is a duplivert/face/particle, or it is a non-animated object in
						 * a dupligroup that has already been created before */
						if(dob->type != OB_DUPLIGROUP || (obr=find_dupligroup_dupli(re, obd, 0))) {
							mul_m4_m4m4(mat, dob->mat, re->viewmat);
							obi= RE_addRenderInstance(re, NULL, obd, ob, dob->index, 0, mat, obd->lay);

							/* fill in instance variables for texturing */
							set_dupli_tex_mat(re, obi, dob);
							if(dob->type != OB_DUPLIGROUP) {
								VECCOPY(obi->dupliorco, dob->orco);
								obi->dupliuv[0]= dob->uv[0];
								obi->dupliuv[1]= dob->uv[1];
							}
							else {
								/* for the second case, setup instance to point to the already
								 * created object, and possibly setup instances if this object
								 * itself was duplicated. for the first case find_dupli_instances
								 * will be called later. */
								assign_dupligroup_dupli(re, obi, obr);
								if(obd->transflag & OB_RENDER_DUPLI)
									find_dupli_instances(re, obr);
							}
						}
						else
							/* can't instance, just create the object */
							init_render_object(re, obd, ob, dob, timeoffset, vectorlay);

						/* same logic for particles, each particle system has it's own object, so
						 * need to go over them separately */
						psysindex= 1;
						for(psys=obd->particlesystem.first; psys; psys=psys->next) {
							if(dob->type != OB_DUPLIGROUP || (obr=find_dupligroup_dupli(re, ob, psysindex))) {
								obi= RE_addRenderInstance(re, NULL, obd, ob, dob->index, psysindex++, mat, obd->lay);

								set_dupli_tex_mat(re, obi, dob);
								if(dob->type != OB_DUPLIGROUP) {
									VECCOPY(obi->dupliorco, dob->orco);
									obi->dupliuv[0]= dob->uv[0];
									obi->dupliuv[1]= dob->uv[1];
								}
								else {
									assign_dupligroup_dupli(re, obi, obr);
									if(obd->transflag & OB_RENDER_DUPLI)
										find_dupli_instances(re, obr);
								}
							}
						}
						
						if(dob->type != OB_DUPLIGROUP) {
							obd->flag |= OB_DONE;
							obd->transflag |= OB_RENDER_DUPLI;
						}
					}
					else
						init_render_object(re, obd, ob, dob, timeoffset, vectorlay);
					
					if(re->test_break(re->tbh)) break;
				}
				free_object_duplilist(lb);

				if(allow_render_object(re, ob, nolamps, onlyselected, actob))
					init_render_object(re, ob, NULL, 0, timeoffset, vectorlay);
			}
			else if(allow_render_object(re, ob, nolamps, onlyselected, actob))
				init_render_object(re, ob, NULL, 0, timeoffset, vectorlay);
		}

		if(re->test_break(re->tbh)) break;
	}

	/* objects in groups with OB_RENDER_DUPLI set still need to be created,
	 * since they may not be part of the scene */
	for(group= G.main->group.first; group; group=group->id.next)
		add_group_render_dupli_obs(re, group, nolamps, onlyselected, actob, timeoffset, renderlay, 0);

	/* imat objects has to be done again, since groups can mess it up */
	if(redoimat) {
		for(SETLOOPER(re->scene, base)) {
			ob= base->object;
			mul_m4_m4m4(mat, ob->obmat, re->viewmat);
			invert_m4_m4(ob->imat, mat);
		}
	}

	if(!re->test_break(re->tbh))
		RE_makeRenderInstances(re);
}

/* used to be 'rotate scene' */
void RE_Database_FromScene(Render *re, Scene *scene, unsigned int lay, int use_camera_view)
{
	extern int slurph_opt;	/* key.c */
	Scene *sce;
	float mat[4][4];
	float amb[3];

	re->scene= scene;
	re->lay= lay;
	
	/* per second, per object, stats print this */
	re->i.infostr= "Preparing Scene data";
	re->i.cfra= scene->r.cfra;
	strncpy(re->i.scenename, scene->id.name+2, 20);
	
	/* XXX add test if dbase was filled already? */
	
	re->memArena = BLI_memarena_new(BLI_MEMARENA_STD_BUFSIZE, "render db arena");
	re->totvlak=re->totvert=re->totstrand=re->totlamp=re->tothalo= 0;
	re->lights.first= re->lights.last= NULL;
	re->lampren.first= re->lampren.last= NULL;
	
	slurph_opt= 0;
	re->i.partsdone= 0;	/* signal now in use for previewrender */
	
	/* in localview, lamps are using normal layers, objects only local bits */
	if(re->lay & 0xFF000000)
		lay &= 0xFF000000;
	
	/* applies changes fully */
	if((re->r.scemode & R_PREVIEWBUTS)==0)
		scene_update_for_newframe(re->scene, lay);
	
	/* if no camera, viewmat should have been set! */
	if(use_camera_view && re->scene->camera) {
		/* called before but need to call again incase of lens animation from the
		 * above call to scene_update_for_newframe, fixes bug. [#22702].
		 * following calls dont depend on 'RE_SetCamera' */
		RE_SetCamera(re, scene->camera);

		normalize_m4(re->scene->camera->obmat);
		invert_m4_m4(mat, re->scene->camera->obmat);
		RE_SetView(re, mat);
		re->scene->camera->recalc= OB_RECALC_OB; /* force correct matrix for scaled cameras */
	}
	
	init_render_world(re);	/* do first, because of ambient. also requires re->osa set correct */
	if(re->r.mode & R_RAYTRACE) {
		init_render_qmcsampler(re);

		if(re->wrld.mode & (WO_AMB_OCC|WO_ENV_LIGHT|WO_INDIRECT_LIGHT))
			if (re->wrld.ao_samp_method == WO_AOSAMP_CONSTANT)
				init_ao_sphere(&re->wrld);
	}
	
	/* still bad... doing all */
	init_render_textures(re);
	VECCOPY(amb, &re->wrld.ambr);
	init_render_materials(re->r.mode, amb);
	set_node_shader_lamp_loop(shade_material_loop);

	/* MAKE RENDER DATA */
	database_init_objects(re, lay, 0, 0, 0, 0);
	
	if(!re->test_break(re->tbh)) {
		int tothalo;

		set_material_lightgroups(re);
		for(sce= re->scene; sce; sce= sce->set)
			set_renderlayer_lightgroups(re, sce);
		
		slurph_opt= 1;
		
		/* for now some clumsy copying still */
		re->i.totvert= re->totvert;
		re->i.totface= re->totvlak;
		re->i.totstrand= re->totstrand;
		re->i.tothalo= re->tothalo;
		re->i.totlamp= re->totlamp;
		re->stats_draw(re->sdh, &re->i);
		
		/* don't sort stars */
		tothalo= re->tothalo;
		if(!re->test_break(re->tbh))
			if(re->wrld.mode & WO_STARS)
				RE_make_stars(re, NULL, NULL, NULL, NULL);
		sort_halos(re, tothalo);
		
		init_camera_inside_volumes(re);
		
		re->i.infostr= "Creating Shadowbuffers";
		re->stats_draw(re->sdh, &re->i);

		/* SHADOW BUFFER */
		threaded_makeshadowbufs(re);
		
		/* yafray: 'direct' radiosity, environment maps and raytree init not needed for yafray render */
		/* although radio mode could be useful at some point, later */
		if (re->r.renderer==R_INTERN) {
			/* raytree */
			if(!re->test_break(re->tbh)) {
				if(re->r.mode & R_RAYTRACE) {
					makeraytree(re);
				}
			}
			/* ENVIRONMENT MAPS */
			if(!re->test_break(re->tbh))
				make_envmaps(re);
				
			/* point density texture */
			if(!re->test_break(re->tbh))
				make_pointdensities(re);
			/* voxel data texture */
			if(!re->test_break(re->tbh))
				make_voxeldata(re);
		}
		
		if(!re->test_break(re->tbh))
			project_renderdata(re, projectverto, re->r.mode & R_PANORAMA, 0, 1);
		
		/* Occlusion */
		if((re->wrld.mode & (WO_AMB_OCC|WO_ENV_LIGHT|WO_INDIRECT_LIGHT)) && !re->test_break(re->tbh))
			if(re->wrld.ao_gather_method == WO_AOGATHER_APPROX)
				if(re->r.renderer==R_INTERN)
					if(re->r.mode & R_SHADOW)
						make_occ_tree(re);

		/* SSS */
		if((re->r.mode & R_SSS) && !re->test_break(re->tbh))
			if(re->r.renderer==R_INTERN)
				make_sss_tree(re);
		
		if(!re->test_break(re->tbh))
			if(re->r.mode & R_RAYTRACE)
				volume_precache(re);
		
	}
	
	if(re->test_break(re->tbh))
		RE_Database_Free(re);
	else
		re->i.convertdone= 1;
	
	re->i.infostr= NULL;
	re->stats_draw(re->sdh, &re->i);
}

/* exported call to recalculate hoco for vertices, when winmat changed */
void RE_DataBase_ApplyWindow(Render *re)
{
	project_renderdata(re, projectverto, 0, 0, 0);
}

void RE_DataBase_GetView(Render *re, float mat[][4])
{
	copy_m4_m4(mat, re->viewmat);
}

/* ------------------------------------------------------------------------- */
/* Speed Vectors															 */
/* ------------------------------------------------------------------------- */

static void database_fromscene_vectors(Render *re, Scene *scene, unsigned int lay, int timeoffset)
{
	extern int slurph_opt;	/* key.c */
	float mat[4][4];
	
	re->scene= scene;
	re->lay= lay;
	
	/* XXX add test if dbase was filled already? */
	
	re->memArena = BLI_memarena_new(BLI_MEMARENA_STD_BUFSIZE, "vector render db arena");
	re->totvlak=re->totvert=re->totstrand=re->totlamp=re->tothalo= 0;
	re->i.totface=re->i.totvert=re->i.totstrand=re->i.totlamp=re->i.tothalo= 0;
	re->lights.first= re->lights.last= NULL;

	slurph_opt= 0;
	
	/* in localview, lamps are using normal layers, objects only local bits */
	if(re->lay & 0xFF000000)
		lay &= 0xFF000000;
	
	/* applies changes fully */
	scene->r.cfra += timeoffset;
	scene_update_for_newframe(re->scene, lay);
	
	/* if no camera, viewmat should have been set! */
	if(re->scene->camera) {
		normalize_m4(re->scene->camera->obmat);
		invert_m4_m4(mat, re->scene->camera->obmat);
		RE_SetView(re, mat);
	}
	
	/* MAKE RENDER DATA */
	database_init_objects(re, lay, 0, 0, 0, timeoffset);
	
	if(!re->test_break(re->tbh))
		project_renderdata(re, projectverto, re->r.mode & R_PANORAMA, 0, 1);

	/* do this in end, particles for example need cfra */
	scene->r.cfra -= timeoffset;
}

/* choose to use static, to prevent giving too many args to this call */
static void speedvector_project(Render *re, float *zco, float *co, float *ho)
{
	static float pixelphix=0.0f, pixelphiy=0.0f, zmulx=0.0f, zmuly=0.0f;
	static int pano= 0;
	float div;
	
	/* initialize */
	if(re) {
		pano= re->r.mode & R_PANORAMA;
		
		/* precalculate amount of radians 1 pixel rotates */
		if(pano) {
			/* size of 1 pixel mapped to viewplane coords */
			float psize= (re->viewplane.xmax-re->viewplane.xmin)/(float)re->winx;
			/* x angle of a pixel */
			pixelphix= atan(psize/re->clipsta);
			
			psize= (re->viewplane.ymax-re->viewplane.ymin)/(float)re->winy;
			/* y angle of a pixel */
			pixelphiy= atan(psize/re->clipsta);
		}
		zmulx= re->winx/2;
		zmuly= re->winy/2;
		
		return;
	}
	
	/* now map hocos to screenspace, uses very primitive clip still */
	if(ho[3]<0.1f) div= 10.0f;
	else div= 1.0f/ho[3];
	
	/* use cylinder projection */
	if(pano) {
		float vec[3], ang;
		/* angle between (0,0,-1) and (co) */
		VECCOPY(vec, co);

		ang= saacos(-vec[2]/sqrt(vec[0]*vec[0] + vec[2]*vec[2]));
		if(vec[0]<0.0f) ang= -ang;
		zco[0]= ang/pixelphix + zmulx;
		
		ang= 0.5f*M_PI - saacos(vec[1]/sqrt(vec[0]*vec[0] + vec[1]*vec[1] + vec[2]*vec[2]));
		zco[1]= ang/pixelphiy + zmuly;
		
	}
	else {
		zco[0]= zmulx*(1.0f+ho[0]*div);
		zco[1]= zmuly*(1.0f+ho[1]*div);
	}
}

static void calculate_speedvector(float *vectors, int step, float winsq, float winroot, float *co, float *ho, float *speed)
{
	float zco[2], len;

	speedvector_project(NULL, zco, co, ho);
	
	zco[0]= vectors[0] - zco[0];
	zco[1]= vectors[1] - zco[1];
	
	/* enable nice masks for hardly moving stuff or float inaccuracy */
	if(zco[0]<0.1f && zco[0]>-0.1f && zco[1]<0.1f && zco[1]>-0.1f ) {
		zco[0]= 0.0f;
		zco[1]= 0.0f;
	}
	
	/* maximize speed for image width, otherwise it never looks good */
	len= zco[0]*zco[0] + zco[1]*zco[1];
	if(len > winsq) {
		len= winroot/sqrt(len);
		zco[0]*= len;
		zco[1]*= len;
	}
	
	/* note; in main vecblur loop speedvec is negated again */
	if(step) {
		speed[2]= -zco[0];
		speed[3]= -zco[1];
	}
	else {
		speed[0]= zco[0];
		speed[1]= zco[1];
	}
}

static float *calculate_strandsurface_speedvectors(Render *re, ObjectInstanceRen *obi, StrandSurface *mesh)
{
	float winsq= re->winx*re->winy, winroot= sqrt(winsq), (*winspeed)[4];
	float ho[4], prevho[4], nextho[4], winmat[4][4], vec[2];
	int a;

	if(mesh->co && mesh->prevco && mesh->nextco) {
		if(obi->flag & R_TRANSFORMED)
			mul_m4_m4m4(winmat, obi->mat, re->winmat);
		else
			copy_m4_m4(winmat, re->winmat);

		winspeed= MEM_callocN(sizeof(float)*4*mesh->totvert, "StrandSurfWin");

		for(a=0; a<mesh->totvert; a++) {
			projectvert(mesh->co[a], winmat, ho);

			projectvert(mesh->prevco[a], winmat, prevho);
			speedvector_project(NULL, vec, mesh->prevco[a], prevho);
			calculate_speedvector(vec, 0, winsq, winroot, mesh->co[a], ho, winspeed[a]);

			projectvert(mesh->nextco[a], winmat, nextho);
			speedvector_project(NULL, vec, mesh->nextco[a], nextho);
			calculate_speedvector(vec, 1, winsq, winroot, mesh->co[a], ho, winspeed[a]);
		}

		return (float*)winspeed;
	}

	return NULL;
}

static void calculate_speedvectors(Render *re, ObjectInstanceRen *obi, float *vectors, int step)
{
	ObjectRen *obr= obi->obr;
	VertRen *ver= NULL;
	StrandRen *strand= NULL;
	StrandBuffer *strandbuf;
	StrandSurface *mesh= NULL;
	float *speed, (*winspeed)[4]=NULL, ho[4], winmat[4][4];
	float *co1, *co2, *co3, *co4, w[4];
	float winsq= re->winx*re->winy, winroot= sqrt(winsq);
	int a, *face, *index;

	if(obi->flag & R_TRANSFORMED)
		mul_m4_m4m4(winmat, obi->mat, re->winmat);
	else
		copy_m4_m4(winmat, re->winmat);

	if(obr->vertnodes) {
		for(a=0; a<obr->totvert; a++, vectors+=2) {
			if((a & 255)==0) ver= obr->vertnodes[a>>8].vert;
			else ver++;

			speed= RE_vertren_get_winspeed(obi, ver, 1);
			projectvert(ver->co, winmat, ho);
			calculate_speedvector(vectors, step, winsq, winroot, ver->co, ho, speed);
		}
	}

	if(obr->strandnodes) {
		strandbuf= obr->strandbuf;
		mesh= (strandbuf)? strandbuf->surface: NULL;

		/* compute speed vectors at surface vertices */
		if(mesh)
			winspeed= (float(*)[4])calculate_strandsurface_speedvectors(re, obi, mesh);

		if(winspeed) {
			for(a=0; a<obr->totstrand; a++, vectors+=2) {
				if((a & 255)==0) strand= obr->strandnodes[a>>8].strand;
				else strand++;

				index= RE_strandren_get_face(obr, strand, 0);
				if(index && *index < mesh->totface) {
					speed= RE_strandren_get_winspeed(obi, strand, 1);

					/* interpolate speed vectors from strand surface */
					face= mesh->face[*index];

					co1= mesh->co[face[0]];
					co2= mesh->co[face[1]];
					co3= mesh->co[face[2]];
					co4= (face[3])? mesh->co[face[3]]: NULL;

					interp_weights_face_v3( w,co1, co2, co3, co4, strand->vert->co);

					speed[0]= speed[1]= speed[2]= speed[3]= 0.0f;
					QUATADDFAC(speed, speed, winspeed[face[0]], w[0]);
					QUATADDFAC(speed, speed, winspeed[face[1]], w[1]);
					QUATADDFAC(speed, speed, winspeed[face[2]], w[2]);
					if(face[3])
						QUATADDFAC(speed, speed, winspeed[face[3]], w[3]);
				}
			}

			MEM_freeN(winspeed);
		}
	}
}

static int load_fluidsimspeedvectors(Render *re, ObjectInstanceRen *obi, float *vectors, int step)
{
	ObjectRen *obr= obi->obr;
	Object *fsob= obr->ob;
	VertRen *ver= NULL;
	float *speed, div, zco[2], avgvel[4] = {0.0, 0.0, 0.0, 0.0};
	float zmulx= re->winx/2, zmuly= re->winy/2, len;
	float winsq= re->winx*re->winy, winroot= sqrt(winsq);
	int a, j;
	float hoco[4], ho[4], fsvec[4], camco[4];
	float mat[4][4], winmat[4][4];
	float imat[4][4];
	FluidsimModifierData *fluidmd = (FluidsimModifierData *)modifiers_findByType(fsob, eModifierType_Fluidsim);
	FluidsimSettings *fss;
	float *velarray = NULL;
	
	/* only one step needed */
	if(step) return 1;
	
	if(fluidmd)
		fss = fluidmd->fss;
	else
		return 0;
	
	copy_m4_m4(mat, re->viewmat);
	invert_m4_m4(imat, mat);

	/* set first vertex OK */
	if(!fss->meshSurfNormals) return 0;
	
	if( obr->totvert != GET_INT_FROM_POINTER(fss->meshSurface) ) {
		//fprintf(stderr, "load_fluidsimspeedvectors - modified fluidsim mesh, not using speed vectors (%d,%d)...\n", obr->totvert, fsob->fluidsimSettings->meshSurface->totvert); // DEBUG
		return 0;
	}
	
	velarray = (float *)fss->meshSurfNormals;

	if(obi->flag & R_TRANSFORMED)
		mul_m4_m4m4(winmat, obi->mat, re->winmat);
	else
		copy_m4_m4(winmat, re->winmat);
	
	/* (bad) HACK calculate average velocity */
	/* better solution would be fixing getVelocityAt() in intern/elbeem/intern/solver_util.cpp
	so that also small drops/little water volumes return a velocity != 0. 
	But I had no luck in fixing that function - DG */
	for(a=0; a<obr->totvert; a++) {
		for(j=0;j<3;j++) avgvel[j] += velarray[3*a + j];
		
	}
	for(j=0;j<3;j++) avgvel[j] /= (float)(obr->totvert);
	
	
	for(a=0; a<obr->totvert; a++, vectors+=2) {
		if((a & 255)==0)
			ver= obr->vertnodes[a>>8].vert;
		else
			ver++;

		// get fluid velocity
		fsvec[3] = 0.; 
		//fsvec[0] = fsvec[1] = fsvec[2] = fsvec[3] = 0.; fsvec[2] = 2.; // NT fixed test
		for(j=0;j<3;j++) fsvec[j] = velarray[3*a + j];
		
		/* (bad) HACK insert average velocity if none is there (see previous comment) */
		if((fsvec[0] == 0.0) && (fsvec[1] == 0.0) && (fsvec[2] == 0.0))
		{
			fsvec[0] = avgvel[0];
			fsvec[1] = avgvel[1];
			fsvec[2] = avgvel[2];
		}
		
		// transform (=rotate) to cam space
		camco[0]= imat[0][0]*fsvec[0] + imat[0][1]*fsvec[1] + imat[0][2]*fsvec[2];
		camco[1]= imat[1][0]*fsvec[0] + imat[1][1]*fsvec[1] + imat[1][2]*fsvec[2];
		camco[2]= imat[2][0]*fsvec[0] + imat[2][1]*fsvec[1] + imat[2][2]*fsvec[2];

		// get homogenous coordinates
		projectvert(camco, winmat, hoco);
		projectvert(ver->co, winmat, ho);
		
		/* now map hocos to screenspace, uses very primitive clip still */
		// use ho[3] of original vertex, xy component of vel. direction
		if(ho[3]<0.1f) div= 10.0f;
		else div= 1.0f/ho[3];
		zco[0]= zmulx*hoco[0]*div;
		zco[1]= zmuly*hoco[1]*div;
		
		// maximize speed as usual
		len= zco[0]*zco[0] + zco[1]*zco[1];
		if(len > winsq) {
			len= winroot/sqrt(len);
			zco[0]*= len; zco[1]*= len;
		}
		
		speed= RE_vertren_get_winspeed(obi, ver, 1);
		// set both to the same value
		speed[0]= speed[2]= zco[0];
		speed[1]= speed[3]= zco[1];
		//if(a<20) fprintf(stderr,"speed %d %f,%f | camco %f,%f,%f | hoco %f,%f,%f,%f  \n", a, speed[0], speed[1], camco[0],camco[1], camco[2], hoco[0],hoco[1], hoco[2],hoco[3]); // NT DEBUG
	}

	return 1;
}

/* makes copy per object of all vectors */
/* result should be that we can free entire database */
static void copy_dbase_object_vectors(Render *re, ListBase *lb)
{
	ObjectInstanceRen *obi, *obilb;
	ObjectRen *obr;
	VertRen *ver= NULL;
	float *vec, ho[4], winmat[4][4];
	int a, totvector;

	for(obi= re->instancetable.first; obi; obi= obi->next) {
		obr= obi->obr;

		obilb= MEM_mallocN(sizeof(ObjectInstanceRen), "ObInstanceVector");
		memcpy(obilb, obi, sizeof(ObjectInstanceRen));
		BLI_addtail(lb, obilb);

		obilb->totvector= totvector= obr->totvert;

		if(totvector > 0) {
			vec= obilb->vectors= MEM_mallocN(2*sizeof(float)*totvector, "vector array");

			if(obi->flag & R_TRANSFORMED)
				mul_m4_m4m4(winmat, obi->mat, re->winmat);
			else
				copy_m4_m4(winmat, re->winmat);

			for(a=0; a<obr->totvert; a++, vec+=2) {
				if((a & 255)==0) ver= obr->vertnodes[a>>8].vert;
				else ver++;
				
				projectvert(ver->co, winmat, ho);
				speedvector_project(NULL, vec, ver->co, ho);
			}
		}
	}
}

static void free_dbase_object_vectors(ListBase *lb)
{
	ObjectInstanceRen *obi;
	
	for(obi= lb->first; obi; obi= obi->next)
		if(obi->vectors)
			MEM_freeN(obi->vectors);
	BLI_freelistN(lb);
}

void RE_Database_FromScene_Vectors(Render *re, Scene *sce, unsigned int lay)
{
	ObjectInstanceRen *obi, *oldobi;
	StrandSurface *mesh;
	ListBase *table;
	ListBase oldtable= {NULL, NULL}, newtable= {NULL, NULL};
	ListBase strandsurface;
	int step;
	
	re->i.infostr= "Calculating previous vectors";
	re->r.mode |= R_SPEED;
	
	speedvector_project(re, NULL, NULL, NULL);	/* initializes projection code */
	
	/* creates entire dbase */
	database_fromscene_vectors(re, sce, lay, -1);
	
	/* copy away vertex info */
	copy_dbase_object_vectors(re, &oldtable);
		
	/* free dbase and make the future one */
	strandsurface= re->strandsurface;
	memset(&re->strandsurface, 0, sizeof(ListBase));
	RE_Database_Free(re);
	re->strandsurface= strandsurface;
	
	if(!re->test_break(re->tbh)) {
		/* creates entire dbase */
		re->i.infostr= "Calculating next frame vectors";
		
		database_fromscene_vectors(re, sce, lay, +1);
	}	
	/* copy away vertex info */
	copy_dbase_object_vectors(re, &newtable);
	
	/* free dbase and make the real one */
	strandsurface= re->strandsurface;
	memset(&re->strandsurface, 0, sizeof(ListBase));
	RE_Database_Free(re);
	re->strandsurface= strandsurface;
	
	if(!re->test_break(re->tbh))
		RE_Database_FromScene(re, sce, lay, 1);
	
	if(!re->test_break(re->tbh)) {
		for(step= 0; step<2; step++) {
			
			if(step)
				table= &newtable;
			else
				table= &oldtable;
			
			oldobi= table->first;
			for(obi= re->instancetable.first; obi && oldobi; obi= obi->next) {
				int ok= 1;
				FluidsimModifierData *fluidmd;

				if(!(obi->obr->flag & R_NEED_VECTORS))
					continue;

				obi->totvector= obi->obr->totvert;

				/* find matching object in old table */
				if(oldobi->ob!=obi->ob || oldobi->par!=obi->par || oldobi->index!=obi->index || oldobi->psysindex!=obi->psysindex) {
					ok= 0;
					for(oldobi= table->first; oldobi; oldobi= oldobi->next)
						if(oldobi->ob==obi->ob && oldobi->par==obi->par && oldobi->index==obi->index && oldobi->psysindex==obi->psysindex)
							break;
					if(oldobi==NULL)
						oldobi= table->first;
					else
						ok= 1;
				}
				if(ok==0) {
					 printf("speed table: missing object %s\n", obi->ob->id.name+2);
					continue;
				}

				// NT check for fluidsim special treatment
				fluidmd = (FluidsimModifierData *)modifiers_findByType(obi->ob, eModifierType_Fluidsim);
				if(fluidmd && fluidmd->fss && (fluidmd->fss->type & OB_FLUIDSIM_DOMAIN)) {
					// use preloaded per vertex simulation data , only does calculation for step=1
					// NOTE/FIXME - velocities and meshes loaded unnecessarily often during the database_fromscene_vectors calls...
					load_fluidsimspeedvectors(re, obi, oldobi->vectors, step);
				}
				else {
					/* check if both have same amounts of vertices */
					if(obi->totvector==oldobi->totvector)
						calculate_speedvectors(re, obi, oldobi->vectors, step);
					else
						printf("Warning: object %s has different amount of vertices or strands on other frame\n", obi->ob->id.name+2);
				} // not fluidsim

				oldobi= oldobi->next;
			}
		}
	}
	
	free_dbase_object_vectors(&oldtable);
	free_dbase_object_vectors(&newtable);

	for(mesh=re->strandsurface.first; mesh; mesh=mesh->next) {
		if(mesh->prevco) {
			MEM_freeN(mesh->prevco);
			mesh->prevco= NULL;
		}
		if(mesh->nextco) {
			MEM_freeN(mesh->nextco);
			mesh->nextco= NULL;
		}
	}
	
	re->i.infostr= NULL;
	re->stats_draw(re->sdh, &re->i);
}


/* ------------------------------------------------------------------------- */
/* Baking																	 */
/* ------------------------------------------------------------------------- */

/* setup for shaded view or bake, so only lamps and materials are initialized */
/* type:
   RE_BAKE_LIGHT:  for shaded view, only add lamps
   RE_BAKE_ALL:    for baking, all lamps and objects
   RE_BAKE_NORMALS:for baking, no lamps and only selected objects
   RE_BAKE_AO:     for baking, no lamps, but all objects
   RE_BAKE_TEXTURE:for baking, no lamps, only selected objects
   RE_BAKE_DISPLACEMENT:for baking, no lamps, only selected objects
   RE_BAKE_SHADOW: for baking, only shadows, but all objects
*/
void RE_Database_Baking(Render *re, Scene *scene, unsigned int lay, int type, Object *actob)
{
	float mat[4][4];
	float amb[3];
	int onlyselected, nolamps;
	
	re->scene= scene;
	re->lay= lay;

	/* renderdata setup and exceptions */
	re->r= scene->r;
	
	RE_init_threadcount(re);
	
	re->flag |= R_GLOB_NOPUNOFLIP;
	re->flag |= R_BAKING;
	re->excludeob= actob;
	if(actob)
		re->flag |= R_BAKE_TRACE;

	if(type==RE_BAKE_NORMALS && re->r.bake_normal_space==R_BAKE_SPACE_TANGENT)
		re->flag |= R_NEED_TANGENT;
	
	if(!actob && ELEM4(type, RE_BAKE_LIGHT, RE_BAKE_NORMALS, RE_BAKE_TEXTURE, RE_BAKE_DISPLACEMENT)) {
		re->r.mode &= ~R_SHADOW;
		re->r.mode &= ~R_RAYTRACE;
	}
	
	if(!actob && (type==RE_BAKE_SHADOW)) {
		re->r.mode |= R_SHADOW;
	}
	
	/* setup render stuff */
	re->memArena = BLI_memarena_new(BLI_MEMARENA_STD_BUFSIZE, "bake db arena");
	
	re->totvlak=re->totvert=re->totstrand=re->totlamp=re->tothalo= 0;
	re->lights.first= re->lights.last= NULL;
	re->lampren.first= re->lampren.last= NULL;

	/* in localview, lamps are using normal layers, objects only local bits */
	if(re->lay & 0xFF000000)
		lay &= 0xFF000000;
	
	/* if no camera, set unit */
	if(re->scene->camera) {
		normalize_m4(re->scene->camera->obmat);
		invert_m4_m4(mat, re->scene->camera->obmat);
		RE_SetView(re, mat);
	}
	else {
		unit_m4(mat);
		RE_SetView(re, mat);
	}
	
	init_render_world(re);	/* do first, because of ambient. also requires re->osa set correct */
	if(re->r.mode & R_RAYTRACE) {
		init_render_qmcsampler(re);
		
		if(re->wrld.mode & (WO_AMB_OCC|WO_ENV_LIGHT|WO_INDIRECT_LIGHT))
			if (re->wrld.ao_samp_method == WO_AOSAMP_CONSTANT)
				init_ao_sphere(&re->wrld);
	}
	
	/* still bad... doing all */
	init_render_textures(re);
	
	VECCOPY(amb, &re->wrld.ambr);
	init_render_materials(re->r.mode, amb);
	
	set_node_shader_lamp_loop(shade_material_loop);
	
	/* MAKE RENDER DATA */
	nolamps= !ELEM3(type, RE_BAKE_LIGHT, RE_BAKE_ALL, RE_BAKE_SHADOW);
	onlyselected= ELEM3(type, RE_BAKE_NORMALS, RE_BAKE_TEXTURE, RE_BAKE_DISPLACEMENT);

	database_init_objects(re, lay, nolamps, onlyselected, actob, 0);

	set_material_lightgroups(re);
	
	/* SHADOW BUFFER */
	if(type!=RE_BAKE_LIGHT)
		if(re->r.mode & R_SHADOW)
			threaded_makeshadowbufs(re);

	/* raytree */
	if(!re->test_break(re->tbh))
		if(re->r.mode & R_RAYTRACE)
			makeraytree(re);
	
	/* occlusion */
	if((re->wrld.mode & (WO_AMB_OCC|WO_ENV_LIGHT|WO_INDIRECT_LIGHT)) && !re->test_break(re->tbh))
		if(re->wrld.ao_gather_method == WO_AOGATHER_APPROX)
			if(re->r.mode & R_SHADOW)
				make_occ_tree(re);
}

/* ------------------------------------------------------------------------- */
/* Sticky texture coords													 */
/* ------------------------------------------------------------------------- */

void RE_make_sticky(Scene *scene, View3D *v3d)
{
	Object *ob;
	Base *base;
	MVert *mvert;
	Mesh *me;
	MSticky *ms;
	Render *re;
	float ho[4], mat[4][4];
	int a;
	
	if(v3d==NULL) {
		printf("Need a 3d view to make sticky\n");
		return;
	}
	
	if(scene->camera==NULL) {
		printf("Need camera to make sticky\n");
		return;
	}
	if(scene->obedit) {
		printf("Unable to make sticky in Edit Mode\n");
		return;
	}
	
	re= RE_NewRender("_make sticky_");
	RE_InitState(re, NULL, &scene->r, NULL, scene->r.xsch, scene->r.ysch, NULL);
	
	/* use renderdata and camera to set viewplane */
	RE_SetCamera(re, scene->camera);

	/* and set view matrix */
	normalize_m4(scene->camera->obmat);
	invert_m4_m4(mat, scene->camera->obmat);
	RE_SetView(re, mat);
	
	for(base= FIRSTBASE; base; base= base->next) {
		if TESTBASELIB(v3d, base) {
			if(base->object->type==OB_MESH) {
				ob= base->object;
				
				me= ob->data;
				mvert= me->mvert;
				if(me->msticky)
					CustomData_free_layer_active(&me->vdata, CD_MSTICKY, me->totvert);
				me->msticky= CustomData_add_layer(&me->vdata, CD_MSTICKY,
					CD_CALLOC, NULL, me->totvert);
				
				where_is_object(scene, ob);
				mul_m4_m4m4(mat, ob->obmat, re->viewmat);
				
				ms= me->msticky;
				for(a=0; a<me->totvert; a++, ms++, mvert++) {
					VECCOPY(ho, mvert->co);
					mul_m4_v3(mat, ho);
					projectverto(ho, re->winmat, ho);
					ms->co[0]= ho[0]/ho[3];
					ms->co[1]= ho[1]/ho[3];
				}
			}
		}
	}
}
<|MERGE_RESOLUTION|>--- conflicted
+++ resolved
@@ -2668,8 +2668,8 @@
 		for(a1=0; (a1<ob->totcol || (a1==0 && ob->totcol==0)); a1++) {
 
 			ma= give_render_material(re, ob, a1+1);
-			end= dm->getNumFaces(dm);
-			mface= dm->getFaceArray(dm);
+			end= dm->getNumTessFaces(dm);
+			mface= dm->getTessFaceArray(dm);
 
 			for(a=0; a<end; a++, mface++) {
 				int v1, v2, v3, v4, flag;
@@ -3068,21 +3068,12 @@
 	struct edgesort *edsort, *ed;
 	unsigned int *mcol=NULL;
 	int a, totedge=0, totface;
-<<<<<<< HEAD
-	
+
 	mface= dm->getTessFaceArray(dm);
 	totface= dm->getNumTessFaces(dm);
 	tface= dm->getTessFaceDataArray(dm, CD_MTFACE);
 	mcol= dm->getTessFaceDataArray(dm, CD_MCOL);
-	
-=======
-
-	mface= dm->getFaceArray(dm);
-	totface= dm->getNumFaces(dm);
-	tface= dm->getFaceDataArray(dm, CD_MTFACE);
-	mcol= dm->getFaceDataArray(dm, CD_MCOL);
-
->>>>>>> 7f083c45
+
 	if(mcol==NULL && tface==NULL) return NULL;
 
 	/* make sorted table with edges and face indices in it */
