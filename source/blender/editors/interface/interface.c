/*
 * $Id$
 *
 * ***** BEGIN GPL LICENSE BLOCK *****
 *
 * This program is free software; you can redistribute it and/or
 * modify it under the terms of the GNU General Public License
 * as published by the Free Software Foundation; either version 2
 * of the License, or (at your option) any later version.
 *
 * This program is distributed in the hope that it will be useful,
 * but WITHOUT ANY WARRANTY; without even the implied warranty of
 * MERCHANTABILITY or FITNESS FOR A PARTICULAR PURPOSE.  See the
 * GNU General Public License for more details.
 *
 * You should have received a copy of the GNU General Public License
 * along with this program; if not, write to the Free Software Foundation,
 * Inc., 51 Franklin Street, Fifth Floor, Boston, MA 02110-1301, USA.
 *
 * The Original Code is Copyright (C) 2001-2002 by NaN Holding BV.
 * All rights reserved.
 *
 * Contributor(s): Blender Foundation 2002-2008, full recode.
 *
 * ***** END GPL LICENSE BLOCK *****
 */

/** \file blender/editors/interface/interface.c
 *  \ingroup edinterface
 */


#include <float.h>
#include <limits.h>
#include <math.h>
#include <string.h>
#include <ctype.h>
 
#include "MEM_guardedalloc.h"

#include "DNA_scene_types.h"
#include "DNA_screen_types.h"
#include "DNA_userdef_types.h"

#include "BLI_math.h"
#include "BLI_blenlib.h"
#include "BLI_dynstr.h"
#include "BLI_utildefines.h"

#include "BKE_context.h"
#include "BKE_library.h"
#include "BKE_unit.h"
#include "BKE_utildefines.h" /* FILE_MAX */

#include "BIF_gl.h"

#include "BLF_api.h"

#include "UI_interface.h"


#include "WM_api.h"
#include "WM_types.h"
#include "wm_subwindow.h"
#include "wm_window.h"

#include "RNA_access.h"

#include "BPY_extern.h"

#include "interface_intern.h"

#define MENU_WIDTH 			120
#define MENU_ITEM_HEIGHT	20
#define MENU_SEP_HEIGHT		6

/* 
 * a full doc with API notes can be found in bf-blender/trunk/blender/doc/guides/interface_API.txt
 * 
 * uiBlahBlah()		external function
 * ui_blah_blah()	internal function
 */

static void ui_free_but(const bContext *C, uiBut *but);

/* ************* translation ************** */

int ui_translate_buttons(void)
{
	return (U.transopts & USER_TR_BUTTONS);
}

int ui_translate_menus(void)
{
	return (U.transopts & USER_TR_MENUS);
}

int ui_translate_tooltips(void)
{
	return (U.transopts & USER_TR_TOOLTIPS);
}

/* ************* window matrix ************** */

void ui_block_to_window_fl(const ARegion *ar, uiBlock *block, float *x, float *y)
{
	float gx, gy;
	int sx, sy, getsizex, getsizey;

	getsizex= ar->winrct.xmax-ar->winrct.xmin+1;
	getsizey= ar->winrct.ymax-ar->winrct.ymin+1;
	sx= ar->winrct.xmin;
	sy= ar->winrct.ymin;

	gx= *x;
	gy= *y;

	if(block->panel) {
		gx += block->panel->ofsx;
		gy += block->panel->ofsy;
	}

	*x= ((float)sx) + ((float)getsizex)*(0.5f+ 0.5f*(gx*block->winmat[0][0]+ gy*block->winmat[1][0]+ block->winmat[3][0]));
	*y= ((float)sy) + ((float)getsizey)*(0.5f+ 0.5f*(gx*block->winmat[0][1]+ gy*block->winmat[1][1]+ block->winmat[3][1]));
}

void ui_block_to_window(const ARegion *ar, uiBlock *block, int *x, int *y)
{
	float fx, fy;

	fx= *x;
	fy= *y;

	ui_block_to_window_fl(ar, block, &fx, &fy);

	*x= (int)(fx+0.5f);
	*y= (int)(fy+0.5f);
}

void ui_block_to_window_rct(const ARegion *ar, uiBlock *block, rctf *graph, rcti *winr)
{
	rctf tmpr;

	tmpr= *graph;
	ui_block_to_window_fl(ar, block, &tmpr.xmin, &tmpr.ymin);
	ui_block_to_window_fl(ar, block, &tmpr.xmax, &tmpr.ymax);

	winr->xmin= tmpr.xmin;
	winr->ymin= tmpr.ymin;
	winr->xmax= tmpr.xmax;
	winr->ymax= tmpr.ymax;
}

void ui_window_to_block_fl(const ARegion *ar, uiBlock *block, float *x, float *y)	/* for mouse cursor */
{
	float a, b, c, d, e, f, px, py;
	int sx, sy, getsizex, getsizey;

	getsizex= ar->winrct.xmax-ar->winrct.xmin+1;
	getsizey= ar->winrct.ymax-ar->winrct.ymin+1;
	sx= ar->winrct.xmin;
	sy= ar->winrct.ymin;

	a= 0.5f*((float)getsizex)*block->winmat[0][0];
	b= 0.5f*((float)getsizex)*block->winmat[1][0];
	c= 0.5f*((float)getsizex)*(1.0f+block->winmat[3][0]);

	d= 0.5f*((float)getsizey)*block->winmat[0][1];
	e= 0.5f*((float)getsizey)*block->winmat[1][1];
	f= 0.5f*((float)getsizey)*(1.0f+block->winmat[3][1]);

	px= *x - sx;
	py= *y - sy;

	*y=  (a*(py-f) + d*(c-px))/(a*e-d*b);
	*x= (px- b*(*y)- c)/a;

	if(block->panel) {
		*x -= block->panel->ofsx;
		*y -= block->panel->ofsy;
	}
}

void ui_window_to_block(const ARegion *ar, uiBlock *block, int *x, int *y)
{
	float fx, fy;

	fx= *x;
	fy= *y;

	ui_window_to_block_fl(ar, block, &fx, &fy);

	*x= (int)(fx+0.5f);
	*y= (int)(fy+0.5f);
}

void ui_window_to_region(const ARegion *ar, int *x, int *y)
{
	*x-= ar->winrct.xmin;
	*y-= ar->winrct.ymin;
}

/* ******************* block calc ************************* */

void ui_block_translate(uiBlock *block, int x, int y)
{
	uiBut *bt;

	for(bt= block->buttons.first; bt; bt=bt->next) {
		bt->x1 += x;
		bt->y1 += y;
		bt->x2 += x;
		bt->y2 += y;
	}

	block->minx += x;
	block->miny += y;
	block->maxx += x;
	block->maxy += y;
}

static void ui_text_bounds_block(uiBlock *block, float offset)
{
	uiStyle *style= U.uistyles.first;	// XXX pass on as arg
	uiBut *bt;
	int i = 0, j, x1addval= offset, nextcol;
	int lastcol= 0, col= 0;
	
	uiStyleFontSet(&style->widget);
	
	for(bt= block->buttons.first; bt; bt= bt->next) {
		if(bt->type!=SEPR) {
			//int transopts= ui_translate_buttons();
			//if(bt->type==TEX || bt->type==IDPOIN) transopts= 0;
			
			j= BLF_width(style->widget.uifont_id, bt->drawstr);

			if(j > i) i = j;
		}

		if(bt->next && bt->x1 < bt->next->x1)
			lastcol++;
	}

	/* cope with multi collumns */
	bt= block->buttons.first;
	while(bt) {
		if(bt->next && bt->x1 < bt->next->x1) {
			nextcol= 1;
			col++;
		}
		else nextcol= 0;
		
		bt->x1 = x1addval;
		bt->x2 = bt->x1 + i + block->bounds;
		
		if(col == lastcol)
			bt->x2= MAX2(bt->x2, offset + block->minbounds);

		ui_check_but(bt);	// clips text again
		
		if(nextcol)
			x1addval+= i + block->bounds;
		
		bt= bt->next;
	}
}

void ui_bounds_block(uiBlock *block)
{
	uiBut *bt;
	int xof;
	
	if(block->buttons.first==NULL) {
		if(block->panel) {
			block->minx= 0.0; block->maxx= block->panel->sizex;
			block->miny= 0.0; block->maxy= block->panel->sizey;
		}
	}
	else {
	
		block->minx= block->miny= 10000;
		block->maxx= block->maxy= -10000;
		
		bt= block->buttons.first;
		while(bt) {
			if(bt->x1 < block->minx) block->minx= bt->x1;
			if(bt->y1 < block->miny) block->miny= bt->y1;
	
			  if(bt->x2 > block->maxx) block->maxx= bt->x2;
			if(bt->y2 > block->maxy) block->maxy= bt->y2;

			bt= bt->next;
		}
		
		block->minx -= block->bounds;
		block->miny -= block->bounds;
		block->maxx += block->bounds;
		block->maxy += block->bounds;
	}

	block->maxx= block->minx + MAX2(block->maxx - block->minx, block->minbounds);

	/* hardcoded exception... but that one is annoying with larger safety */ 
	bt= block->buttons.first;
	if(bt && strncmp(bt->str, "ERROR", 5)==0) xof= 10;
	else xof= 40;
	
	block->safety.xmin= block->minx-xof;
	block->safety.ymin= block->miny-xof;
	block->safety.xmax= block->maxx+xof;
	block->safety.ymax= block->maxy+xof;
}

static void ui_centered_bounds_block(const bContext *C, uiBlock *block)
{
	wmWindow *window= CTX_wm_window(C);
	int xmax, ymax;
	int startx, starty;
	int width, height;
	
	/* note: this is used for the splash where window bounds event has not been
	 * updated by ghost, get the window bounds from ghost directly */

	// wm_window_get_size(window, &xmax, &ymax);
	wm_window_get_size_ghost(window, &xmax, &ymax);
	
	ui_bounds_block(block);
	
	width= block->maxx - block->minx;
	height= block->maxy - block->miny;
	
	startx = (xmax * 0.5f) - (width * 0.5f);
	starty = (ymax * 0.5f) - (height * 0.5f);
	
	ui_block_translate(block, startx - block->minx, starty - block->miny);
	
	/* now recompute bounds and safety */
	ui_bounds_block(block);
	
}
static void ui_popup_bounds_block(const bContext *C, uiBlock *block, int bounds_calc)
{
	wmWindow *window= CTX_wm_window(C);
	int startx, starty, endx, endy, width, height, oldwidth, oldheight;
	int oldbounds, xmax, ymax;

	oldbounds= block->bounds;

	/* compute mouse position with user defined offset */
	ui_bounds_block(block);
	
	wm_window_get_size(window, &xmax, &ymax);

	oldwidth= block->maxx - block->minx;
	oldheight= block->maxy - block->miny;

	/* first we ensure wide enough text bounds */
	if(bounds_calc==UI_BLOCK_BOUNDS_POPUP_MENU) {
		if(block->flag & UI_BLOCK_LOOP) {
			block->bounds= 50;
			ui_text_bounds_block(block, block->minx);
		}
	}

	/* next we recompute bounds */
	block->bounds= oldbounds;
	ui_bounds_block(block);

	/* and we adjust the position to fit within window */
	width= block->maxx - block->minx;
	height= block->maxy - block->miny;
    
	/* avoid divide by zero below, caused by calling with no UI, but better not crash */
	oldwidth= oldwidth > 0 ? oldwidth : MAX2(1, width);
	oldheight= oldheight > 0 ? oldheight : MAX2(1, height);

	/* offset block based on mouse position, user offset is scaled
	   along in case we resized the block in ui_text_bounds_block */
	startx= window->eventstate->x + block->minx + (block->mx*width)/oldwidth;
	starty= window->eventstate->y + block->miny + (block->my*height)/oldheight;

	if(startx<10)
		startx= 10;
	if(starty<10)
		starty= 10;
	
	endx= startx+width;
	endy= starty+height;
	
	if(endx>xmax) {
		endx= xmax-10;
		startx= endx-width;
	}
	if(endy>ymax-20) {
		endy= ymax-20;
		starty= endy-height;
	}

	ui_block_translate(block, startx - block->minx, starty - block->miny);

	/* now recompute bounds and safety */
	ui_bounds_block(block);
}

/* used for various cases */
void uiBoundsBlock(uiBlock *block, int addval)
{
	if(block==NULL)
		return;
	
	block->bounds= addval;
	block->dobounds= UI_BLOCK_BOUNDS;
}

/* used for pulldowns */
void uiTextBoundsBlock(uiBlock *block, int addval)
{
	block->bounds= addval;
	block->dobounds= UI_BLOCK_BOUNDS_TEXT;
}

/* used for block popups */
void uiPopupBoundsBlock(uiBlock *block, int addval, int mx, int my)
{
	block->bounds= addval;
	block->dobounds= UI_BLOCK_BOUNDS_POPUP_MOUSE;
	block->mx= mx;
	block->my= my;
}

/* used for menu popups */
void uiMenuPopupBoundsBlock(uiBlock *block, int addval, int mx, int my)
{
	block->bounds= addval;
	block->dobounds= UI_BLOCK_BOUNDS_POPUP_MENU;
	block->mx= mx;
	block->my= my;
}

/* used for centered popups, i.e. splash */
void uiCenteredBoundsBlock(uiBlock *block, int addval)
{
	block->bounds= addval;
	block->dobounds= UI_BLOCK_BOUNDS_POPUP_CENTER;
}

/* ************** LINK LINE DRAWING  ************* */

/* link line drawing is not part of buttons or theme.. so we stick with it here */

static void ui_draw_linkline(uiLinkLine *line)
{
	rcti rect;

	if(line->from==NULL || line->to==NULL) return;
	
	rect.xmin= (line->from->x1+line->from->x2)/2.0f;
	rect.ymin= (line->from->y1+line->from->y2)/2.0f;
	rect.xmax= (line->to->x1+line->to->x2)/2.0f;
	rect.ymax= (line->to->y1+line->to->y2)/2.0f;
	
	if(line->flag & UI_SELECT) 
		glColor3ub(100,100,100);
	else 
		glColor3ub(0,0,0);

	ui_draw_link_bezier(&rect);
}

static void ui_draw_links(uiBlock *block)
{
	uiBut *but;
	uiLinkLine *line;
	
	but= block->buttons.first;
	while(but) {
		if(but->type==LINK && but->link) {
			line= but->link->lines.first;
			while(line) {
				ui_draw_linkline(line);
				line= line->next;
			}
		}
		but= but->next;
	}	
}

/* ************** BLOCK ENDING FUNCTION ************* */

/* NOTE: if but->poin is allocated memory for every defbut, things fail... */
static int ui_but_equals_old(uiBut *but, uiBut *oldbut)
{
	/* various properties are being compared here, hopfully sufficient
	 * to catch all cases, but it is simple to add more checks later */
	if(but->retval != oldbut->retval) return 0;
	if(but->rnapoin.data != oldbut->rnapoin.data) return 0;
	if(but->rnaprop != oldbut->rnaprop)
		if(but->rnaindex != oldbut->rnaindex) return 0;
	if(but->func != oldbut->func) return 0;
	if(but->funcN != oldbut->funcN) return 0;
	if(oldbut->func_arg1 != oldbut && but->func_arg1 != oldbut->func_arg1) return 0;
	if(oldbut->func_arg2 != oldbut && but->func_arg2 != oldbut->func_arg2) return 0;
	if(!but->funcN && ((but->poin != oldbut->poin && (uiBut*)oldbut->poin != oldbut) || but->pointype != oldbut->pointype)) return 0;
	if(but->optype != oldbut->optype) return 0;

	return 1;
}

/* oldbut is being inserted in new block, so we use the lines from new button, and replace button pointers */
static void ui_but_update_linklines(uiBlock *block, uiBut *oldbut, uiBut *newbut)
{
	uiLinkLine *line;
	uiBut *but;
	
	/* if active button is LINK */
	if(newbut->type==LINK && newbut->link) {
		
		SWAP(uiLink *, oldbut->link, newbut->link);
		
		for(line= oldbut->link->lines.first; line; line= line->next) {
			if(line->to==newbut)
				line->to= oldbut;
			if(line->from==newbut)
				line->from= oldbut;
		}
	}		
	
	/* check all other button links */
	for(but= block->buttons.first; but; but= but->next) {
		if(but!=newbut && but->type==LINK && but->link) {
			for(line= but->link->lines.first; line; line= line->next) {
				if(line->to==newbut)
					line->to= oldbut;
				if(line->from==newbut)
					line->from= oldbut;
			}
		}
	}
}

static int ui_but_update_from_old_block(const bContext *C, uiBlock *block, uiBut **butpp)
{
	uiBlock *oldblock;
	uiBut *oldbut, *but= *butpp;
	int found= 0;

	oldblock= block->oldblock;
	if(!oldblock)
		return found;

	for(oldbut=oldblock->buttons.first; oldbut; oldbut=oldbut->next) {
		if(ui_but_equals_old(oldbut, but)) {
			if(oldbut->active) {
#if 0
//				but->flag= oldbut->flag;
#else
				/* exception! redalert flag can't be update from old button. 
				 * perhaps it should only copy spesific flags rather then all. */
//				but->flag= (oldbut->flag & ~UI_BUT_REDALERT) | (but->flag & UI_BUT_REDALERT);
#endif
//				but->active= oldbut->active;
//				but->pos= oldbut->pos;
//				but->ofs= oldbut->ofs;
//				but->editstr= oldbut->editstr;
//				but->editval= oldbut->editval;
//				but->editvec= oldbut->editvec;
//				but->editcoba= oldbut->editcoba;
//				but->editcumap= oldbut->editcumap;
//				but->selsta= oldbut->selsta;
//				but->selend= oldbut->selend;
//				but->softmin= oldbut->softmin;
//				but->softmax= oldbut->softmax;
//				but->linkto[0]= oldbut->linkto[0];
//				but->linkto[1]= oldbut->linkto[1];
				found= 1;
//				oldbut->active= NULL;
			
				/* move button over from oldblock to new block */
				BLI_remlink(&oldblock->buttons, oldbut);
				BLI_insertlink(&block->buttons, but, oldbut);
				oldbut->block= block;
				*butpp= oldbut;
				
				/* still stuff needs to be copied */
				oldbut->x1= but->x1; oldbut->y1= but->y1;
				oldbut->x2= but->x2; oldbut->y2= but->y2;
				oldbut->context= but->context; /* set by Layout */
				
				/* typically the same pointers, but not on undo/redo */
				/* XXX some menu buttons store button itself in but->poin. Ugly */
				if(oldbut->poin != (char *)oldbut) {
					SWAP(char *, oldbut->poin, but->poin)
					SWAP(void *, oldbut->func_argN, but->func_argN)
				}
				
				ui_but_update_linklines(block, oldbut, but);
				
				BLI_remlink(&block->buttons, but);
				ui_free_but(C, but);
				
				/* note: if layout hasn't been applied yet, it uses old button pointers... */
			}
			else {
				/* ensures one button can get activated, and in case the buttons
				 * draw are the same this gives O(1) lookup for each button */
				BLI_remlink(&oldblock->buttons, oldbut);
				ui_free_but(C, oldbut);
			}
			
			break;
		}
	}
	
	return found;
}

/* needed for temporarily rename buttons, such as in outliner or fileselect,
   they should keep calling uiDefButs to keep them alive */
/* returns 0 when button removed */
int uiButActiveOnly(const bContext *C, uiBlock *block, uiBut *but)
{
	uiBlock *oldblock;
	uiBut *oldbut;
	int activate= 0, found= 0, isactive= 0;
	
	oldblock= block->oldblock;
	if(!oldblock)
		activate= 1;
	else {
		for(oldbut=oldblock->buttons.first; oldbut; oldbut=oldbut->next) {
			if(ui_but_equals_old(oldbut, but)) {
				found= 1;
				
				if(oldbut->active)
					isactive= 1;
				
				break;
			}
		}
	}
	if(activate || found==0) {
		ui_button_activate_do( (bContext *)C, CTX_wm_region(C), but);
	}
	else if(found && isactive==0) {
		
		BLI_remlink(&block->buttons, but);
		ui_free_but(C, but);
		return 0;
	}
	
	return 1;
}

/* assigns automatic keybindings to menu items for fast access
 * (underline key in menu) */
static void ui_menu_block_set_keyaccels(uiBlock *block)
{
	uiBut *but;

	unsigned int meny_key_mask= 0;
	unsigned char menu_key;
	const char *str_pt;
	int pass;
	int tot_missing= 0;

	/* only do it before bounding */
	if(block->minx != block->maxx)
		return;

	for(pass=0; pass<2; pass++) {
		/* 2 Passes, on for first letter only, second for any letter if first fails
		 * fun first pass on all buttons so first word chars always get first priority */

		for(but=block->buttons.first; but; but=but->next) {
			if(!ELEM4(but->type, BUT, MENU, BLOCK, PULLDOWN) || (but->flag & UI_HIDDEN)) {
				/* pass */
			}
			else if(but->menu_key=='\0') {
				if(but->str) {
					for(str_pt= but->str; *str_pt; ) {
						menu_key= tolower(*str_pt);
						if((menu_key >= 'a' && menu_key <= 'z') && !(meny_key_mask & 1<<(menu_key-'a'))) {
							meny_key_mask |= 1<<(menu_key-'a');
							break;
						}

						if(pass==0) {
							/* Skip to next delimeter on first pass (be picky) */
							while(isalpha(*str_pt))
								str_pt++;

							if(*str_pt)
								str_pt++;
						}
						else {
							/* just step over every char second pass and find first usable key */
							str_pt++;
						}
					}

					if(*str_pt) {
						but->menu_key= menu_key;
					}
					else {
						/* run second pass */
						tot_missing++;
					}

					/* if all keys have been used just exit, unlikely */
					if(meny_key_mask == (1<<26)-1) {
						return;
					}
				}
			}
		}

		/* check if second pass is needed */
		if(!tot_missing) {
			break;
		}
	}
}


static void ui_menu_block_set_keymaps(const bContext *C, uiBlock *block)
{
	uiBut *but;
	IDProperty *prop;
	char buf[512];

	/* only do it before bounding */
	if(block->minx != block->maxx)
		return;

	for(but=block->buttons.first; but; but=but->next) {
		if(but->optype) {
			prop= (but->opptr)? but->opptr->data: NULL;

			if(WM_key_event_operator_string(C, but->optype->idname, but->opcontext, prop, buf, sizeof(buf))) {
				char *butstr_orig= BLI_strdup(but->str);
				BLI_snprintf(but->strdata, sizeof(but->strdata), "%s|%s", butstr_orig, buf);
				MEM_freeN(butstr_orig);
				but->str= but->strdata;
				ui_check_but(but);
			}
		}
	}
}

void uiEndBlock(const bContext *C, uiBlock *block)
{
	uiBut *but;
	Scene *scene= CTX_data_scene(C);

	/* inherit flags from 'old' buttons that was drawn here previous, based
	 * on matching buttons, we need this to make button event handling non
	 * blocking, while still alowing buttons to be remade each redraw as it
	 * is expected by blender code */
	for(but=block->buttons.first; but; but=but->next) {
		if(ui_but_update_from_old_block(C, block, &but))
			ui_check_but(but);
		
		/* temp? Proper check for greying out */
		if(but->optype) {
			wmOperatorType *ot= but->optype;

			if(but->context)
				CTX_store_set((bContext*)C, but->context);

			if(ot == NULL || WM_operator_poll_context((bContext*)C, ot, but->opcontext)==0) {
				but->flag |= UI_BUT_DISABLED;
				but->lock = 1;
			}

			if(but->context)
				CTX_store_set((bContext*)C, NULL);
		}

		ui_but_anim_flag(but, (scene)? scene->r.cfra: 0.0f);
	}

	if(block->oldblock) {
		block->auto_open= block->oldblock->auto_open;
		block->auto_open_last= block->oldblock->auto_open_last;
		block->tooltipdisabled= block->oldblock->tooltipdisabled;

		block->oldblock= NULL;
	}

	/* handle pending stuff */
	if(block->layouts.first) uiBlockLayoutResolve(block, NULL, NULL);
	ui_block_do_align(block);
	if((block->flag & UI_BLOCK_LOOP) && (block->flag & UI_BLOCK_NUMSELECT)) ui_menu_block_set_keyaccels(block); /* could use a different flag to check */
	if(block->flag & UI_BLOCK_LOOP) ui_menu_block_set_keymaps(C, block);
	
	/* after keymaps! */
	if(block->dobounds == UI_BLOCK_BOUNDS) ui_bounds_block(block);
	else if(block->dobounds == UI_BLOCK_BOUNDS_TEXT) ui_text_bounds_block(block, 0.0f);
	else if(block->dobounds == UI_BLOCK_BOUNDS_POPUP_CENTER) ui_centered_bounds_block(C, block);
	else if(block->dobounds) ui_popup_bounds_block(C, block, block->dobounds);

	if(block->minx==0.0f && block->maxx==0.0f) uiBoundsBlock(block, 0);
	if(block->flag & UI_BUT_ALIGN) uiBlockEndAlign(block);

	block->endblock= 1;
}

/* ************** BLOCK DRAWING FUNCTION ************* */

void ui_fontscale(short *points, float aspect)
{
	if(aspect < 0.9f || aspect > 1.1f) {
		float pointsf= *points;
		
		/* for some reason scaling fonts goes too fast compared to widget size */
		aspect= sqrt(aspect);
		pointsf /= aspect;
		
		if(aspect > 1.0f)
			*points= ceilf(pointsf);
		else
			*points= floorf(pointsf);
	}
}

/* project button or block (but==NULL) to pixels in regionspace */
static void ui_but_to_pixelrect(rcti *rect, const ARegion *ar, uiBlock *block, uiBut *but)
{
	float gx, gy;
	float getsizex, getsizey;
	
	getsizex= ar->winx;
	getsizey= ar->winy;

	gx= (but?but->x1:block->minx) + (block->panel?block->panel->ofsx:0.0f);
	gy= (but?but->y1:block->miny) + (block->panel?block->panel->ofsy:0.0f);
	
	rect->xmin= floorf(getsizex*(0.5f+ 0.5f*(gx*block->winmat[0][0]+ gy*block->winmat[1][0]+ block->winmat[3][0])));
	rect->ymin= floorf(getsizey*(0.5f+ 0.5f*(gx*block->winmat[0][1]+ gy*block->winmat[1][1]+ block->winmat[3][1])));
	
	gx= (but?but->x2:block->maxx) + (block->panel?block->panel->ofsx:0.0f);
	gy= (but?but->y2:block->maxy) + (block->panel?block->panel->ofsy:0.0f);
	
	rect->xmax= floorf(getsizex*(0.5f+ 0.5f*(gx*block->winmat[0][0]+ gy*block->winmat[1][0]+ block->winmat[3][0])));
	rect->ymax= floorf(getsizey*(0.5f+ 0.5f*(gx*block->winmat[0][1]+ gy*block->winmat[1][1]+ block->winmat[3][1])));

}

/* uses local copy of style, to scale things down, and allow widgets to change stuff */
void uiDrawBlock(const bContext *C, uiBlock *block)
{
	uiStyle style= *((uiStyle *)U.uistyles.first);	// XXX pass on as arg
	ARegion *ar;
	uiBut *but;
	rcti rect;
	
	/* get menu region or area region */
	ar= CTX_wm_menu(C);
	if(!ar)
		ar= CTX_wm_region(C);

	if(!block->endblock)
		uiEndBlock(C, block);

	/* we set this only once */
	glBlendFunc(GL_SRC_ALPHA, GL_ONE_MINUS_SRC_ALPHA);
	
	/* scale fonts */
	ui_fontscale(&style.paneltitle.points, block->aspect);
	ui_fontscale(&style.grouplabel.points, block->aspect);
	ui_fontscale(&style.widgetlabel.points, block->aspect);
	ui_fontscale(&style.widget.points, block->aspect);
	
	/* scale block min/max to rect */
	ui_but_to_pixelrect(&rect, ar, block, NULL);
	
	/* pixel space for AA widgets */
	glMatrixMode(GL_PROJECTION);
	glPushMatrix();
	glMatrixMode(GL_MODELVIEW);
	glPushMatrix();
	glLoadIdentity();
	
	wmOrtho2(-0.01f, ar->winx-0.01f, -0.01f, ar->winy-0.01f);
	
	/* back */
	if(block->flag & UI_BLOCK_LOOP)
		ui_draw_menu_back(&style, block, &rect);
	else if(block->panel)
		ui_draw_aligned_panel(&style, block, &rect);

	/* widgets */
	for(but= block->buttons.first; but; but= but->next) {
		ui_but_to_pixelrect(&rect, ar, block, but);
		
		if(!(but->flag & UI_HIDDEN) &&
			/* XXX: figure out why invalid coordinates happen when closing render window */
			/* and material preview is redrawn in main window (temp fix for bug #23848) */
			rect.xmin < rect.xmax && rect.ymin < rect.ymax)
			ui_draw_but(C, ar, &style, but, &rect);
	}
	
	/* restore matrix */
	glMatrixMode(GL_PROJECTION);
	glPopMatrix();
	glMatrixMode(GL_MODELVIEW);
	glPopMatrix();
	
	ui_draw_links(block);
}

/* ************* EVENTS ************* */

static void ui_is_but_sel(uiBut *but)
{
	double value; /* only initialized when needed, to avoid calling when not used */
	short push=0, true=1;

	if(ELEM3(but->type, TOGN, ICONTOGN, OPTIONN)) true= 0;

	if( but->bit ) {
		int lvalue;
		value= ui_get_but_val(but);
		lvalue= (int)value;
		if( BTST(lvalue, (but->bitnr)) ) push= true;
		else push= !true;
	}
	else {
		switch(but->type) {
		case BUT:
			push= 2;
			break;
		case HOTKEYEVT:
		case KEYEVT:
			push= 2;
			break;
		case TOGBUT:
		case TOG:
		case TOGR:
		case TOG3:
		case BUT_TOGDUAL:
		case ICONTOG:
		case OPTION:
			value= ui_get_but_val(but);
			if(value != (double)but->hardmin) push= 1;
			break;
		case ICONTOGN:
		case TOGN:
		case OPTIONN:
			value= ui_get_but_val(but);
			if(value==0.0) push= 1;
			break;
		case ROW:
		case LISTROW:
			value= ui_get_but_val(but);
			/* support for rna enum buts */
			if(but->rnaprop && (RNA_property_flag(but->rnaprop) & PROP_ENUM_FLAG)) {
				if((int)value & (int)but->hardmax) push= 1;
			}
			else {
				if(value == (double)but->hardmax) push= 1;
			}
			break;
		case COL:
			push= 2;
			break;
		default:
			push= 2;
			break;
		}
	}
	
	if(push==2);
	else if(push==1) but->flag |= UI_SELECT;
	else but->flag &= ~UI_SELECT;
}

static uiBut *ui_find_inlink(uiBlock *block, void *poin)
{
	uiBut *but;
	
	but= block->buttons.first;
	while(but) {
		if(but->type==INLINK) {
			if(but->poin == poin) return but;
		}
		but= but->next;
	}
	return NULL;
}

static void ui_add_link_line(ListBase *listb, uiBut *but, uiBut *bt)
{
	uiLinkLine *line;
	
	line= MEM_callocN(sizeof(uiLinkLine), "linkline");
	BLI_addtail(listb, line);
	line->from= but;
	line->to= bt;
}

uiBut *uiFindInlink(uiBlock *block, void *poin)
{
	return ui_find_inlink(block, poin);
}

void uiComposeLinks(uiBlock *block)
{
	uiBut *but, *bt;
	uiLink *link;
	void ***ppoin;
	int a;
	
	but= block->buttons.first;
	while(but) {
		if(but->type==LINK) {
			link= but->link;
			
			/* for all pointers in the array */
			if(link) {
				if(link->ppoin) {
					ppoin= link->ppoin;
					for(a=0; a < *(link->totlink); a++) {
						bt= ui_find_inlink(block, (*ppoin)[a] );
						if(bt) {
							ui_add_link_line(&link->lines, but, bt);
						}
					}
				}
				else if(link->poin) {
					bt= ui_find_inlink(block, *(link->poin) );
					if(bt) {
						ui_add_link_line(&link->lines, but, bt);
					}
				}
			}
		}
		but= but->next;
	}
}


/* ************************************************ */

void uiBlockSetButLock(uiBlock *block, int val, const char *lockstr)
{
	if(val) {
		block->lock= val ? 1:0;
		block->lockstr= lockstr;
	}
}

void uiBlockClearButLock(uiBlock *block)
{
	block->lock= 0;
	block->lockstr= NULL;
}

/* *************************************************************** */

void ui_delete_linkline(uiLinkLine *line, uiBut *but)
{
	uiLink *link;
	int a, b;
	
	BLI_remlink(&but->link->lines, line);

	link= line->from->link;

	/* are there more pointers allowed? */
	if(link->ppoin) {
		
		if(*(link->totlink)==1) {
			*(link->totlink)= 0;
			MEM_freeN(*(link->ppoin));
			*(link->ppoin)= NULL;
		}
		else {
			b= 0;
			for(a=0; a< (*(link->totlink)); a++) {
				
				if( (*(link->ppoin))[a] != line->to->poin ) {
					(*(link->ppoin))[b]= (*(link->ppoin))[a];
					b++;
				}
			}	
			(*(link->totlink))--;
		}
	}
	else {
		*(link->poin)= NULL;
	}

	MEM_freeN(line);
	//REDRAW
}

/* *********************** data get/set ***********************
 * this either works with the pointed to data, or can work with
 * an edit override pointer while dragging for example */

/* for buttons pointing to color for example */
void ui_get_but_vectorf(uiBut *but, float *vec)
{
	PropertyRNA *prop;
	int a, tot;

	if(but->editvec) {
		VECCOPY(vec, but->editvec);
	}

	if(but->rnaprop) {
		prop= but->rnaprop;

		vec[0]= vec[1]= vec[2]= 0.0f;

		if(RNA_property_type(prop) == PROP_FLOAT) {
			tot= RNA_property_array_length(&but->rnapoin, prop);
			tot= MIN2(tot, 3);

			for(a=0; a<tot; a++)
				vec[a]= RNA_property_float_get_index(&but->rnapoin, prop, a);
		}
	}
	else if(but->pointype == CHA) {
		char *cp= (char *)but->poin;
		vec[0]= ((float)cp[0])/255.0f;
		vec[1]= ((float)cp[1])/255.0f;
		vec[2]= ((float)cp[2])/255.0f;
	}
	else if(but->pointype == FLO) {
		float *fp= (float *)but->poin;
		VECCOPY(vec, fp);
	}
	else {
		if (but->editvec==NULL) {
			fprintf(stderr, "ui_get_but_vectorf: can't get color, should never happen\n");
			vec[0]= vec[1]= vec[2]= 0.0f;
		}
	}
}

/* for buttons pointing to color for example */
void ui_set_but_vectorf(uiBut *but, float *vec)
{
	PropertyRNA *prop;
	int a, tot;

	if(but->editvec) {
		VECCOPY(but->editvec, vec);
	}

	if(but->rnaprop) {
		prop= but->rnaprop;

		if(RNA_property_type(prop) == PROP_FLOAT) {
			tot= RNA_property_array_length(&but->rnapoin, prop);
			tot= MIN2(tot, 3);

			for(a=0; a<tot; a++)
				RNA_property_float_set_index(&but->rnapoin, prop, a, vec[a]);
		}
	}
	else if(but->pointype == CHA) {
		char *cp= (char *)but->poin;
		cp[0]= (char)(0.5f + vec[0]*255.0f);
		cp[1]= (char)(0.5f + vec[1]*255.0f);
		cp[2]= (char)(0.5f + vec[2]*255.0f);
	}
	else if(but->pointype == FLO) {
		float *fp= (float *)but->poin;
		VECCOPY(fp, vec);
	}
}

int ui_is_but_float(uiBut *but)
{
	if(but->pointype==FLO && but->poin)
		return 1;
	
	if(but->rnaprop && RNA_property_type(but->rnaprop) == PROP_FLOAT)
		return 1;
	
	return 0;
}

int ui_is_but_unit(uiBut *but)
{
	Scene *scene= CTX_data_scene((bContext *)but->block->evil_C);
	int unit_type= uiButGetUnitType(but);

	if(unit_type == PROP_UNIT_NONE)
		return 0;

#if 1 // removed so angle buttons get correct snapping
	if (scene->unit.system_rotation == USER_UNIT_ROT_RADIANS && unit_type == PROP_UNIT_ROTATION)
		return 0;
#endif
	
	/* for now disable time unit conversion */	
	if (unit_type == PROP_UNIT_TIME)
		return 0;

	if (scene->unit.system == USER_UNIT_NONE) {
		if (unit_type != PROP_UNIT_ROTATION) {
			return 0;
		}
	}

	return 1;
}

int ui_is_but_rna_valid(uiBut *but)
{
	if (but->rnaprop==NULL || RNA_struct_contains_property(&but->rnapoin, but->rnaprop)) {
		return TRUE;
	}
	else {
		printf("property removed %s: %p\n", but->drawstr, but->rnaprop);
		return FALSE;
	}
}

double ui_get_but_val(uiBut *but)
{
	PropertyRNA *prop;
	double value = 0.0;

	if(but->editval) { return *(but->editval); }
	if(but->poin==NULL && but->rnapoin.data==NULL) return 0.0;

	if(but->rnaprop) {
		prop= but->rnaprop;

		switch(RNA_property_type(prop)) {
			case PROP_BOOLEAN:
				if(RNA_property_array_length(&but->rnapoin, prop))
					value= RNA_property_boolean_get_index(&but->rnapoin, prop, but->rnaindex);
				else
					value= RNA_property_boolean_get(&but->rnapoin, prop);
				break;
			case PROP_INT:
				if(RNA_property_array_length(&but->rnapoin, prop))
					value= RNA_property_int_get_index(&but->rnapoin, prop, but->rnaindex);
				else
					value= RNA_property_int_get(&but->rnapoin, prop);
				break;
			case PROP_FLOAT:
				if(RNA_property_array_length(&but->rnapoin, prop))
					value= RNA_property_float_get_index(&but->rnapoin, prop, but->rnaindex);
				else
					value= RNA_property_float_get(&but->rnapoin, prop);
				break;
			case PROP_ENUM:
				value= RNA_property_enum_get(&but->rnapoin, prop);
				break;
			default:
				value= 0.0;
				break;
		}
	}
	else if(but->type== HSVSLI) {
		float h, s, v, *fp;
		
		fp= (but->editvec)? but->editvec: (float *)but->poin;
		rgb_to_hsv(fp[0], fp[1], fp[2], &h, &s, &v);

		switch(but->str[0]) {
			case 'H': value= h; break;
			case 'S': value= s; break;
			case 'V': value= v; break;
		}
	} 
	else if( but->pointype == CHA ) {
		value= *(char *)but->poin;
	}
	else if( but->pointype == SHO ) {
		value= *(short *)but->poin;
	} 
	else if( but->pointype == INT ) {
		value= *(int *)but->poin;
	} 
	else if( but->pointype == FLO ) {
		value= *(float *)but->poin;
	}
    
	return value;
}

void ui_set_but_val(uiBut *but, double value)
{
	PropertyRNA *prop;

	/* value is a hsv value: convert to rgb */
	if(but->rnaprop) {
		prop= but->rnaprop;

		if(RNA_property_editable(&but->rnapoin, prop)) {
			switch(RNA_property_type(prop)) {
				case PROP_BOOLEAN:
					if(RNA_property_array_length(&but->rnapoin, prop))
						RNA_property_boolean_set_index(&but->rnapoin, prop, but->rnaindex, value);
					else
						RNA_property_boolean_set(&but->rnapoin, prop, value);
					break;
				case PROP_INT:
					if(RNA_property_array_length(&but->rnapoin, prop))
						RNA_property_int_set_index(&but->rnapoin, prop, but->rnaindex, (int)value);
					else
						RNA_property_int_set(&but->rnapoin, prop, (int)value);
					break;
				case PROP_FLOAT:
					if(RNA_property_array_length(&but->rnapoin, prop))
						RNA_property_float_set_index(&but->rnapoin, prop, but->rnaindex, value);
					else
						RNA_property_float_set(&but->rnapoin, prop, value);
					break;
				case PROP_ENUM:
					if(RNA_property_flag(prop) & PROP_ENUM_FLAG) {
						int ivalue= (int)value;
						ivalue ^= RNA_property_enum_get(&but->rnapoin, prop); /* toggle for enum/flag buttons */
						RNA_property_enum_set(&but->rnapoin, prop, ivalue);
					}
					else {
						RNA_property_enum_set(&but->rnapoin, prop, value);
					}
					break;
				default:
					break;
			}
		}
	}
	else if(but->pointype==0);
	else if(but->type==HSVSLI ) {
		float h, s, v, *fp;
		
		fp= (but->editvec)? but->editvec: (float *)but->poin;
		rgb_to_hsv(fp[0], fp[1], fp[2], &h, &s, &v);
		
		switch(but->str[0]) {
		case 'H': h= value; break;
		case 'S': s= value; break;
		case 'V': v= value; break;
		}
		
		hsv_to_rgb(h, s, v, fp, fp+1, fp+2);
		
	}
	else {
		/* first do rounding */
		if(but->pointype==CHA)
			value= (char)floor(value+0.5);
		else if(but->pointype==SHO ) {
			/* gcc 3.2.1 seems to have problems 
			 * casting a double like 32772.0 to
			 * a short so we cast to an int, then 
			 to a short */
			int gcckludge;
			gcckludge = (int) floor(value+0.5);
			value= (short)gcckludge;
		}
		else if(but->pointype==INT )
			value= (int)floor(value+0.5);
		else if(but->pointype==FLO ) {
			float fval= (float)value;
			if(fval>= -0.00001f && fval<= 0.00001f) fval= 0.0f;	/* prevent negative zero */
			value= fval;
		}
		
		/* then set value with possible edit override */
		if(but->editval)
			*but->editval= value;
		else if(but->pointype==CHA)
			*((char *)but->poin)= (char)value;
		else if(but->pointype==SHO)
			*((short *)but->poin)= (short)value;
		else if(but->pointype==INT)
			*((int *)but->poin)= (int)value;
		else if(but->pointype==FLO)
			*((float *)but->poin)= (float)value;
	}

	/* update select flag */
	ui_is_but_sel(but);
}

int ui_get_but_string_max_length(uiBut *but)
{
	if(ELEM(but->type, TEX, SEARCH_MENU))
		return but->hardmax;
	else if(but->type == IDPOIN)
		return sizeof(((ID*)NULL)->name)-2;
	else
		return UI_MAX_DRAW_STR;
}

static double ui_get_but_scale_unit(uiBut *but, double value)
{
	Scene *scene= CTX_data_scene((bContext *)but->block->evil_C);
	int unit_type= uiButGetUnitType(but);

	if(unit_type == PROP_UNIT_LENGTH) {
		return value * (double)scene->unit.scale_length;
	}
	else if(unit_type == PROP_UNIT_AREA) {
		return value * pow(scene->unit.scale_length, 2);
	}
	else if(unit_type == PROP_UNIT_VOLUME) {
		return value * pow(scene->unit.scale_length, 3);
	}
	else if(unit_type == PROP_UNIT_TIME) { /* WARNING - using evil_C :| */
		return FRA2TIME(value);
	}
	else {
		return value;
	}
}

/* str will be overwritten */
void ui_convert_to_unit_alt_name(uiBut *but, char *str, int maxlen)
{
	if(ui_is_but_unit(but)) {
		int unit_type= uiButGetUnitType(but);
		char *orig_str;
		Scene *scene= CTX_data_scene((bContext *)but->block->evil_C);
		
		orig_str= MEM_callocN(sizeof(char)*maxlen + 1, "textedit sub str");
		memcpy(orig_str, str, maxlen);
		
		bUnit_ToUnitAltName(str, maxlen, orig_str, scene->unit.system, unit_type>>16);
		
		MEM_freeN(orig_str);
	}
}

static void ui_get_but_string_unit(uiBut *but, char *str, int len_max, double value, int pad)
{
	Scene *scene= CTX_data_scene((bContext *)but->block->evil_C);
	int do_split= scene->unit.flag & USER_UNIT_OPT_SPLIT;
	int unit_type= uiButGetUnitType(but);
	int precision= but->a2;

	if(scene->unit.scale_length<0.0001f) scene->unit.scale_length= 1.0f; // XXX do_versions

	/* Sanity checks */
	if(precision>7)		precision= 7;
	else if(precision==0)	precision= 2;

	bUnit_AsString(str, len_max, ui_get_but_scale_unit(but, value), precision, scene->unit.system, unit_type>>16, do_split, pad);
}

static float ui_get_but_step_unit(uiBut *but, float step_default)
{
	Scene *scene= CTX_data_scene((bContext *)but->block->evil_C);
	int unit_type= uiButGetUnitType(but)>>16;
	float step;

	step = bUnit_ClosestScalar(ui_get_but_scale_unit(but, step_default), scene->unit.system, unit_type);

	if(step > 0.0f) { /* -1 is an error value */
		return (float)((double)step/ui_get_but_scale_unit(but, 1.0))*100.0f;
	}
	else {
		return step_default;
	}
}


void ui_get_but_string(uiBut *but, char *str, int maxlen)
{
	if(but->rnaprop && ELEM3(but->type, TEX, IDPOIN, SEARCH_MENU)) {
		PropertyType type;
		char *buf= NULL;

		type= RNA_property_type(but->rnaprop);

		if(type == PROP_STRING) {
			/* RNA string */
			buf= RNA_property_string_get_alloc(&but->rnapoin, but->rnaprop, str, maxlen);
		}
		else if(type == PROP_POINTER) {
			/* RNA pointer */
			PointerRNA ptr= RNA_property_pointer_get(&but->rnapoin, but->rnaprop);
			buf= RNA_struct_name_get_alloc(&ptr, str, maxlen);
		}

		if(!buf) {
			str[0] = '\0';
		}
		else if(buf && buf != str) {
			/* string was too long, we have to truncate */
			BLI_strncpy(str, buf, maxlen);
			MEM_freeN(buf);
		}
	}
	else if(but->type == IDPOIN) {
		/* ID pointer */
		if(but->idpoin_idpp) { /* Can be NULL for ID properties by python */
			ID *id= *(but->idpoin_idpp);
			if(id) {
				BLI_strncpy(str, id->name+2, maxlen);
				return;
			}
		}
		str[0] = '\0';
		return;
	}
	else if(but->type == TEX) {
		/* string */
		BLI_strncpy(str, but->poin, maxlen);
		return;
	}
	else if(but->type == SEARCH_MENU) {
		/* string */
		BLI_strncpy(str, but->poin, maxlen);
		return;
	}
	else if(ui_but_anim_expression_get(but, str, maxlen))
		; /* driver expression */
	else {
		/* number editing */
		double value;

		value= ui_get_but_val(but);

		if(ui_is_but_float(but)) {
			if(ui_is_but_unit(but)) {
				ui_get_but_string_unit(but, str, maxlen, value, 0);
			}
			else {
				int prec= (int)but->a2;
				if(prec==0) prec= 3;
				else CLAMP(prec, 1, 7);

				BLI_snprintf(str, maxlen, "%.*f", prec, value);
			}
		}
		else
			BLI_snprintf(str, maxlen, "%d", (int)value);
	}
}

int ui_set_but_string(bContext *C, uiBut *but, const char *str)
{
	if(but->rnaprop && ELEM3(but->type, TEX, IDPOIN, SEARCH_MENU)) {
		if(RNA_property_editable(&but->rnapoin, but->rnaprop)) {
			PropertyType type;

			type= RNA_property_type(but->rnaprop);

			if(type == PROP_STRING) {
				/* RNA string */
				RNA_property_string_set(&but->rnapoin, but->rnaprop, str);
				return 1;
			}
			else if(type == PROP_POINTER) {
				/* RNA pointer */
				PointerRNA ptr, rptr;
				PropertyRNA *prop;

				if(str == NULL || str[0] == '\0') {
					RNA_property_pointer_set(&but->rnapoin, but->rnaprop, PointerRNA_NULL);
					return 1;
				}
				else {
					ptr= but->rnasearchpoin;
					prop= but->rnasearchprop;
					
					if(prop && RNA_property_collection_lookup_string(&ptr, prop, str, &rptr))
						RNA_property_pointer_set(&but->rnapoin, but->rnaprop, rptr);

					return 1;
				}

				return 0;
			}
		}
	}
	else if(but->type == IDPOIN) {
		/* ID pointer */
		but->idpoin_func(C, str, but->idpoin_idpp);
		return 1;
	}
	else if(but->type == TEX) {
		/* string */
		BLI_strncpy(but->poin, str, but->hardmax);
		return 1;
	}
	else if(but->type == SEARCH_MENU) {
		/* string */
		BLI_strncpy(but->poin, str, but->hardmax);
		return 1;
	}
	else if(ui_but_anim_expression_set(but, str)) {
		/* driver expression */
		return 1;
	}
	else {
		/* number editing */
		double value;

#ifdef WITH_PYTHON
		{
			char str_unit_convert[256];
			int unit_type= uiButGetUnitType(but);
			Scene *scene= CTX_data_scene((bContext *)but->block->evil_C);

			BLI_strncpy(str_unit_convert, str, sizeof(str_unit_convert));

			if(ui_is_but_unit(but)) {
				/* ugly, use the draw string to get the value, this could cause problems if it includes some text which resolves to a unit */
				bUnit_ReplaceString(str_unit_convert, sizeof(str_unit_convert), but->drawstr, ui_get_but_scale_unit(but, 1.0), scene->unit.system, unit_type>>16);
			}

			if(BPY_button_exec(C, str_unit_convert, &value)) {
				value = ui_get_but_val(but); /* use its original value */

				if(str[0])
					return 0;
			}
		}
#else
		value= atof(str);
#endif // WITH_PYTHON

		if(!ui_is_but_float(but)) value= (int)floor(value + 0.5);
		if(but->type==NUMABS) value= fabs(value);

		/* not that we use hard limits here */
		if(value < (double)but->hardmin) value= but->hardmin;
		if(value > (double)but->hardmax) value= but->hardmax;

		ui_set_but_val(but, value);
		return 1;
	}

	return 0;
}

void ui_set_but_default(bContext *C, uiBut *but, short all)
{
	/* if there is a valid property that is editable... */
	if (but->rnapoin.data && but->rnaprop && RNA_property_editable(&but->rnapoin, but->rnaprop)) {
		int index = (all)? -1 : but->rnaindex;
		
		if(RNA_property_reset(&but->rnapoin, but->rnaprop, index)) {
			/* perform updates required for this property */
			RNA_property_update(C, &but->rnapoin, but->rnaprop);
		}
	}
}

static double soft_range_round_up(double value, double max)
{
	/* round up to .., 0.1, 0.2, 0.5, 1, 2, 5, 10, 20, 50, .. */
	double newmax= pow(10.0, ceil(log(value)/log(10.0)));

	if(newmax*0.2 >= max && newmax*0.2 >= value)
		return newmax*0.2;
	else if(newmax*0.5 >= max && newmax*0.5 >= value)
		return newmax*0.5;
	else
		return newmax;
}

static double soft_range_round_down(double value, double max)
{
	/* round down to .., 0.1, 0.2, 0.5, 1, 2, 5, 10, 20, 50, .. */
	double newmax= pow(10.0, floor(log(value)/log(10.0)));

	if(newmax*5.0 <= max && newmax*5.0 <= value)
		return newmax*5.0;
	else if(newmax*2.0 <= max && newmax*2.0 <= value)
		return newmax*2.0;
	else
		return newmax;
}

void ui_set_but_soft_range(uiBut *but, double value)
{
	PropertyType type;
	double softmin, softmax /*, step, precision*/;
	
	if(but->rnaprop) {
		type= RNA_property_type(but->rnaprop);

		/* clamp button range to something reasonable in case
		 * we get -inf/inf from RNA properties */
		if(type == PROP_INT) {
			int imin, imax, istep;

			RNA_property_int_ui_range(&but->rnapoin, but->rnaprop, &imin, &imax, &istep);
			softmin= (imin == INT_MIN)? -1e4: imin;
			softmax= (imin == INT_MAX)? 1e4: imax;
			/*step= istep;*/ /*UNUSED*/
			/*precision= 1;*/ /*UNUSED*/
		}
		else if(type == PROP_FLOAT) {
			float fmin, fmax, fstep, fprecision;

			RNA_property_float_ui_range(&but->rnapoin, but->rnaprop, &fmin, &fmax, &fstep, &fprecision);
			softmin= (fmin == -FLT_MAX)? (float)-1e4: fmin;
			softmax= (fmax == FLT_MAX)? (float)1e4: fmax;
			/*step= fstep;*/ /*UNUSED*/
			/*precision= fprecision;*/ /*UNUSED*/
		}
		else
			return;

		/* if the value goes out of the soft/max range, adapt the range */
		if(value+1e-10 < softmin) {
			if(value < 0.0)
				softmin= -soft_range_round_up(-value, -softmin);
			else
				softmin= soft_range_round_down(value, softmin);

			if(softmin < (double)but->hardmin)
				softmin= (double)but->hardmin;
		}
		else if(value-1e-10 > softmax) {
			if(value < 0.0)
				softmax= -soft_range_round_down(-value, -softmax);
			else
				softmax= soft_range_round_up(value, softmax);

			if(softmax > (double)but->hardmax)
				softmax= but->hardmax;
		}

		but->softmin= softmin;
		but->softmax= softmax;
	}
}

/* ******************* Free ********************/

static void ui_free_link(uiLink *link)
{
	if(link) {	
		BLI_freelistN(&link->lines);
		MEM_freeN(link);
	}
}

/* can be called with C==NULL */
static void ui_free_but(const bContext *C, uiBut *but)
{
	if(but->opptr) {
		WM_operator_properties_free(but->opptr);
		MEM_freeN(but->opptr);
	}
	if(but->func_argN) MEM_freeN(but->func_argN);
	if(but->active) {
		/* XXX solve later, buttons should be free-able without context ideally,
		   however they may have open tooltips or popup windows, which need to
		   be closed using a context pointer */
		if(C) 
			ui_button_active_free(C, but);
		else
			if(but->active) 
				MEM_freeN(but->active);
	}
	if(but->str && but->str != but->strdata) MEM_freeN(but->str);
	ui_free_link(but->link);

	MEM_freeN(but);
}

/* can be called with C==NULL */
void uiFreeBlock(const bContext *C, uiBlock *block)
{
	uiBut *but;

	while( (but= block->buttons.first) ) {
		BLI_remlink(&block->buttons, but);	
		ui_free_but(C, but);
	}

	if(block->func_argN)
		MEM_freeN(block->func_argN);

	CTX_store_free_list(&block->contexts);

	BLI_freelistN(&block->saferct);
	
	MEM_freeN(block);
}

/* can be called with C==NULL */
void uiFreeBlocks(const bContext *C, ListBase *lb)
{
	uiBlock *block;
	
	while( (block= lb->first) ) {
		BLI_remlink(lb, block);
		uiFreeBlock(C, block);
	}
}

void uiFreeInactiveBlocks(const bContext *C, ListBase *lb)
{
	uiBlock *block, *nextblock;

	for(block=lb->first; block; block=nextblock) {
		nextblock= block->next;
	
		if(!block->handle) {
			if(!block->active) {
				BLI_remlink(lb, block);
				uiFreeBlock(C, block);
			}
			else
				block->active= 0;
		}
	}
}

void uiBlockSetRegion(uiBlock *block, ARegion *region)
{
	ListBase *lb;
	uiBlock *oldblock= NULL;

	lb= &region->uiblocks;
	
	/* each listbase only has one block with this name, free block
	 * if is already there so it can be rebuilt from scratch */
	if(lb) {
		for (oldblock= lb->first; oldblock; oldblock= oldblock->next)
			if (BLI_streq(oldblock->name, block->name))
				break;

		if (oldblock) {
			oldblock->active= 0;
			oldblock->panel= NULL;
		}
	}

	block->oldblock= oldblock;

	/* at the beginning of the list! for dynamical menus/blocks */
	if(lb)
		BLI_addhead(lb, block);
}

uiBlock *uiBeginBlock(const bContext *C, ARegion *region, const char *name, short dt)
{
	uiBlock *block;
	wmWindow *window;
	Scene *scn;
	int getsizex, getsizey;

	window= CTX_wm_window(C);
	scn = CTX_data_scene(C);

	block= MEM_callocN(sizeof(uiBlock), "uiBlock");
	block->active= 1;
	block->dt= dt;
	block->evil_C= (void*)C; // XXX
	if (scn) block->color_profile= (scn->r.color_mgt_flag & R_COLOR_MANAGEMENT);
	BLI_strncpy(block->name, name, sizeof(block->name));

	if(region)
		uiBlockSetRegion(block, region);

	/* window matrix and aspect */
	if(region && region->swinid) {
		wm_subwindow_getmatrix(window, region->swinid, block->winmat);
		wm_subwindow_getsize(window, region->swinid, &getsizex, &getsizey);

		/* TODO - investigate why block->winmat[0][0] is negative
		 * in the image view when viewRedrawForce is called */
		block->aspect= 2.0/fabs( (getsizex)*block->winmat[0][0]);
	}
	else {
		/* no subwindow created yet, for menus for example, so we
		 * use the main window instead, since buttons are created
		 * there anyway */
		wm_subwindow_getmatrix(window, window->screen->mainwin, block->winmat);
		wm_subwindow_getsize(window, window->screen->mainwin, &getsizex, &getsizey);

		block->aspect= 2.0/fabs(getsizex*block->winmat[0][0]);
		block->auto_open= 2;
		block->flag |= UI_BLOCK_LOOP; /* tag as menu */
	}

	return block;
}

uiBlock *uiGetBlock(const char *name, ARegion *ar)
{
	uiBlock *block= ar->uiblocks.first;
	
	while(block) {
		if( strcmp(name, block->name)==0 ) return block;
		block= block->next;
	}
	
	return NULL;
}

void uiBlockSetEmboss(uiBlock *block, char dt)
{
	block->dt= dt;
}

void ui_check_but(uiBut *but)
{
	/* if something changed in the button */
	double value;
//	float okwidth; // UNUSED
//	int transopts= ui_translate_buttons();
	
	ui_is_but_sel(but);
	
//	if(but->type==TEX || but->type==IDPOIN) transopts= 0;

	/* only update soft range while not editing */
	if(but->rnaprop && !(but->editval || but->editstr || but->editvec))
		ui_set_but_soft_range(but, ui_get_but_val(but));

	/* test for min and max, icon sliders, etc */
	switch( but->type ) {
		case NUM:
		case SLI:
		case SCROLL:
		case NUMSLI:
		case HSVSLI:
			value= ui_get_but_val(but);
			if(value < (double)but->hardmin) ui_set_but_val(but, but->hardmin);
			else if(value > (double)but->hardmax) ui_set_but_val(but, but->hardmax);
			break;
			
		case NUMABS:
			value= fabs( ui_get_but_val(but) );
			if(value < (double)but->hardmin) ui_set_but_val(but, but->hardmin);
			else if(value > (double)but->hardmax) ui_set_but_val(but, but->hardmax);
			break;
			
		case ICONTOG: 
		case ICONTOGN:
			if(!but->rnaprop || (RNA_property_flag(but->rnaprop) & PROP_ICONS_CONSECUTIVE)) {
				if(but->flag & UI_SELECT) but->iconadd= 1;
				else but->iconadd= 0;
			}
			break;
			
		case ICONROW:
			if(!but->rnaprop || (RNA_property_flag(but->rnaprop) & PROP_ICONS_CONSECUTIVE)) {
				value= ui_get_but_val(but);
				but->iconadd= (int)value- (int)(but->hardmin);
			}
			break;
			
		case ICONTEXTROW:
			if(!but->rnaprop || (RNA_property_flag(but->rnaprop) & PROP_ICONS_CONSECUTIVE)) {
				value= ui_get_but_val(but);
				but->iconadd= (int)value- (int)(but->hardmin);
			}
			break;
	}
	
	
	/* safety is 4 to enable small number buttons (like 'users') */
	// okwidth= -4 + (but->x2 - but->x1); // UNUSED
	
	/* name: */
	switch( but->type ) {
	
	case MENU:
	case ICONTEXTROW:
		
		if(but->x2 - but->x1 > 24) {
			value= ui_get_but_val(but);
			ui_set_name_menu(but, (int)value);
		}
		break;
	
	case NUM:
	case NUMSLI:
	case HSVSLI:
	case NUMABS:

		value= ui_get_but_val(but);

		if(ui_is_but_float(but)) {
			if(value == (double) FLT_MAX) sprintf(but->drawstr, "%sinf", but->str);
			else if(value == (double) -FLT_MAX) sprintf(but->drawstr, "%s-inf", but->str);
			/* support length type buttons */
			else if(ui_is_but_unit(but)) {
				char new_str[sizeof(but->drawstr)];
				ui_get_but_string_unit(but, new_str, sizeof(new_str), value, TRUE);
				BLI_snprintf(but->drawstr, sizeof(but->drawstr), "%s%s", but->str, new_str);
			}
			else {
<<<<<<< HEAD
				if(but->hardmax<10.001f) sprintf(but->drawstr, "%s%.3f", but->str, value);
				else sprintf(but->drawstr, "%s%.2f", but->str, value);
=======
				int prec= (int)but->a2;
				if(prec==0) prec= (but->hardmax < 10.001f) ? 3 : 2;
				else CLAMP(prec, 1, 7);

				BLI_snprintf(but->drawstr, sizeof(but->drawstr), "%s%.*f", but->str, prec, value);
>>>>>>> 5932cec2
			}
		}
		else {
			sprintf(but->drawstr, "%s%d", but->str, (int)value);
		}
			
		if(but->rnaprop) {
			PropertySubType pstype = RNA_property_subtype(but->rnaprop);
			
			if (pstype == PROP_PERCENTAGE)
				strcat(but->drawstr, "%");
		}
		break;

	case LABEL:
		if(ui_is_but_float(but)) {
			int prec= (int)but->a2;
			value= ui_get_but_val(but);
			if(prec==0) prec= 3;
			else CLAMP(prec, 1, 7);

			BLI_snprintf(but->drawstr, sizeof(but->drawstr), "%s%.*f", but->str, prec, value);
		}
		else {
			strncpy(but->drawstr, but->str, UI_MAX_DRAW_STR);
		}
		
		break;

	case IDPOIN:
	case TEX:
	case SEARCH_MENU:
		if(!but->editstr) {
			char str[UI_MAX_DRAW_STR];

			ui_get_but_string(but, str, UI_MAX_DRAW_STR-strlen(but->str));

			BLI_snprintf(but->drawstr, sizeof(but->drawstr), "%s%s", but->str, str);
		}
		break;
	
	case KEYEVT:
		strncpy(but->drawstr, but->str, UI_MAX_DRAW_STR);
		if (but->flag & UI_SELECT) {
			strcat(but->drawstr, "Press a key");
		} else {
			strcat(but->drawstr, WM_key_event_string((short) ui_get_but_val(but)));
		}
		break;
		
	case HOTKEYEVT:
		if (but->flag & UI_SELECT) {
			but->drawstr[0]= '\0';
			
			if(but->modifier_key) {
				char *str= but->drawstr;
				
				if(but->modifier_key & KM_SHIFT)
					str= strcat(str, "Shift ");
				if(but->modifier_key & KM_CTRL)
					str= strcat(str, "Ctrl ");
				if(but->modifier_key & KM_ALT)
					str= strcat(str, "Alt ");
				if(but->modifier_key & KM_OSKEY)
					str= strcat(str, "Cmd ");
			}
			else
				strcat(but->drawstr, "Press a key  ");
		}
		else
			strncpy(but->drawstr, but->str, UI_MAX_DRAW_STR);

		break;
		
	case BUT_TOGDUAL:
		/* trying to get the dual-icon to left of text... not very nice */
		if(but->str[0]) {
			strncpy(but->drawstr, "  ", UI_MAX_DRAW_STR);
			strncpy(but->drawstr+2, but->str, UI_MAX_DRAW_STR-2);
		}
		break;

	case HSVCUBE:
	case HSVCIRCLE:
		break;
	default:
		strncpy(but->drawstr, but->str, UI_MAX_DRAW_STR);
		
	}

	/* if we are doing text editing, this will override the drawstr */
	if(but->editstr)
		strncpy(but->drawstr, but->editstr, UI_MAX_DRAW_STR);
	
	/* text clipping moved to widget drawing code itself */
}


void uiBlockBeginAlign(uiBlock *block)
{
	/* if other align was active, end it */
	if(block->flag & UI_BUT_ALIGN) uiBlockEndAlign(block);

	block->flag |= UI_BUT_ALIGN_DOWN;	
	block->alignnr++;

	/* buttons declared after this call will get this align nr */ // XXX flag?
}

static int buts_are_horiz(uiBut *but1, uiBut *but2)
{
	float dx, dy;
	
	dx= fabs( but1->x2 - but2->x1);
	dy= fabs( but1->y1 - but2->y2);
	
	if(dx > dy) return 0;
	return 1;
}

void uiBlockEndAlign(uiBlock *block)
{
	block->flag &= ~UI_BUT_ALIGN;	// all 4 flags
}

int ui_but_can_align(uiBut *but)
{
	return !ELEM3(but->type, LABEL, OPTION, OPTIONN);
}

static void ui_block_do_align_but(uiBut *first, int nr)
{
	uiBut *prev, *but=NULL, *next;
	int flag= 0, cols=0, rows=0;
	
	/* auto align */

	for(but=first; but && but->alignnr == nr; but=but->next) {
		if(but->next && but->next->alignnr == nr) {
			if(buts_are_horiz(but, but->next)) cols++;
			else rows++;
		}
	}

	/* rows==0: 1 row, cols==0: 1 collumn */
	
	/* note;  how it uses 'flag' in loop below (either set it, or OR it) is confusing */
	for(but=first, prev=NULL; but && but->alignnr == nr; prev=but, but=but->next) {
		next= but->next;
		if(next && next->alignnr != nr)
			next= NULL;

		/* clear old flag */
		but->flag &= ~UI_BUT_ALIGN;
			
		if(flag==0) {	/* first case */
			if(next) {
				if(buts_are_horiz(but, next)) {
					if(rows==0)
						flag= UI_BUT_ALIGN_RIGHT;
					else 
						flag= UI_BUT_ALIGN_DOWN|UI_BUT_ALIGN_RIGHT;
				}
				else {
					flag= UI_BUT_ALIGN_DOWN;
				}
			}
		}
		else if(next==NULL) {	/* last case */
			if(prev) {
				if(buts_are_horiz(prev, but)) {
					if(rows==0) 
						flag= UI_BUT_ALIGN_LEFT;
					else
						flag= UI_BUT_ALIGN_TOP|UI_BUT_ALIGN_LEFT;
				}
				else flag= UI_BUT_ALIGN_TOP;
			}
		}
		else if(buts_are_horiz(but, next)) {
			/* check if this is already second row */
			if( prev && buts_are_horiz(prev, but)==0) {
				flag &= ~UI_BUT_ALIGN_LEFT;
				flag |= UI_BUT_ALIGN_TOP;
				/* exception case: bottom row */
				if(rows>0) {
					uiBut *bt= but;
					while(bt && bt->alignnr == nr) {
						if(bt->next && bt->next->alignnr == nr && buts_are_horiz(bt, bt->next)==0 ) break; 
						bt= bt->next;
					}
					if(bt==NULL || bt->alignnr != nr) flag= UI_BUT_ALIGN_TOP|UI_BUT_ALIGN_RIGHT;
				}
			}
			else flag |= UI_BUT_ALIGN_LEFT;
		}
		else {
			if(cols==0) {
				flag |= UI_BUT_ALIGN_TOP;
			}
			else {	/* next button switches to new row */
				
				if(prev && buts_are_horiz(prev, but))
					flag |= UI_BUT_ALIGN_LEFT;
				else {
					flag &= ~UI_BUT_ALIGN_LEFT;
					flag |= UI_BUT_ALIGN_TOP;
				}
				
				if( (flag & UI_BUT_ALIGN_TOP)==0) {	/* stil top row */
					if(prev) {
						if(next && buts_are_horiz(but, next))
							flag = UI_BUT_ALIGN_DOWN|UI_BUT_ALIGN_LEFT|UI_BUT_ALIGN_RIGHT;
						else {
							/* last button in top row */
							flag = UI_BUT_ALIGN_DOWN|UI_BUT_ALIGN_LEFT;
						}
					}
					else 
						flag |= UI_BUT_ALIGN_DOWN;
				}
				else 
					flag |= UI_BUT_ALIGN_TOP;
			}
		}
		
		but->flag |= flag;
		
		/* merge coordinates */
		if(prev) {
			// simple cases 
			if(rows==0) {
				but->x1= (prev->x2+but->x1)/2.0f;
				prev->x2= but->x1;
			}
			else if(cols==0) {
				but->y2= (prev->y1+but->y2)/2.0f;
				prev->y1= but->y2;
			}
			else {
				if(buts_are_horiz(prev, but)) {
					but->x1= (prev->x2+but->x1)/2.0f;
					prev->x2= but->x1;
					/* copy height too */
					but->y2= prev->y2;
				}
				else if(prev->prev && buts_are_horiz(prev->prev, prev)==0) {
					/* the previous button is a single one in its row */
					but->y2= (prev->y1+but->y2)/2.0f;
					prev->y1= but->y2;
					
					but->x1= prev->x1;
					if(next && buts_are_horiz(but, next)==0)
						but->x2= prev->x2;
				}
				else {
					/* the previous button is not a single one in its row */
					but->y2= prev->y1;
				}
			}
		}
	}
}

void ui_block_do_align(uiBlock *block)
{
	uiBut *but;
	int nr;

	/* align buttons with same align nr */
	for(but=block->buttons.first; but;) {
		if(but->alignnr) {
			nr= but->alignnr;
			ui_block_do_align_but(but, nr);

			/* skip with same number */
			for(; but && but->alignnr == nr; but=but->next);

			if(!but)
				break;
		}
		else
			but= but->next;
	}
}

/*
ui_def_but is the function that draws many button types

for float buttons:
	"a1" Click Step (how much to change the value each click)
	"a2" Number of decimal point values to display. 0 defaults to 3 (0.000) 1,2,3, and a maximum of 4,
	   all greater values will be clamped to 4.

*/
static uiBut *ui_def_but(uiBlock *block, int type, int retval, const char *str, int x1, int y1, short x2, short y2, void *poin, float min, float max, float a1, float a2, const char *tip)
{
	uiBut *but;
	int slen;
	
	if(type & BUTPOIN) {		/* a pointer is required */
		if(poin==NULL)
			return NULL;
	}

	but= MEM_callocN(sizeof(uiBut), "uiBut");

	but->type= type & BUTTYPE;
	but->pointype= type & BUTPOIN;
	but->bit= type & BIT;
	but->bitnr= type & 31;
	but->icon = 0;
	but->iconadd=0;

	but->retval= retval;

	slen= strlen(str);
	if(slen >= UI_MAX_NAME_STR-1) {
		but->str= MEM_mallocN(slen+2, "ui_def_but str"); /* why +2 ? */
	}
	else {
		but->str= but->strdata;
	}
	memcpy(but->str, str, slen+1);

	but->x1= x1; 
	but->y1= y1;
	but->x2= (x1+x2); 
	but->y2= (y1+y2);
	
	but->poin= poin;
	but->hardmin= but->softmin= min; 
	but->hardmax= but->softmax= max;
	but->a1= a1; 
	but->a2= a2;
	but->tip= tip;
	
	but->lock= block->lock;
	but->lockstr= block->lockstr;
	but->dt= block->dt;

	but->aspect= 1.0f; //XXX block->aspect;
	but->block= block;		// pointer back, used for frontbuffer status, and picker

	if((block->flag & UI_BUT_ALIGN) && ui_but_can_align(but))
		but->alignnr= block->alignnr;

	but->func= block->func;
	but->func_arg1= block->func_arg1;
	but->func_arg2= block->func_arg2;

	but->funcN= block->funcN;
	if(block->func_argN)
		but->func_argN= MEM_dupallocN(block->func_argN);
	
	but->pos= -1;	/* cursor invisible */

	if(ELEM4(but->type, NUM, NUMABS, NUMSLI, HSVSLI)) {	/* add a space to name */
		slen= strlen(but->str);
		if(slen>0 && slen<UI_MAX_NAME_STR-2) {
			if(but->str[slen-1]!=' ') {
				but->str[slen]= ' ';
				but->str[slen+1]= 0;
			}
		}
	}

	if((block->flag & UI_BLOCK_LOOP) || ELEM8(but->type, MENU, TEX, LABEL, IDPOIN, BLOCK, BUTM, SEARCH_MENU, PROGRESSBAR))
		but->flag |= (UI_TEXT_LEFT|UI_ICON_LEFT);
	else if(but->type==BUT_TOGDUAL)
		but->flag |= UI_ICON_LEFT;

	but->flag |= (block->flag & UI_BUT_ALIGN);

	if (but->lock) {
		if (but->lockstr) {
			but->flag |= UI_BUT_DISABLED;
		}
	}

	/* keep track of UI_interface.h */
	if(ELEM7(but->type, BLOCK, BUT, LABEL, PULLDOWN, ROUNDBOX, LISTBOX, BUTM));
	else if(ELEM3(but->type, SCROLL, SEPR, FTPREVIEW));
	else if(but->type >= SEARCH_MENU);
	else but->flag |= UI_BUT_UNDO;

	BLI_addtail(&block->buttons, but);
	
	if(block->curlayout)
		ui_layout_add_but(block->curlayout, but);

	return but;
}

static uiBut *ui_def_but_rna(uiBlock *block, int type, int retval, const char *str, int x1, int y1, short x2, short y2, PointerRNA *ptr, const char *propname, int index, float min, float max, float a1, float a2,  const char *tip)
{
	uiBut *but;
	PropertyRNA *prop;
	PropertyType proptype;
	int freestr= 0, icon= 0;

	prop= RNA_struct_find_property(ptr, propname);

	if(prop) {
		proptype= RNA_property_type(prop);

		/* use rna values if parameters are not specified */
		if(!str) {
			if(type == MENU && proptype == PROP_ENUM) {
				EnumPropertyItem *item;
				DynStr *dynstr;
				int i, totitem, value, free;

				RNA_property_enum_items(block->evil_C, ptr, prop, &item, &totitem, &free);
				value= RNA_property_enum_get(ptr, prop);

				dynstr= BLI_dynstr_new();
				BLI_dynstr_appendf(dynstr, "%s%%t", RNA_property_ui_name(prop));
				for(i=0; i<totitem; i++) {
					if(!item[i].identifier[0]) {
						if(item[i].name)
							BLI_dynstr_appendf(dynstr, "|%s%%l", item[i].name);
						else
							BLI_dynstr_append(dynstr, "|%l");
					}
					else if(item[i].icon)
						BLI_dynstr_appendf(dynstr, "|%s %%i%d %%x%d", item[i].name, item[i].icon, item[i].value);
					else
						BLI_dynstr_appendf(dynstr, "|%s %%x%d", item[i].name, item[i].value);

					if(value == item[i].value) {
						icon= item[i].icon;
						if(!tip)
							tip= item[i].description;
					}
				}
				str= BLI_dynstr_get_cstring(dynstr);
				BLI_dynstr_free(dynstr);

				if(free)
					MEM_freeN(item);

				freestr= 1;
			}
			else if(ELEM(type, ROW, LISTROW) && proptype == PROP_ENUM) {
				EnumPropertyItem *item;
				int i, totitem, free;

				RNA_property_enum_items(block->evil_C, ptr, prop, &item, &totitem, &free);
				for(i=0; i<totitem; i++) {
					if(item[i].identifier[0] && item[i].value == (int)max) {
						str= item[i].name;
						icon= item[i].icon;
					}
				}

				if(!str)
					str= RNA_property_ui_name(prop);
				if(free)
					MEM_freeN(item);
			}
			else {
				str= RNA_property_ui_name(prop);
				icon= RNA_property_ui_icon(prop);
			}
		}

		if(!tip) {
			if(type == ROW && proptype == PROP_ENUM) {
				EnumPropertyItem *item;
				int i, totitem, free;

				RNA_property_enum_items(block->evil_C, ptr, prop, &item, &totitem, &free);

				for(i=0; i<totitem; i++) {
					if(item[i].identifier[0] && item[i].value == (int)max) {
						if(item[i].description[0])
							tip= item[i].description;
						break;
					}
				}

				if(free)
					MEM_freeN(item);
			}
		}
		
		if(!tip)
			tip= RNA_property_ui_description(prop);

		if(min == max || a1 == -1 || a2 == -1) {
			if(proptype == PROP_INT) {
				int hardmin, hardmax, softmin, softmax, step;

				RNA_property_int_range(ptr, prop, &hardmin, &hardmax);
				RNA_property_int_ui_range(ptr, prop, &softmin, &softmax, &step);

				if(!ELEM(type, ROW, LISTROW) && min == max) {
					min= hardmin;
					max= hardmax;
				}
				if(a1 == -1)
					a1= step;
				if(a2 == -1)
					a2= 0;
			}
			else if(proptype == PROP_FLOAT) {
				float hardmin, hardmax, softmin, softmax, step, precision;

				RNA_property_float_range(ptr, prop, &hardmin, &hardmax);
				RNA_property_float_ui_range(ptr, prop, &softmin, &softmax, &step, &precision);

				if(!ELEM(type, ROW, LISTROW) && min == max) {
					min= hardmin;
					max= hardmax;
				}
				if(a1 == -1)
					a1= step;
				if(a2 == -1)
					a2= precision;
			}
			else if(proptype == PROP_STRING) {
				min= 0;
				max= RNA_property_string_maxlength(prop);
				if(max == 0) /* interface code should ideally support unlimited length */
					max= UI_MAX_DRAW_STR; 
			}
		}
	}
	else {
		RNA_warning("ui_def_but_rna: property not found: %s.%s\n", RNA_struct_identifier(ptr->type), propname);
		str= propname;
	}

	/* now create button */
	but= ui_def_but(block, type, retval, str, x1, y1, x2, y2, NULL, min, max, a1, a2, tip);

	if(prop) {
		but->rnapoin= *ptr;
		but->rnaprop= prop;

		if(RNA_property_array_length(&but->rnapoin, but->rnaprop))
			but->rnaindex= index;
		else
			but->rnaindex= 0;
	}

	if(icon) {
		but->icon= (BIFIconID)icon;
		but->flag |= UI_HAS_ICON;
		but->flag|= UI_ICON_LEFT;
	}
	
	if (!prop || !RNA_property_editable(&but->rnapoin, prop)) {
		but->flag |= UI_BUT_DISABLED;
		but->lock = 1;
		but->lockstr = "";
	}

	/* If this button uses units, calculate the step from this */
	if(ui_is_but_unit(but))
		but->a1= ui_get_but_step_unit(but, but->a1);

	if(freestr)
		MEM_freeN((void *)str);
	
	return but;
}

static uiBut *ui_def_but_operator(uiBlock *block, int type, const char *opname, int opcontext, const char *str, int x1, int y1, short x2, short y2, const char *tip)
{
	uiBut *but;
	wmOperatorType *ot;
	
	ot= WM_operatortype_find(opname, 0);

	if(!str) {
		if(ot) str= ot->name;
		else str= opname;
	}
	
	if ((!tip || tip[0]=='\0') && ot && ot->description) {
		tip= ot->description;
	}

	but= ui_def_but(block, type, -1, str, x1, y1, x2, y2, NULL, 0, 0, 0, 0, tip);
	but->optype= ot;
	but->opcontext= opcontext;

	if(!ot) {
		but->flag |= UI_BUT_DISABLED;
		but->lock = 1;
		but->lockstr = "";
	}

	return but;
}

static uiBut *ui_def_but_operator_text(uiBlock *block, int type, const char *opname, int opcontext, const char *str, int x1, int y1, short x2, short y2, void *poin, float min, float max, float a1, float a2, const char *tip)
{
	uiBut *but;
	wmOperatorType *ot;
	
	ot= WM_operatortype_find(opname, 0);

	if(!str) {
		if(ot) str= ot->name;
		else str= opname;
	}
	
	if ((!tip || tip[0]=='\0') && ot && ot->description) {
		tip= ot->description;
	}

	but= ui_def_but(block, type, -1, str, x1, y1, x2, y2, poin, min, max, a1, a2, tip);
	but->optype= ot;
	but->opcontext= opcontext;

	if(!ot) {
		but->flag |= UI_BUT_DISABLED;
		but->lock = 1;
		but->lockstr = "";
	}

	return but;
}

uiBut *uiDefBut(uiBlock *block, int type, int retval, const char *str, int x1, int y1, short x2, short y2, void *poin, float min, float max, float a1, float a2, const char *tip)
{
	uiBut *but= ui_def_but(block, type, retval, str, x1, y1, x2, y2, poin, min, max, a1, a2, tip);

	ui_check_but(but);
	
	return but;
}

	/* if _x_ is a power of two (only one bit) return the power,
	 * otherwise return -1. 
	 * (1<<findBitIndex(x))==x for powers of two.
	 */
static int findBitIndex(unsigned int x) {
	if (!x || (x&(x-1))!=0) {	/* x&(x-1) strips lowest bit */
		return -1;
	} else {
		int idx= 0;

		if (x&0xFFFF0000)	idx+=16, x>>=16;
		if (x&0xFF00)		idx+=8, x>>=8;
		if (x&0xF0)			idx+=4, x>>=4;
		if (x&0xC)			idx+=2, x>>=2;
		if (x&0x2)			idx+=1;

		return idx;
	}
}

/* autocomplete helper functions */
struct AutoComplete {
	int maxlen;
	char *truncate;
	const char *startname;
};

AutoComplete *autocomplete_begin(const char *startname, int maxlen)
{
	AutoComplete *autocpl;
	
	autocpl= MEM_callocN(sizeof(AutoComplete), "AutoComplete");
	autocpl->maxlen= maxlen;
	autocpl->truncate= MEM_callocN(sizeof(char)*maxlen, "AutoCompleteTruncate");
	autocpl->startname= startname;

	return autocpl;
}

void autocomplete_do_name(AutoComplete *autocpl, const char *name)
{
	char *truncate= autocpl->truncate;
	const char *startname= autocpl->startname;
	int a;

	for(a=0; a<autocpl->maxlen-1; a++) {
		if(startname[a]==0 || startname[a]!=name[a])
			break;
	}
	/* found a match */
	if(startname[a]==0) {
		/* first match */
		if(truncate[0]==0)
			BLI_strncpy(truncate, name, autocpl->maxlen);
		else {
			/* remove from truncate what is not in bone->name */
			for(a=0; a<autocpl->maxlen-1; a++) {
				if(name[a] == 0) {
					truncate[a]= 0;
					break;
				}
				else if(truncate[a]!=name[a])
					truncate[a]= 0;
			}
		}
	}
}

void autocomplete_end(AutoComplete *autocpl, char *autoname)
{	
	if(autocpl->truncate[0])
		BLI_strncpy(autoname, autocpl->truncate, autocpl->maxlen);
	else {
		if (autoname != autocpl->startname) /* dont copy a string over its self */
			BLI_strncpy(autoname, autocpl->startname, autocpl->maxlen);
	}
	MEM_freeN(autocpl->truncate);
	MEM_freeN(autocpl);
}

/* autocomplete callback for ID buttons */
static void autocomplete_id(bContext *C, char *str, void *arg_v)
{
	int blocktype= (intptr_t)arg_v;
	ListBase *listb= which_libbase(CTX_data_main(C), blocktype);
	
	if(listb==NULL) return;
	
	/* search if str matches the beginning of an ID struct */
	if(str[0]) {
		AutoComplete *autocpl= autocomplete_begin(str, 22);
		ID *id;
		
		for(id= listb->first; id; id= id->next)
			autocomplete_do_name(autocpl, id->name+2);

		autocomplete_end(autocpl, str);
	}
}

static uiBut *uiDefButBit(uiBlock *block, int type, int bit, int retval, const char *str, int x1, int y1, short x2, short y2, void *poin, float min, float max, float a1, float a2,  const char *tip)
{
	int bitIdx= findBitIndex(bit);
	if (bitIdx==-1) {
		return NULL;
	} else {
		return uiDefBut(block, type|BIT|bitIdx, retval, str, x1, y1, x2, y2, poin, min, max, a1, a2, tip);
	}
}
uiBut *uiDefButF(uiBlock *block, int type, int retval, const char *str, int x1, int y1, short x2, short y2, float *poin, float min, float max, float a1, float a2,  const char *tip)
{
	return uiDefBut(block, type|FLO, retval, str, x1, y1, x2, y2, (void*) poin, min, max, a1, a2, tip);
}
uiBut *uiDefButBitF(uiBlock *block, int type, int bit, int retval, const char *str, int x1, int y1, short x2, short y2, float *poin, float min, float max, float a1, float a2,  const char *tip)
{
	return uiDefButBit(block, type|FLO, bit, retval, str, x1, y1, x2, y2, (void*) poin, min, max, a1, a2, tip);
}
uiBut *uiDefButI(uiBlock *block, int type, int retval, const char *str, int x1, int y1, short x2, short y2, int *poin, float min, float max, float a1, float a2,  const char *tip)
{
	return uiDefBut(block, type|INT, retval, str, x1, y1, x2, y2, (void*) poin, min, max, a1, a2, tip);
}
uiBut *uiDefButBitI(uiBlock *block, int type, int bit, int retval, const char *str, int x1, int y1, short x2, short y2, int *poin, float min, float max, float a1, float a2,  const char *tip)
{
	return uiDefButBit(block, type|INT, bit, retval, str, x1, y1, x2, y2, (void*) poin, min, max, a1, a2, tip);
}
uiBut *uiDefButS(uiBlock *block, int type, int retval, const char *str, int x1, int y1, short x2, short y2, short *poin, float min, float max, float a1, float a2,  const char *tip)
{
	return uiDefBut(block, type|SHO, retval, str, x1, y1, x2, y2, (void*) poin, min, max, a1, a2, tip);
}
uiBut *uiDefButBitS(uiBlock *block, int type, int bit, int retval, const char *str, int x1, int y1, short x2, short y2, short *poin, float min, float max, float a1, float a2,  const char *tip)
{
	return uiDefButBit(block, type|SHO, bit, retval, str, x1, y1, x2, y2, (void*) poin, min, max, a1, a2, tip);
}
uiBut *uiDefButC(uiBlock *block, int type, int retval, const char *str, int x1, int y1, short x2, short y2, char *poin, float min, float max, float a1, float a2,  const char *tip)
{
	return uiDefBut(block, type|CHA, retval, str, x1, y1, x2, y2, (void*) poin, min, max, a1, a2, tip);
}
uiBut *uiDefButBitC(uiBlock *block, int type, int bit, int retval, const char *str, int x1, int y1, short x2, short y2, char *poin, float min, float max, float a1, float a2,  const char *tip)
{
	return uiDefButBit(block, type|CHA, bit, retval, str, x1, y1, x2, y2, (void*) poin, min, max, a1, a2, tip);
}
uiBut *uiDefButR(uiBlock *block, int type, int retval, const char *str, int x1, int y1, short x2, short y2, PointerRNA *ptr, const char *propname, int index, float min, float max, float a1, float a2,  const char *tip)
{
	uiBut *but;

	but= ui_def_but_rna(block, type, retval, str, x1, y1, x2, y2, ptr, propname, index, min, max, a1, a2, tip);
	if(but)
		ui_check_but(but);

	return but;
}
uiBut *uiDefButO(uiBlock *block, int type, const char *opname, int opcontext, const char *str, int x1, int y1, short x2, short y2, const char *tip)
{
	uiBut *but;

	but= ui_def_but_operator(block, type, opname, opcontext, str, x1, y1, x2, y2, tip);
	if(but)
		ui_check_but(but);

	return but;
}

uiBut *uiDefButTextO(uiBlock *block, int type, const char *opname, int opcontext, const char *str, int x1, int y1, short x2, short y2, void *poin, float min, float max, float a1, float a2,  const char *tip)
{
	uiBut *but= ui_def_but_operator_text(block, type, opname, opcontext, str, x1, y1, x2, y2, poin, min, max, a1, a2, tip);

	if(but)
		ui_check_but(but);
	
	return but;
}

/* if a1==1.0 then a2 is an extra icon blending factor (alpha 0.0 - 1.0) */
uiBut *uiDefIconBut(uiBlock *block, int type, int retval, int icon, int x1, int y1, short x2, short y2, void *poin, float min, float max, float a1, float a2,  const char *tip)
{
	uiBut *but= ui_def_but(block, type, retval, "", x1, y1, x2, y2, poin, min, max, a1, a2, tip);
	
	but->icon= (BIFIconID) icon;
	but->flag|= UI_HAS_ICON;

	ui_check_but(but);
	
	return but;
}
static uiBut *uiDefIconButBit(uiBlock *block, int type, int bit, int retval, int icon, int x1, int y1, short x2, short y2, void *poin, float min, float max, float a1, float a2, const char *tip)
{
	int bitIdx= findBitIndex(bit);
	if (bitIdx==-1) {
		return NULL;
	} else {
		return uiDefIconBut(block, type|BIT|bitIdx, retval, icon, x1, y1, x2, y2, poin, min, max, a1, a2, tip);
	}
}

uiBut *uiDefIconButF(uiBlock *block, int type, int retval, int icon, int x1, int y1, short x2, short y2, float *poin, float min, float max, float a1, float a2,  const char *tip)
{
	return uiDefIconBut(block, type|FLO, retval, icon, x1, y1, x2, y2, (void*) poin, min, max, a1, a2, tip);
}
uiBut *uiDefIconButBitF(uiBlock *block, int type, int bit, int retval, int icon, int x1, int y1, short x2, short y2, float *poin, float min, float max, float a1, float a2,  const char *tip)
{
	return uiDefIconButBit(block, type|FLO, bit, retval, icon, x1, y1, x2, y2, (void*) poin, min, max, a1, a2, tip);
}
uiBut *uiDefIconButI(uiBlock *block, int type, int retval, int icon, int x1, int y1, short x2, short y2, int *poin, float min, float max, float a1, float a2,  const char *tip)
{
	return uiDefIconBut(block, type|INT, retval, icon, x1, y1, x2, y2, (void*) poin, min, max, a1, a2, tip);
}
uiBut *uiDefIconButBitI(uiBlock *block, int type, int bit, int retval, int icon, int x1, int y1, short x2, short y2, int *poin, float min, float max, float a1, float a2,  const char *tip)
{
	return uiDefIconButBit(block, type|INT, bit, retval, icon, x1, y1, x2, y2, (void*) poin, min, max, a1, a2, tip);
}
uiBut *uiDefIconButS(uiBlock *block, int type, int retval, int icon, int x1, int y1, short x2, short y2, short *poin, float min, float max, float a1, float a2,  const char *tip)
{
	return uiDefIconBut(block, type|SHO, retval, icon, x1, y1, x2, y2, (void*) poin, min, max, a1, a2, tip);
}
uiBut *uiDefIconButBitS(uiBlock *block, int type, int bit, int retval, int icon, int x1, int y1, short x2, short y2, short *poin, float min, float max, float a1, float a2,  const char *tip)
{
	return uiDefIconButBit(block, type|SHO, bit, retval, icon, x1, y1, x2, y2, (void*) poin, min, max, a1, a2, tip);
}
uiBut *uiDefIconButC(uiBlock *block, int type, int retval, int icon, int x1, int y1, short x2, short y2, char *poin, float min, float max, float a1, float a2,  const char *tip)
{
	return uiDefIconBut(block, type|CHA, retval, icon, x1, y1, x2, y2, (void*) poin, min, max, a1, a2, tip);
}
uiBut *uiDefIconButBitC(uiBlock *block, int type, int bit, int retval, int icon, int x1, int y1, short x2, short y2, char *poin, float min, float max, float a1, float a2,  const char *tip)
{
	return uiDefIconButBit(block, type|CHA, bit, retval, icon, x1, y1, x2, y2, (void*) poin, min, max, a1, a2, tip);
}
uiBut *uiDefIconButR(uiBlock *block, int type, int retval, int icon, int x1, int y1, short x2, short y2, PointerRNA *ptr, const char *propname, int index, float min, float max, float a1, float a2,  const char *tip)
{
	uiBut *but;

	but= ui_def_but_rna(block, type, retval, "", x1, y1, x2, y2, ptr, propname, index, min, max, a1, a2, tip);
	if(but) {
		if(icon) {
			but->icon= (BIFIconID) icon;
			but->flag|= UI_HAS_ICON;
		}
		ui_check_but(but);
	}

	return but;
}
uiBut *uiDefIconButO(uiBlock *block, int type, const char *opname, int opcontext, int icon, int x1, int y1, short x2, short y2, const char *tip)
{
	uiBut *but;

	but= ui_def_but_operator(block, type, opname, opcontext, "", x1, y1, x2, y2, tip);
	if(but) {
		but->icon= (BIFIconID) icon;
		but->flag|= UI_HAS_ICON;
		ui_check_but(but);
	}

	return but;
}

/* Button containing both string label and icon */
uiBut *uiDefIconTextBut(uiBlock *block, int type, int retval, int icon, const char *str, int x1, int y1, short x2, short y2, void *poin, float min, float max, float a1, float a2,  const char *tip)
{
	uiBut *but= ui_def_but(block, type, retval, str, x1, y1, x2, y2, poin, min, max, a1, a2, tip);

	but->icon= (BIFIconID) icon;
	but->flag|= UI_HAS_ICON;

	but->flag|= UI_ICON_LEFT;

	ui_check_but(but);

	return but;
}
static uiBut *uiDefIconTextButBit(uiBlock *block, int type, int bit, int retval, int icon, const char *str, int x1, int y1, short x2, short y2, void *poin, float min, float max, float a1, float a2,  const char *tip)
{
	int bitIdx= findBitIndex(bit);
	if (bitIdx==-1) {
		return NULL;
	} else {
		return uiDefIconTextBut(block, type|BIT|bitIdx, retval, icon, str, x1, y1, x2, y2, poin, min, max, a1, a2, tip);
	}
}

uiBut *uiDefIconTextButF(uiBlock *block, int type, int retval, int icon, const char *str, int x1, int y1, short x2, short y2, float *poin, float min, float max, float a1, float a2,  const char *tip)
{
	return uiDefIconTextBut(block, type|FLO, retval, icon, str, x1, y1, x2, y2, (void*) poin, min, max, a1, a2, tip);
}
uiBut *uiDefIconTextButBitF(uiBlock *block, int type, int bit, int retval, int icon, const char *str, int x1, int y1, short x2, short y2, float *poin, float min, float max, float a1, float a2,  const char *tip)
{
	return uiDefIconTextButBit(block, type|FLO, bit, retval, icon, str, x1, y1, x2, y2, (void*) poin, min, max, a1, a2, tip);
}
uiBut *uiDefIconTextButI(uiBlock *block, int type, int retval, int icon, const char *str, int x1, int y1, short x2, short y2, int *poin, float min, float max, float a1, float a2,  const char *tip)
{
	return uiDefIconTextBut(block, type|INT, retval, icon, str, x1, y1, x2, y2, (void*) poin, min, max, a1, a2, tip);
}
uiBut *uiDefIconTextButBitI(uiBlock *block, int type, int bit, int retval, int icon, const char *str, int x1, int y1, short x2, short y2, int *poin, float min, float max, float a1, float a2,  const char *tip)
{
	return uiDefIconTextButBit(block, type|INT, bit, retval, icon, str, x1, y1, x2, y2, (void*) poin, min, max, a1, a2, tip);
}
uiBut *uiDefIconTextButS(uiBlock *block, int type, int retval, int icon, const char *str, int x1, int y1, short x2, short y2, short *poin, float min, float max, float a1, float a2,  const char *tip)
{
	return uiDefIconTextBut(block, type|SHO, retval, icon, str, x1, y1, x2, y2, (void*) poin, min, max, a1, a2, tip);
}
uiBut *uiDefIconTextButBitS(uiBlock *block, int type, int bit, int retval, int icon, const char *str, int x1, int y1, short x2, short y2, short *poin, float min, float max, float a1, float a2,  const char *tip)
{
	return uiDefIconTextButBit(block, type|SHO, bit, retval, icon, str, x1, y1, x2, y2, (void*) poin, min, max, a1, a2, tip);
}
uiBut *uiDefIconTextButC(uiBlock *block, int type, int retval, int icon, const char *str, int x1, int y1, short x2, short y2, char *poin, float min, float max, float a1, float a2,  const char *tip)
{
	return uiDefIconTextBut(block, type|CHA, retval, icon, str, x1, y1, x2, y2, (void*) poin, min, max, a1, a2, tip);
}
uiBut *uiDefIconTextButBitC(uiBlock *block, int type, int bit, int retval, int icon, const char *str, int x1, int y1, short x2, short y2, char *poin, float min, float max, float a1, float a2,  const char *tip)
{
	return uiDefIconTextButBit(block, type|CHA, bit, retval, icon, str, x1, y1, x2, y2, (void*) poin, min, max, a1, a2, tip);
}
uiBut *uiDefIconTextButR(uiBlock *block, int type, int retval, int icon, const char *str, int x1, int y1, short x2, short y2, PointerRNA *ptr, const char *propname, int index, float min, float max, float a1, float a2,  const char *tip)
{
	uiBut *but;

	but= ui_def_but_rna(block, type, retval, str, x1, y1, x2, y2, ptr, propname, index, min, max, a1, a2, tip);
	if(but) {
		if(icon) {
			but->icon= (BIFIconID) icon;
			but->flag|= UI_HAS_ICON;
		}
		but->flag|= UI_ICON_LEFT;
		ui_check_but(but);
	}

	return but;
}
uiBut *uiDefIconTextButO(uiBlock *block, int type, const char *opname, int opcontext, int icon, const char *str, int x1, int y1, short x2, short y2, const char *tip)
{
	uiBut *but;

	but= ui_def_but_operator(block, type, opname, opcontext, str, x1, y1, x2, y2, tip);
	if(but) {
		but->icon= (BIFIconID) icon;
		but->flag|= UI_HAS_ICON;
		but->flag|= UI_ICON_LEFT;
		ui_check_but(but);
	}

	return but;
}

/* END Button containing both string label and icon */

void uiSetButLink(uiBut *but, void **poin, void ***ppoin, short *tot, int from, int to)
{
	uiLink *link;
	
	link= but->link= MEM_callocN(sizeof(uiLink), "new uilink");
	
	link->poin= poin;
	link->ppoin= ppoin;
	link->totlink= tot;
	link->fromcode= from;
	link->tocode= to;
}

/* cruft to make uiBlock and uiBut private */

int uiBlocksGetYMin(ListBase *lb)
{
	uiBlock *block;
	int min= 0;
	
	for (block= lb->first; block; block= block->next)
		if (block==lb->first || block->miny<min)
			min= block->miny;
			
	return min;
}

void uiBlockSetDirection(uiBlock *block, int direction)
{
	block->direction= direction;
}

/* this call escapes if there's alignment flags */
void uiBlockFlipOrder(uiBlock *block)
{
	ListBase lb;
	uiBut *but, *next;
	float centy, miny=10000, maxy= -10000;

	if(U.uiflag & USER_MENUFIXEDORDER)
		return;
	else if(block->flag & UI_BLOCK_NO_FLIP)
		return;
	
	for(but= block->buttons.first; but; but= but->next) {
		if(but->flag & UI_BUT_ALIGN) return;
		if(but->y1 < miny) miny= but->y1;
		if(but->y2 > maxy) maxy= but->y2;
	}
	/* mirror trick */
	centy= (miny+maxy)/2.0f;
	for(but= block->buttons.first; but; but= but->next) {
		but->y1 = centy-(but->y1-centy);
		but->y2 = centy-(but->y2-centy);
		SWAP(float, but->y1, but->y2);
	}
	
	/* also flip order in block itself, for example for arrowkey */
	lb.first= lb.last= NULL;
	but= block->buttons.first;
	while(but) {
		next= but->next;
		BLI_remlink(&block->buttons, but);
		BLI_addtail(&lb, but);
		but= next;
	}
	block->buttons= lb;
}


void uiBlockSetFlag(uiBlock *block, int flag)
{
	block->flag|= flag;
}

void uiBlockClearFlag(uiBlock *block, int flag)
{
	block->flag&= ~flag;
}

void uiBlockSetXOfs(uiBlock *block, int xofs)
{
	block->xofs= xofs;
}

void uiButSetFlag(uiBut *but, int flag)
{
	but->flag|= flag;
}

void uiButClearFlag(uiBut *but, int flag)
{
	but->flag&= ~flag;
}

int uiButGetRetVal(uiBut *but)
{
	return but->retval;
}

void uiButSetDragID(uiBut *but, ID *id)
{
	but->dragtype= WM_DRAG_ID;
	but->dragpoin= (void *)id;
}

void uiButSetDragRNA(uiBut *but, PointerRNA *ptr)
{
	but->dragtype= WM_DRAG_RNA;
	but->dragpoin= (void *)ptr;
}

void uiButSetDragPath(uiBut *but, const char *path)
{
	but->dragtype= WM_DRAG_PATH;
	but->dragpoin= (void *)path;
}

void uiButSetDragName(uiBut *but, const char *name)
{
	but->dragtype= WM_DRAG_NAME;
	but->dragpoin= (void *)name;
}

/* value from button itself */
void uiButSetDragValue(uiBut *but)
{
	but->dragtype= WM_DRAG_VALUE;
}

void uiButSetDragImage(uiBut *but, const char *path, int icon, struct ImBuf *imb, float scale)
{
	but->dragtype= WM_DRAG_PATH;
	but->icon= icon; /* no flag UI_HAS_ICON, so icon doesnt draw in button */
	but->dragpoin= (void *)path;
	but->imb= imb;
	but->imb_scale= scale;
}

PointerRNA *uiButGetOperatorPtrRNA(uiBut *but)
{
	if(but->optype && !but->opptr) {
		but->opptr= MEM_callocN(sizeof(PointerRNA), "uiButOpPtr");
		WM_operator_properties_create_ptr(but->opptr, but->optype);
	}

	return but->opptr;
}

void uiButSetUnitType(uiBut *but, const int unit_type)
{
	but->unit_type= (unsigned char)(unit_type>>16);
}

int uiButGetUnitType(uiBut *but)
{
	if(but->rnaprop) {
		return RNA_SUBTYPE_UNIT(RNA_property_subtype(but->rnaprop));
	}
	else {
		return ((int)but->unit_type)<<16;
	}
}

void uiBlockSetHandleFunc(uiBlock *block, uiBlockHandleFunc func, void *arg)
{
	block->handle_func= func;
	block->handle_func_arg= arg;
}

void uiBlockSetButmFunc(uiBlock *block, uiMenuHandleFunc func, void *arg)
{
	block->butm_func= func;
	block->butm_func_arg= arg;
}

void uiBlockSetFunc(uiBlock *block, uiButHandleFunc func, void *arg1, void *arg2)
{
	block->func= func;
	block->func_arg1= arg1;
	block->func_arg2= arg2;
}

void uiBlockSetNFunc(uiBlock *block, uiButHandleFunc func, void *argN, void *arg2)
{
	if(block->func_argN)
		MEM_freeN(block->func_argN);

	block->funcN= func;
	block->func_argN= argN;
	block->func_arg2= arg2;
}

void uiButSetRenameFunc(uiBut *but, uiButHandleRenameFunc func, void *arg1)
{
	but->rename_func= func;
	but->rename_arg1= arg1;
}

void uiBlockSetDrawExtraFunc(uiBlock *block, void (*func)(const bContext *C, void *idv, void *arg1, void *arg2, rcti *rect), void *arg1, void *arg2)
{
	block->drawextra= func;
	block->drawextra_arg1= arg1;
	block->drawextra_arg2= arg2;
}

void uiButSetFunc(uiBut *but, uiButHandleFunc func, void *arg1, void *arg2)
{
	but->func= func;
	but->func_arg1= arg1;
	but->func_arg2= arg2;
}

void uiButSetNFunc(uiBut *but, uiButHandleNFunc funcN, void *argN, void *arg2)
{
	if(but->func_argN)
		MEM_freeN(but->func_argN);

	but->funcN= funcN;
	but->func_argN= argN;
	but->func_arg2= arg2;
}

void uiButSetCompleteFunc(uiBut *but, uiButCompleteFunc func, void *arg)
{
	but->autocomplete_func= func;
	but->autofunc_arg= arg;
}

uiBut *uiDefIDPoinBut(uiBlock *block, uiIDPoinFuncFP func, short blocktype, int retval, const char *str, int x1, int y1, short x2, short y2, void *idpp, const char *tip)
{
	uiBut *but= ui_def_but(block, IDPOIN, retval, str, x1, y1, x2, y2, NULL, 0.0, 0.0, 0.0, 0.0, tip);
	but->idpoin_func= func;
	but->idpoin_idpp= (ID**) idpp;
	ui_check_but(but);
	
	if(blocktype)
		uiButSetCompleteFunc(but, autocomplete_id, (void *)(intptr_t)blocktype);

	return but;
}

uiBut *uiDefBlockBut(uiBlock *block, uiBlockCreateFunc func, void *arg, const char *str, int x1, int y1, short x2, short y2, const char *tip)
{
	uiBut *but= ui_def_but(block, BLOCK, 0, str, x1, y1, x2, y2, arg, 0.0, 0.0, 0.0, 0.0, tip);
	but->block_create_func= func;
	ui_check_but(but);
	return but;
}

uiBut *uiDefBlockButN(uiBlock *block, uiBlockCreateFunc func, void *argN, const char *str, int x1, int y1, short x2, short y2, const char *tip)
{
	uiBut *but= ui_def_but(block, BLOCK, 0, str, x1, y1, x2, y2, NULL, 0.0, 0.0, 0.0, 0.0, tip);
	but->block_create_func= func;
	if(but->func_argN)
		MEM_freeN(but->func_argN);
	but->func_argN= argN;
	ui_check_but(but);
	return but;
}


uiBut *uiDefPulldownBut(uiBlock *block, uiBlockCreateFunc func, void *arg, const char *str, int x1, int y1, short x2, short y2, const char *tip)
{
	uiBut *but= ui_def_but(block, PULLDOWN, 0, str, x1, y1, x2, y2, arg, 0.0, 0.0, 0.0, 0.0, tip);
	but->block_create_func= func;
	ui_check_but(but);
	return but;
}

uiBut *uiDefMenuBut(uiBlock *block, uiMenuCreateFunc func, void *arg, const char *str, int x1, int y1, short x2, short y2, const char *tip)
{
	uiBut *but= ui_def_but(block, PULLDOWN, 0, str, x1, y1, x2, y2, arg, 0.0, 0.0, 0.0, 0.0, tip);
	but->menu_create_func= func;
	ui_check_but(but);
	return but;
}

uiBut *uiDefIconTextMenuBut(uiBlock *block, uiMenuCreateFunc func, void *arg, int icon, const char *str, int x1, int y1, short x2, short y2, const char *tip)
{
	uiBut *but= ui_def_but(block, PULLDOWN, 0, str, x1, y1, x2, y2, arg, 0.0, 0.0, 0.0, 0.0, tip);

	but->icon= (BIFIconID) icon;
	but->flag|= UI_HAS_ICON;

	but->flag|= UI_ICON_LEFT;
	but->flag|= UI_ICON_SUBMENU;

	but->menu_create_func= func;
	ui_check_but(but);

	return but;
}

uiBut *uiDefIconMenuBut(uiBlock *block, uiMenuCreateFunc func, void *arg, int icon, int x1, int y1, short x2, short y2, const char *tip)
{
	uiBut *but= ui_def_but(block, PULLDOWN, 0, "", x1, y1, x2, y2, arg, 0.0, 0.0, 0.0, 0.0, tip);

	but->icon= (BIFIconID) icon;
	but->flag |= UI_HAS_ICON;
	but->flag &=~ UI_ICON_LEFT;

	but->menu_create_func= func;
	ui_check_but(but);

	return but;
}

/* Block button containing both string label and icon */
uiBut *uiDefIconTextBlockBut(uiBlock *block, uiBlockCreateFunc func, void *arg, int icon, const char *str, int x1, int y1, short x2, short y2, const char *tip)
{
	uiBut *but= ui_def_but(block, BLOCK, 0, str, x1, y1, x2, y2, arg, 0.0, 0.0, 0.0, 0.0, tip);
	
	/* XXX temp, old menu calls pass on icon arrow, which is now UI_ICON_SUBMENU flag */
	if(icon!=ICON_RIGHTARROW_THIN) {
		but->icon= (BIFIconID) icon;
		but->flag|= UI_ICON_LEFT;
	}
	but->flag|= UI_HAS_ICON;
	but->flag|= UI_ICON_SUBMENU;

	but->block_create_func= func;
	ui_check_but(but);
	
	return but;
}

/* Block button containing icon */
uiBut *uiDefIconBlockBut(uiBlock *block, uiBlockCreateFunc func, void *arg, int retval, int icon, int x1, int y1, short x2, short y2, const char *tip)
{
	uiBut *but= ui_def_but(block, BLOCK, retval, "", x1, y1, x2, y2, arg, 0.0, 0.0, 0.0, 0.0, tip);
	
	but->icon= (BIFIconID) icon;
	but->flag|= UI_HAS_ICON;
	
	but->flag|= UI_ICON_LEFT;
	
	but->block_create_func= func;
	ui_check_but(but);
	
	return but;
}

uiBut *uiDefKeyevtButS(uiBlock *block, int retval, const char *str, int x1, int y1, short x2, short y2, short *spoin, const char *tip)
{
	uiBut *but= ui_def_but(block, KEYEVT|SHO, retval, str, x1, y1, x2, y2, spoin, 0.0, 0.0, 0.0, 0.0, tip);
	ui_check_but(but);
	return but;
}

/* short pointers hardcoded */
/* modkeypoin will be set to KM_SHIFT, KM_ALT, KM_CTRL, KM_OSKEY bits */
uiBut *uiDefHotKeyevtButS(uiBlock *block, int retval, const char *str, int x1, int y1, short x2, short y2, short *keypoin, short *modkeypoin, const char *tip)
{
	uiBut *but= ui_def_but(block, HOTKEYEVT|SHO, retval, str, x1, y1, x2, y2, keypoin, 0.0, 0.0, 0.0, 0.0, tip);
	but->modifier_key= *modkeypoin;
	ui_check_but(but);
	return but;
}


/* arg is pointer to string/name, use uiButSetSearchFunc() below to make this work */
/* here a1 and a2, if set, control thumbnail preview rows/cols */
uiBut *uiDefSearchBut(uiBlock *block, void *arg, int retval, int icon, int maxlen, int x1, int y1, short x2, short y2, float a1, float a2, const char *tip)
{
	uiBut *but= ui_def_but(block, SEARCH_MENU, retval, "", x1, y1, x2, y2, arg, 0.0, maxlen, a1, a2, tip);
	
	but->icon= (BIFIconID) icon;
	but->flag|= UI_HAS_ICON;
	
	but->flag|= UI_ICON_LEFT|UI_TEXT_LEFT;
	
	ui_check_but(but);
	
	return but;
}


/* arg is user value, searchfunc and handlefunc both get it as arg */
/* if active set, button opens with this item visible and selected */
void uiButSetSearchFunc(uiBut *but, uiButSearchFunc sfunc, void *arg, uiButHandleFunc bfunc, void *active)
{
	but->search_func= sfunc;
	but->search_arg= arg;
	
	uiButSetFunc(but, bfunc, arg, active);
	
	/* search buttons show red-alert if item doesn't exist, not for menus */
	if(0==(but->block->flag & UI_BLOCK_LOOP)) {
		/* skip empty buttons, not all buttons need input, we only show invalid */
		if(but->drawstr[0])
			ui_but_search_test(but);
	}
}

/* push a new event onto event queue to activate the given button 
 * (usually a text-field) upon entering a popup
 */
void uiButSetFocusOnEnter(wmWindow *win, uiBut *but)
{
	wmEvent event;
	
	event= *(win->eventstate);
	event.type= EVT_BUT_OPEN;
	event.val= KM_PRESS;
	event.customdata= but;
	event.customdatafree= FALSE;
	
	wm_event_add(win, &event);
}

/* Program Init/Exit */

void UI_init(void)
{
	ui_resources_init();
}

/* after reading userdef file */
void UI_init_userdef(void)
{
	/* fix saved themes */
	init_userdef_do_versions();
	uiStyleInit();
}

void UI_exit(void)
{
	ui_resources_free();
}
<|MERGE_RESOLUTION|>--- conflicted
+++ resolved
@@ -1993,16 +1993,11 @@
 				BLI_snprintf(but->drawstr, sizeof(but->drawstr), "%s%s", but->str, new_str);
 			}
 			else {
-<<<<<<< HEAD
-				if(but->hardmax<10.001f) sprintf(but->drawstr, "%s%.3f", but->str, value);
-				else sprintf(but->drawstr, "%s%.2f", but->str, value);
-=======
 				int prec= (int)but->a2;
 				if(prec==0) prec= (but->hardmax < 10.001f) ? 3 : 2;
 				else CLAMP(prec, 1, 7);
 
 				BLI_snprintf(but->drawstr, sizeof(but->drawstr), "%s%.*f", but->str, prec, value);
->>>>>>> 5932cec2
 			}
 		}
 		else {
