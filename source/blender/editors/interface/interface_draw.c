/*
 * $Id$
 *
 * ***** BEGIN GPL LICENSE BLOCK *****
 *
 * This program is free software; you can redistribute it and/or
 * modify it under the terms of the GNU General Public License
 * as published by the Free Software Foundation; either version 2
 * of the License, or (at your option) any later version.
 *
 * This program is distributed in the hope that it will be useful,
 * but WITHOUT ANY WARRANTY; without even the implied warranty of
 * MERCHANTABILITY or FITNESS FOR A PARTICULAR PURPOSE.  See the
 * GNU General Public License for more details.
 *
 * You should have received a copy of the GNU General Public License
 * along with this program; if not, write to the Free Software Foundation,
 * Inc., 51 Franklin Street, Fifth Floor, Boston, MA 02110-1301, USA.
 *
 * The Original Code is Copyright (C) 2001-2002 by NaN Holding BV.
 * All rights reserved.
 *
 * Contributor(s): Blender Foundation
 *
 * ***** END GPL LICENSE BLOCK *****
 */

/** \file blender/editors/interface/interface_draw.c
 *  \ingroup edinterface
 */


#include <math.h>
#include <string.h>

#include "DNA_color_types.h"
#include "DNA_object_types.h"
#include "DNA_screen_types.h"
#include "DNA_movieclip_types.h"

#include "BLI_math.h"
#include "BLI_rect.h"
#include "BLI_utildefines.h"

#include "BKE_colortools.h"
#include "BKE_texture.h"


#include "IMB_imbuf.h"
#include "IMB_imbuf_types.h"

#include "BIF_gl.h"
#include "BIF_glutil.h"

#include "BLF_api.h"

#include "UI_interface.h"

/* own include */
#include "interface_intern.h"

#define UI_DISABLED_ALPHA_OFFS	-160

static int roundboxtype= UI_CNR_ALL;

void uiSetRoundBox(int type)
{
	/* Not sure the roundbox function is the best place to change this
	 * if this is undone, its not that big a deal, only makes curves edges
	 * square for the  */
	roundboxtype= type;
	
}

int uiGetRoundBox(void)
{
	return roundboxtype;
}

void uiDrawBox(int mode, float minx, float miny, float maxx, float maxy, float rad)
{
	float vec[7][2]= {{0.195, 0.02}, {0.383, 0.067}, {0.55, 0.169}, {0.707, 0.293},
					  {0.831, 0.45}, {0.924, 0.617}, {0.98, 0.805}};
	int a;
	
	/* mult */
	for(a=0; a<7; a++) {
		vec[a][0]*= rad; vec[a][1]*= rad;
	}

	glBegin(mode);

	/* start with corner right-bottom */
	if(roundboxtype & UI_CNR_BOTTOM_RIGHT) {
		glVertex2f(maxx-rad, miny);
		for(a=0; a<7; a++) {
			glVertex2f(maxx-rad+vec[a][0], miny+vec[a][1]);
		}
		glVertex2f(maxx, miny+rad);
	}
	else glVertex2f(maxx, miny);
	
	/* corner right-top */
	if(roundboxtype & UI_CNR_TOP_RIGHT) {
		glVertex2f(maxx, maxy-rad);
		for(a=0; a<7; a++) {
			glVertex2f(maxx-vec[a][1], maxy-rad+vec[a][0]);
		}
		glVertex2f(maxx-rad, maxy);
	}
	else glVertex2f(maxx, maxy);
	
	/* corner left-top */
	if(roundboxtype & UI_CNR_TOP_LEFT) {
		glVertex2f(minx+rad, maxy);
		for(a=0; a<7; a++) {
			glVertex2f(minx+rad-vec[a][0], maxy-vec[a][1]);
		}
		glVertex2f(minx, maxy-rad);
	}
	else glVertex2f(minx, maxy);
	
	/* corner left-bottom */
	if(roundboxtype & UI_CNR_BOTTOM_LEFT) {
		glVertex2f(minx, miny+rad);
		for(a=0; a<7; a++) {
			glVertex2f(minx+vec[a][1], miny+rad-vec[a][0]);
		}
		glVertex2f(minx+rad, miny);
	}
	else glVertex2f(minx, miny);
	
	glEnd();
}

static void round_box_shade_col(const float col1[3], float const col2[3], const float fac)
{
	float col[3];

	col[0]= (fac*col1[0] + (1.0f-fac)*col2[0]);
	col[1]= (fac*col1[1] + (1.0f-fac)*col2[1]);
	col[2]= (fac*col1[2] + (1.0f-fac)*col2[2]);
	glColor3fv(col);
}

/* linear horizontal shade within button or in outline */
/* view2d scrollers use it */
void uiDrawBoxShade(int mode, float minx, float miny, float maxx, float maxy, float rad, float shadetop, float shadedown)
{
	float vec[7][2]= {{0.195, 0.02}, {0.383, 0.067}, {0.55, 0.169}, {0.707, 0.293},
					  {0.831, 0.45}, {0.924, 0.617}, {0.98, 0.805}};
	const float div= maxy - miny;
	const float idiv= 1.0f / div;
	float coltop[3], coldown[3], color[4];
	int a;
	
	/* mult */
	for(a=0; a<7; a++) {
		vec[a][0]*= rad; vec[a][1]*= rad;
	}
	/* get current color, needs to be outside of glBegin/End */
	glGetFloatv(GL_CURRENT_COLOR, color);

	/* 'shade' defines strength of shading */	
	coltop[0]= color[0]+shadetop; if(coltop[0]>1.0f) coltop[0]= 1.0f;
	coltop[1]= color[1]+shadetop; if(coltop[1]>1.0f) coltop[1]= 1.0f;
	coltop[2]= color[2]+shadetop; if(coltop[2]>1.0f) coltop[2]= 1.0f;
	coldown[0]= color[0]+shadedown; if(coldown[0]<0.0f) coldown[0]= 0.0f;
	coldown[1]= color[1]+shadedown; if(coldown[1]<0.0f) coldown[1]= 0.0f;
	coldown[2]= color[2]+shadedown; if(coldown[2]<0.0f) coldown[2]= 0.0f;

	glShadeModel(GL_SMOOTH);
	glBegin(mode);

	/* start with corner right-bottom */
	if(roundboxtype & UI_CNR_BOTTOM_RIGHT) {
		
		round_box_shade_col(coltop, coldown, 0.0);
		glVertex2f(maxx-rad, miny);
		
		for(a=0; a<7; a++) {
			round_box_shade_col(coltop, coldown, vec[a][1]*idiv);
			glVertex2f(maxx-rad+vec[a][0], miny+vec[a][1]);
		}
		
		round_box_shade_col(coltop, coldown, rad*idiv);
		glVertex2f(maxx, miny+rad);
	}
	else {
		round_box_shade_col(coltop, coldown, 0.0);
		glVertex2f(maxx, miny);
	}
	
	/* corner right-top */
	if(roundboxtype & UI_CNR_TOP_RIGHT) {
		
		round_box_shade_col(coltop, coldown, (div-rad)*idiv);
		glVertex2f(maxx, maxy-rad);
		
		for(a=0; a<7; a++) {
			round_box_shade_col(coltop, coldown, (div-rad+vec[a][1])*idiv);
			glVertex2f(maxx-vec[a][1], maxy-rad+vec[a][0]);
		}
		round_box_shade_col(coltop, coldown, 1.0);
		glVertex2f(maxx-rad, maxy);
	}
	else {
		round_box_shade_col(coltop, coldown, 1.0);
		glVertex2f(maxx, maxy);
	}
	
	/* corner left-top */
	if(roundboxtype & UI_CNR_TOP_LEFT) {
		
		round_box_shade_col(coltop, coldown, 1.0);
		glVertex2f(minx+rad, maxy);
		
		for(a=0; a<7; a++) {
			round_box_shade_col(coltop, coldown, (div-vec[a][1])*idiv);
			glVertex2f(minx+rad-vec[a][0], maxy-vec[a][1]);
		}
		
		round_box_shade_col(coltop, coldown, (div-rad)*idiv);
		glVertex2f(minx, maxy-rad);
	}
	else {
		round_box_shade_col(coltop, coldown, 1.0);
		glVertex2f(minx, maxy);
	}
	
	/* corner left-bottom */
	if(roundboxtype & UI_CNR_BOTTOM_LEFT) {
		
		round_box_shade_col(coltop, coldown, rad*idiv);
		glVertex2f(minx, miny+rad);
		
		for(a=0; a<7; a++) {
			round_box_shade_col(coltop, coldown, (rad-vec[a][1])*idiv);
			glVertex2f(minx+vec[a][1], miny+rad-vec[a][0]);
		}
		
		round_box_shade_col(coltop, coldown, 0.0);
		glVertex2f(minx+rad, miny);
	}
	else {
		round_box_shade_col(coltop, coldown, 0.0);
		glVertex2f(minx, miny);
	}
	
	glEnd();
	glShadeModel(GL_FLAT);
}

/* linear vertical shade within button or in outline */
/* view2d scrollers use it */
void uiDrawBoxVerticalShade(int mode, float minx, float miny, float maxx, float maxy, float rad, float shadeLeft, float shadeRight)
{
	float vec[7][2]= {{0.195, 0.02}, {0.383, 0.067}, {0.55, 0.169}, {0.707, 0.293},
					  {0.831, 0.45}, {0.924, 0.617}, {0.98, 0.805}};
	const float div= maxx - minx;
	const float idiv= 1.0f / div;
	float colLeft[3], colRight[3], color[4];
	int a;
	
	/* mult */
	for(a=0; a<7; a++) {
		vec[a][0]*= rad; vec[a][1]*= rad;
	}
	/* get current color, needs to be outside of glBegin/End */
	glGetFloatv(GL_CURRENT_COLOR, color);

	/* 'shade' defines strength of shading */	
	colLeft[0]= color[0]+shadeLeft; if(colLeft[0]>1.0f) colLeft[0]= 1.0f;
	colLeft[1]= color[1]+shadeLeft; if(colLeft[1]>1.0f) colLeft[1]= 1.0f;
	colLeft[2]= color[2]+shadeLeft; if(colLeft[2]>1.0f) colLeft[2]= 1.0f;
	colRight[0]= color[0]+shadeRight; if(colRight[0]<0.0f) colRight[0]= 0.0f;
	colRight[1]= color[1]+shadeRight; if(colRight[1]<0.0f) colRight[1]= 0.0f;
	colRight[2]= color[2]+shadeRight; if(colRight[2]<0.0f) colRight[2]= 0.0f;

	glShadeModel(GL_SMOOTH);
	glBegin(mode);

	/* start with corner right-bottom */
	if(roundboxtype & UI_CNR_BOTTOM_RIGHT) {
		round_box_shade_col(colLeft, colRight, 0.0);
		glVertex2f(maxx-rad, miny);
		
		for(a=0; a<7; a++) {
			round_box_shade_col(colLeft, colRight, vec[a][0]*idiv);
			glVertex2f(maxx-rad+vec[a][0], miny+vec[a][1]);
		}
		
		round_box_shade_col(colLeft, colRight, rad*idiv);
		glVertex2f(maxx, miny+rad);
	}
	else {
		round_box_shade_col(colLeft, colRight, 0.0);
		glVertex2f(maxx, miny);
	}
	
	/* corner right-top */
	if(roundboxtype & UI_CNR_TOP_RIGHT) {
		round_box_shade_col(colLeft, colRight, 0.0);
		glVertex2f(maxx, maxy-rad);
		
		for(a=0; a<7; a++) {
			
			round_box_shade_col(colLeft, colRight, (div-rad-vec[a][0])*idiv);
			glVertex2f(maxx-vec[a][1], maxy-rad+vec[a][0]);
		}
		round_box_shade_col(colLeft, colRight, (div-rad)*idiv);
		glVertex2f(maxx-rad, maxy);
	}
	else {
		round_box_shade_col(colLeft, colRight, 0.0);
		glVertex2f(maxx, maxy);
	}
	
	/* corner left-top */
	if(roundboxtype & UI_CNR_TOP_LEFT) {
		round_box_shade_col(colLeft, colRight, (div-rad)*idiv);
		glVertex2f(minx+rad, maxy);
		
		for(a=0; a<7; a++) {
			round_box_shade_col(colLeft, colRight, (div-rad+vec[a][0])*idiv);
			glVertex2f(minx+rad-vec[a][0], maxy-vec[a][1]);
		}
		
		round_box_shade_col(colLeft, colRight, 1.0);
		glVertex2f(minx, maxy-rad);
	}
	else {
		round_box_shade_col(colLeft, colRight, 1.0);
		glVertex2f(minx, maxy);
	}
	
	/* corner left-bottom */
	if(roundboxtype & UI_CNR_BOTTOM_LEFT) {
		round_box_shade_col(colLeft, colRight, 1.0);
		glVertex2f(minx, miny+rad);
		
		for(a=0; a<7; a++) {
			round_box_shade_col(colLeft, colRight, (vec[a][0])*idiv);
			glVertex2f(minx+vec[a][1], miny+rad-vec[a][0]);
		}
		
		round_box_shade_col(colLeft, colRight, 1.0);
		glVertex2f(minx+rad, miny);
	}
	else {
		round_box_shade_col(colLeft, colRight, 1.0);
		glVertex2f(minx, miny);
	}
	
	glEnd();
	glShadeModel(GL_FLAT);
}

/* plain antialiased unfilled rectangle */
void uiRoundRect(float minx, float miny, float maxx, float maxy, float rad)
{
	float color[4];
	
	if(roundboxtype & UI_RB_ALPHA) {
		glGetFloatv(GL_CURRENT_COLOR, color);
		color[3]= 0.5;
		glColor4fv(color);
		glEnable( GL_BLEND );
	}
	
	/* set antialias line */
	glEnable( GL_LINE_SMOOTH );
	glEnable( GL_BLEND );

	uiDrawBox(GL_LINE_LOOP, minx, miny, maxx, maxy, rad);
   
	glDisable( GL_BLEND );
	glDisable( GL_LINE_SMOOTH );
}

/* plain fake antialiased unfilled round rectangle */
#if 0 /* UNUSED 2.5 */
static void uiRoundRectFakeAA(float minx, float miny, float maxx, float maxy, float rad, float asp)
{
	float color[4], alpha;
	float raddiff;
	int i, passes=4;
	
	/* get the color and divide up the alpha */
	glGetFloatv(GL_CURRENT_COLOR, color);
	alpha = 1; //color[3];
	color[3]= 0.5*alpha/(float)passes;
	glColor4fv(color);
	
	/* set the 'jitter amount' */
	raddiff = (1/(float)passes) * asp;
	
	glEnable( GL_BLEND );
	
	/* draw lots of lines on top of each other */
	for (i=passes; i>=(-passes); i--) {
		uiDrawBox(GL_LINE_LOOP, minx, miny, maxx, maxy, rad+(i*raddiff));
	}
	
	glDisable( GL_BLEND );
	
	color[3] = alpha;
	glColor4fv(color);
}
#endif

/* (old, used in outliner) plain antialiased filled box */
void uiRoundBox(float minx, float miny, float maxx, float maxy, float rad)
{
	float color[4];
	
	if(roundboxtype & UI_RB_ALPHA) {
		glGetFloatv(GL_CURRENT_COLOR, color);
		color[3]= 0.5;
		glColor4fv(color);
		glEnable( GL_BLEND );
	}
	
	/* solid part */
	uiDrawBox(GL_POLYGON, minx, miny, maxx, maxy, rad);
	
	/* set antialias line */
	glEnable( GL_LINE_SMOOTH );
	glEnable( GL_BLEND );
	
	uiDrawBox(GL_LINE_LOOP, minx, miny, maxx, maxy, rad);
	
	glDisable( GL_BLEND );
	glDisable( GL_LINE_SMOOTH );
}


/* ************** generic embossed rect, for window sliders etc ************* */


/* text_draw.c uses this */
void uiEmboss(float x1, float y1, float x2, float y2, int sel)
{
	
	/* below */
	if(sel) glColor3ub(200,200,200);
	else glColor3ub(50,50,50);
	fdrawline(x1, y1, x2, y1);

	/* right */
	fdrawline(x2, y1, x2, y2);
	
	/* top */
	if(sel) glColor3ub(50,50,50);
	else glColor3ub(200,200,200);
	fdrawline(x1, y2, x2, y2);

	/* left */
	fdrawline(x1, y1, x1, y2);
	
}

/* ************** SPECIAL BUTTON DRAWING FUNCTIONS ************* */

void ui_draw_but_IMAGE(ARegion *UNUSED(ar), uiBut *UNUSED(but), uiWidgetColors *UNUSED(wcol), rcti *rect)
{
#ifdef WITH_HEADLESS
	(void)rect;
#else
	extern char datatoc_splash_png[];
	extern int datatoc_splash_png_size;
	ImBuf *ibuf;
	//GLint scissor[4];
	//int w, h;
	
	/* hardcoded to splash, loading and freeing every draw, eek! */
	ibuf= IMB_ibImageFromMemory((unsigned char*)datatoc_splash_png, datatoc_splash_png_size, IB_rect);

	if (!ibuf) return;
	
	/* scissor doesn't seem to be doing the right thing...?
	//glColor4f(1.0, 0.f, 0.f, 1.f);
	//fdrawbox(rect->xmin, rect->ymin, rect->xmax, rect->ymax)

	w = (rect->xmax - rect->xmin);
	h = (rect->ymax - rect->ymin);
	// prevent drawing outside widget area
	glGetIntegerv(GL_SCISSOR_BOX, scissor);
	glScissor(ar->winrct.xmin + rect->xmin, ar->winrct.ymin + rect->ymin, w, h);
	*/
	
	glEnable(GL_BLEND);
	glColor4f(0.0, 0.0, 0.0, 0.0);
	
	glaDrawPixelsSafe((float)rect->xmin, (float)rect->ymin, ibuf->x, ibuf->y, ibuf->x, GL_RGBA, GL_UNSIGNED_BYTE, ibuf->rect);
	//glaDrawPixelsTex((float)rect->xmin, (float)rect->ymin, ibuf->x, ibuf->y, GL_UNSIGNED_BYTE, ibuf->rect);
	
	glDisable(GL_BLEND);
	
	/* 
	// restore scissortest
	glScissor(scissor[0], scissor[1], scissor[2], scissor[3]);
	*/
	
	IMB_freeImBuf(ibuf);
#endif
}

#if 0
#ifdef INTERNATIONAL
static void ui_draw_but_CHARTAB(uiBut *but)
{
	/* XXX 2.50 bad global access */
	/* Some local variables */
	float sx, sy, ex, ey;
	float width, height;
	float butw, buth;
	int x, y, cs;
	wchar_t wstr[2];
	unsigned char ustr[16];
	PackedFile *pf;
	int result = 0;
	int charmax = G.charmax;
	
	/* FO_BUILTIN_NAME font in use. There are TTF FO_BUILTIN_NAME and non-TTF FO_BUILTIN_NAME fonts */
	if(!strcmp(G.selfont->name, FO_BUILTIN_NAME)) {
		if(G.ui_international == TRUE) {
			charmax = 0xff;
		}
		else {
			charmax = 0xff;
		}
	}

	/* Category list exited without selecting the area */
	if(G.charmax == 0)
		charmax = G.charmax = 0xffff;

	/* Calculate the size of the button */
	width = abs(rect->xmax - rect->xmin);
	height = abs(rect->ymax - rect->ymin);
	
	butw = floor(width / 12);
	buth = floor(height / 6);
	
	/* Initialize variables */
	sx = rect->xmin;
	ex = rect->xmin + butw;
	sy = rect->ymin + height - buth;
	ey = rect->ymin + height;

	cs = G.charstart;

	/* Set the font, in case it is not FO_BUILTIN_NAME font */
	if(G.selfont && strcmp(G.selfont->name, FO_BUILTIN_NAME)) {
		// Is the font file packed, if so then use the packed file
		if(G.selfont->packedfile) {
			pf = G.selfont->packedfile;		
			FTF_SetFont(pf->data, pf->size, 14.0);
		}
		else {
			char tmpStr[256];
			int err;

			BLI_strncpy(tmpStr, G.selfont->name, sizeof(tmpStr));
			BLI_path_abs(tmpStr, G.main->name);
			err = FTF_SetFont((unsigned char *)tmpStr, 0, 14.0);
		}
	}
	else {
		if(G.ui_international == TRUE) {
			FTF_SetFont((unsigned char *) datatoc_bfont_ttf, datatoc_bfont_ttf_size, 14.0);
		}
	}

	/* Start drawing the button itself */
	glShadeModel(GL_SMOOTH);

	glColor3ub(200,  200,  200);
	glRectf((rect->xmin), (rect->ymin), (rect->xmax), (rect->ymax));

	glColor3ub(0,  0,  0);
	for(y = 0; y < 6; y++) {
		// Do not draw more than the category allows
		if(cs > charmax) break;

		for(x = 0; x < 12; x++)
		{
			// Do not draw more than the category allows
			if(cs > charmax) break;

			// Draw one grid cell
			glBegin(GL_LINE_LOOP);
				glVertex2f(sx, sy);
				glVertex2f(ex, sy);
				glVertex2f(ex, ey);
				glVertex2f(sx, ey);				
			glEnd();	

			// Draw character inside the cell
			memset(wstr, 0, sizeof(wchar_t)*2);
			memset(ustr, 0, 16);

			// Set the font to be either unicode or FO_BUILTIN_NAME	
			wstr[0] = cs;
			if(strcmp(G.selfont->name, FO_BUILTIN_NAME))
			{
				wcs2utf8s((char *)ustr, (wchar_t *)wstr);
			}
			else
			{
				if(G.ui_international == TRUE)
				{
					wcs2utf8s((char *)ustr, (wchar_t *)wstr);
				}
				else
				{
					ustr[0] = cs;
					ustr[1] = 0;
				}
			}

			if((G.selfont && strcmp(G.selfont->name, FO_BUILTIN_NAME)) || (G.selfont && !strcmp(G.selfont->name, FO_BUILTIN_NAME) && G.ui_international == TRUE))
			{
				float wid;
				float llx, lly, llz, urx, ury, urz;
				float dx, dy;
				float px, py;
	
				// Calculate the position
				wid = FTF_GetStringWidth((char *) ustr, FTF_USE_GETTEXT | FTF_INPUT_UTF8);
				FTF_GetBoundingBox((char *) ustr, &llx,&lly,&llz,&urx,&ury,&urz, FTF_USE_GETTEXT | FTF_INPUT_UTF8);
				dx = urx-llx;
				dy = ury-lly;

				// This isn't fully functional since the but->aspect isn't working like I suspected
				px = sx + ((butw/but->aspect)-dx)/2;
				py = sy + ((buth/but->aspect)-dy)/2;

				// Set the position and draw the character
				ui_rasterpos_safe(px, py, but->aspect);
				FTF_DrawString((char *) ustr, FTF_USE_GETTEXT | FTF_INPUT_UTF8);
			}
			else
			{
				ui_rasterpos_safe(sx + butw/2, sy + buth/2, but->aspect);
				UI_DrawString(but->font, (char *) ustr, 0);
			}
	
			// Calculate the next position and character
			sx += butw; ex +=butw;
			cs++;
		}
		/* Add the y position and reset x position */
		sy -= buth; 
		ey -= buth;
		sx = rect->xmin;
		ex = rect->xmin + butw;
	}	
	glShadeModel(GL_FLAT);

	/* Return Font Settings to original */
	if(U.fontsize && U.fontname[0]) {
		result = FTF_SetFont((unsigned char *)U.fontname, 0, U.fontsize);
	}
	else if (U.fontsize) {
		result = FTF_SetFont((unsigned char *) datatoc_bfont_ttf, datatoc_bfont_ttf_size, U.fontsize);
	}

	if (result == 0) {
		result = FTF_SetFont((unsigned char *) datatoc_bfont_ttf, datatoc_bfont_ttf_size, 11);
	}
	
	/* resets the font size */
	if(G.ui_international == TRUE) {
		// uiSetCurFont(but->block, UI_HELV);
	}
}

#endif // INTERNATIONAL
#endif

static void draw_scope_end(rctf *rect, GLint *scissor)
{
	float scaler_x1, scaler_x2;
	
	/* restore scissortest */
	glScissor(scissor[0], scissor[1], scissor[2], scissor[3]);
	
	glBlendFunc(GL_SRC_ALPHA,GL_ONE_MINUS_SRC_ALPHA);
	
	/* scale widget */
	scaler_x1 = rect->xmin + (rect->xmax - rect->xmin)/2 - SCOPE_RESIZE_PAD;
	scaler_x2 = rect->xmin + (rect->xmax - rect->xmin)/2 + SCOPE_RESIZE_PAD;
	
	glColor4f(0.f, 0.f, 0.f, 0.25f);
	fdrawline(scaler_x1, rect->ymin-4, scaler_x2, rect->ymin-4);
	fdrawline(scaler_x1, rect->ymin-7, scaler_x2, rect->ymin-7);
	glColor4f(1.f, 1.f, 1.f, 0.25f);
	fdrawline(scaler_x1, rect->ymin-5, scaler_x2, rect->ymin-5);
	fdrawline(scaler_x1, rect->ymin-8, scaler_x2, rect->ymin-8);
	
	/* outline */
	glColor4f(0.f, 0.f, 0.f, 0.5f);
<<<<<<< HEAD
	uiSetRoundBox(15);
	uiDrawBox(GL_LINE_LOOP, rect->xmin-1, rect->ymin-1, rect->xmax+1, rect->ymax+1, 3.0f);
=======
	uiSetRoundBox(UI_CNR_ALL);
	uiDrawBox(GL_LINE_LOOP, rect->xmin-1, rect->ymin, rect->xmax+1, rect->ymax+1, 3.0f);
>>>>>>> 84966d86
}

static void histogram_draw_one(float r, float g, float b, float alpha, float x, float y, float w, float h, float *data, int res)
{
	int i;
	
	/* under the curve */
	glBlendFunc(GL_SRC_ALPHA, GL_ONE);
	glColor4f(r, g, b, alpha);
	
	glShadeModel(GL_FLAT);
	glBegin(GL_QUAD_STRIP);
	glVertex2f(x, y);
	glVertex2f(x, y + (data[0]*h));
	for (i=1; i < res; i++) {
		float x2 = x + i * (w/(float)res);
		glVertex2f(x2, y + (data[i]*h));
		glVertex2f(x2, y);
	}
	glEnd();
	
	/* curve outline */
	glColor4f(0.f, 0.f, 0.f, 0.25f);
	
	glBlendFunc(GL_SRC_ALPHA, GL_ONE_MINUS_SRC_ALPHA);
	glEnable(GL_LINE_SMOOTH);
	glBegin(GL_LINE_STRIP);
	for (i=0; i < res; i++) {
		float x2 = x + i * (w/(float)res);
		glVertex2f(x2, y + (data[i]*h));
	}
	glEnd();
	glDisable(GL_LINE_SMOOTH);
}

void ui_draw_but_HISTOGRAM(ARegion *ar, uiBut *but, uiWidgetColors *UNUSED(wcol), rcti *recti)
{
	Histogram *hist = (Histogram *)but->poin;
	int res = hist->x_resolution;
	rctf rect;
	int i;
	float w, h;
	//float alpha;
	GLint scissor[4];
	
	rect.xmin = (float)recti->xmin+1;
	rect.xmax = (float)recti->xmax-1;
	rect.ymin = (float)recti->ymin+SCOPE_RESIZE_PAD+2;
	rect.ymax = (float)recti->ymax-1;
	
	w = rect.xmax - rect.xmin;
	h = (rect.ymax - rect.ymin) * hist->ymax;
	
	glEnable(GL_BLEND);
	glBlendFunc(GL_SRC_ALPHA,GL_ONE_MINUS_SRC_ALPHA);
	
	glColor4f(0.f, 0.f, 0.f, 0.3f);
	uiSetRoundBox(UI_CNR_ALL);
	uiDrawBox(GL_POLYGON, rect.xmin-1, rect.ymin-1, rect.xmax+1, rect.ymax+1, 3.0f);

	/* need scissor test, histogram can draw outside of boundary */
	glGetIntegerv(GL_VIEWPORT, scissor);
	glScissor(ar->winrct.xmin + (rect.xmin-1), ar->winrct.ymin+(rect.ymin-1), (rect.xmax+1)-(rect.xmin-1), (rect.ymax+1)-(rect.ymin-1));

	glColor4f(1.f, 1.f, 1.f, 0.08f);
	/* draw grid lines here */
	for (i=1; i<4; i++) {
		fdrawline(rect.xmin, rect.ymin+(i/4.f)*h, rect.xmax, rect.ymin+(i/4.f)*h);
		fdrawline(rect.xmin+(i/4.f)*w, rect.ymin, rect.xmin+(i/4.f)*w, rect.ymax);
	}
	
	if (hist->mode == HISTO_MODE_LUMA)
		histogram_draw_one(1.0, 1.0, 1.0, 0.75, rect.xmin, rect.ymin, w, h, hist->data_luma, res);
	else {
		if (hist->mode == HISTO_MODE_RGB || hist->mode == HISTO_MODE_R)
			histogram_draw_one(1.0, 0.0, 0.0, 0.75, rect.xmin, rect.ymin, w, h, hist->data_r, res);
		if (hist->mode == HISTO_MODE_RGB || hist->mode == HISTO_MODE_G)
			histogram_draw_one(0.0, 1.0, 0.0, 0.75, rect.xmin, rect.ymin, w, h, hist->data_g, res);
		if (hist->mode == HISTO_MODE_RGB || hist->mode == HISTO_MODE_B)
			histogram_draw_one(0.0, 0.0, 1.0, 0.75, rect.xmin, rect.ymin, w, h, hist->data_b, res);
	}
	
	/* outline, scale gripper */
	draw_scope_end(&rect, scissor);
}

void ui_draw_but_WAVEFORM(ARegion *ar, uiBut *but, uiWidgetColors *UNUSED(wcol), rcti *recti)
{
	Scopes *scopes = (Scopes *)but->poin;
	rctf rect;
	int i, c;
	float w, w3, h, alpha, yofs;
	GLint scissor[4];
	float colors[3][3]= MAT3_UNITY;
	float colorsycc[3][3] = {{1,0,1},{1,1,0},{0,1,1}};
	float colors_alpha[3][3], colorsycc_alpha[3][3]; /* colors  pre multiplied by alpha for speed up */
	float min, max;
	
	if (scopes==NULL) return;
	
	rect.xmin = (float)recti->xmin+1;
	rect.xmax = (float)recti->xmax-1;
	rect.ymin = (float)recti->ymin+SCOPE_RESIZE_PAD+2;
	rect.ymax = (float)recti->ymax-1;
	
	if (scopes->wavefrm_yfac < 0.5f )
		scopes->wavefrm_yfac =0.98f;
	w = rect.xmax - rect.xmin-7;
	h = (rect.ymax - rect.ymin)*scopes->wavefrm_yfac;
	yofs= rect.ymin + (rect.ymax - rect.ymin -h)/2.0f;
	w3=w/3.0f;
	
	/* log scale for alpha */
	alpha = scopes->wavefrm_alpha*scopes->wavefrm_alpha;
	
	for(c=0; c<3; c++) {
		for(i=0; i<3; i++) {
			colors_alpha[c][i] = colors[c][i] * alpha;
			colorsycc_alpha[c][i] = colorsycc[c][i] * alpha;
		}
	}
			
	glEnable(GL_BLEND);
	glBlendFunc(GL_SRC_ALPHA,GL_ONE_MINUS_SRC_ALPHA);
	
	glColor4f(0.f, 0.f, 0.f, 0.3f);
	uiSetRoundBox(UI_CNR_ALL);
	uiDrawBox(GL_POLYGON, rect.xmin-1, rect.ymin-1, rect.xmax+1, rect.ymax+1, 3.0f);
	

	/* need scissor test, waveform can draw outside of boundary */
	glGetIntegerv(GL_VIEWPORT, scissor);
	glScissor(ar->winrct.xmin + (rect.xmin-1), ar->winrct.ymin+(rect.ymin-1), (rect.xmax+1)-(rect.xmin-1), (rect.ymax+1)-(rect.ymin-1));

	glColor4f(1.f, 1.f, 1.f, 0.08f);
	/* draw grid lines here */
	for (i=0; i<6; i++) {
		char str[4];
		sprintf(str,"%-3d",i*20);
		str[3]='\0';
		fdrawline(rect.xmin+22, yofs+(i/5.f)*h, rect.xmax+1, yofs+(i/5.f)*h);
		BLF_draw_default(rect.xmin+1, yofs-5+(i/5.f)*h, 0, str, sizeof(str)-1);
		/* in the loop because blf_draw reset it */
		glEnable(GL_BLEND);
		glBlendFunc(GL_SRC_ALPHA,GL_ONE_MINUS_SRC_ALPHA);
	}
	/* 3 vertical separation */
	if (scopes->wavefrm_mode!= SCOPES_WAVEFRM_LUMA) {
		for (i=1; i<3; i++) {
			fdrawline(rect.xmin+i*w3, rect.ymin, rect.xmin+i*w3, rect.ymax);
		}
	}
	
	/* separate min max zone on the right */
	fdrawline(rect.xmin+w, rect.ymin, rect.xmin+w, rect.ymax);
	/* 16-235-240 level in case of ITU-R BT601/709 */
	glColor4f(1.f, 0.4f, 0.f, 0.2f);
	if (ELEM(scopes->wavefrm_mode, SCOPES_WAVEFRM_YCC_601, SCOPES_WAVEFRM_YCC_709)){
		fdrawline(rect.xmin+22, yofs+h*16.0f/255.0f, rect.xmax+1, yofs+h*16.0f/255.0f);
		fdrawline(rect.xmin+22, yofs+h*235.0f/255.0f, rect.xmin+w3, yofs+h*235.0f/255.0f);
		fdrawline(rect.xmin+3*w3, yofs+h*235.0f/255.0f, rect.xmax+1, yofs+h*235.0f/255.0f);
		fdrawline(rect.xmin+w3, yofs+h*240.0f/255.0f, rect.xmax+1, yofs+h*240.0f/255.0f);
	}
	/* 7.5 IRE black point level for NTSC */
	if (scopes->wavefrm_mode== SCOPES_WAVEFRM_LUMA)
		fdrawline(rect.xmin, yofs+h*0.075f, rect.xmax+1, yofs+h*0.075f);

	if (scopes->ok && scopes->waveform_1 != NULL) {
		
		/* LUMA (1 channel) */
		glBlendFunc(GL_ONE,GL_ONE);
		glColor3f(alpha, alpha, alpha);
		if (scopes->wavefrm_mode == SCOPES_WAVEFRM_LUMA){

			glBlendFunc(GL_ONE,GL_ONE);
			
			glPushMatrix();
			glEnableClientState(GL_VERTEX_ARRAY);
			
			glTranslatef(rect.xmin, yofs, 0.f);
			glScalef(w, h, 0.f);
			glVertexPointer(2, GL_FLOAT, 0, scopes->waveform_1);
			glDrawArrays(GL_POINTS, 0, scopes->waveform_tot);
					
			glDisableClientState(GL_VERTEX_ARRAY);
			glPopMatrix();

			/* min max */
			glColor3f(.5f, .5f, .5f);
			min= yofs+scopes->minmax[0][0]*h;
			max= yofs+scopes->minmax[0][1]*h;
			CLAMP(min, rect.ymin, rect.ymax);
			CLAMP(max, rect.ymin, rect.ymax);
			fdrawline(rect.xmax-3,min,rect.xmax-3,max);
		}

		/* RGB / YCC (3 channels) */
		else if (ELEM4(scopes->wavefrm_mode, SCOPES_WAVEFRM_RGB, SCOPES_WAVEFRM_YCC_601, SCOPES_WAVEFRM_YCC_709, SCOPES_WAVEFRM_YCC_JPEG)) {
			int rgb = (scopes->wavefrm_mode == SCOPES_WAVEFRM_RGB);
			
			glBlendFunc(GL_ONE,GL_ONE);
			
			glPushMatrix();
			glEnableClientState(GL_VERTEX_ARRAY);
			
			glTranslatef(rect.xmin, yofs, 0.f);
			glScalef(w3, h, 0.f);
			
			glColor3fv((rgb)?colors_alpha[0]:colorsycc_alpha[0]);
			glVertexPointer(2, GL_FLOAT, 0, scopes->waveform_1);
			glDrawArrays(GL_POINTS, 0, scopes->waveform_tot);

			glTranslatef(1.f, 0.f, 0.f);
			glColor3fv((rgb)?colors_alpha[1]:colorsycc_alpha[1]);
			glVertexPointer(2, GL_FLOAT, 0, scopes->waveform_2);
			glDrawArrays(GL_POINTS, 0, scopes->waveform_tot);
			
			glTranslatef(1.f, 0.f, 0.f);
			glColor3fv((rgb)?colors_alpha[2]:colorsycc_alpha[2]);
			glVertexPointer(2, GL_FLOAT, 0, scopes->waveform_3);
			glDrawArrays(GL_POINTS, 0, scopes->waveform_tot);
			
			glDisableClientState(GL_VERTEX_ARRAY);
			glPopMatrix();

			
			/* min max */
			for (c=0; c<3; c++) {
				if (scopes->wavefrm_mode == SCOPES_WAVEFRM_RGB)
					glColor3f(colors[c][0]*0.75f, colors[c][1]*0.75f, colors[c][2]*0.75f);
				else
					glColor3f(colorsycc[c][0]*0.75f, colorsycc[c][1]*0.75f, colorsycc[c][2]*0.75f);
				min= yofs+scopes->minmax[c][0]*h;
				max= yofs+scopes->minmax[c][1]*h;
				CLAMP(min, rect.ymin, rect.ymax);
				CLAMP(max, rect.ymin, rect.ymax);
				fdrawline(rect.xmin+w+2+c*2,min,rect.xmin+w+2+c*2,max);
			}
		}
		
	}
	
	/* outline, scale gripper */
	draw_scope_end(&rect, scissor);
}

static float polar_to_x(float center, float diam, float ampli, float angle)
{
	return center + diam * ampli * cosf(angle);
}

static float polar_to_y(float center, float diam, float ampli, float angle)
{
	return center + diam * ampli * sinf(angle);
}

static void vectorscope_draw_target(float centerx, float centery, float diam, float r, float g, float b)
{
	float y,u,v;
	float tangle=0.f, tampli;
	float dangle, dampli, dangle2, dampli2;

	rgb_to_yuv(r,g,b, &y, &u, &v);
	if (u>0 && v>=0) tangle=atanf(v/u);
	else if (u>0 && v<0) tangle= atanf(v/u) + 2.0f * (float)M_PI;
	else if (u<0) tangle=atanf(v/u) + (float)M_PI;
	else if (u==0 && v > 0.0f) tangle= (float)M_PI/2.0f;
	else if (u==0 && v < 0.0f) tangle=-(float)M_PI/2.0f;
	tampli= sqrtf(u*u+v*v);

	/* small target vary by 2.5 degree and 2.5 IRE unit */
	glColor4f(1.0f, 1.0f, 1.0, 0.12f);
	dangle= 2.5f*(float)M_PI/180.0f;
	dampli= 2.5f/200.0f;
	glBegin(GL_LINE_STRIP);
	glVertex2f(polar_to_x(centerx,diam,tampli+dampli,tangle+dangle), polar_to_y(centery,diam,tampli+dampli,tangle+dangle));
	glVertex2f(polar_to_x(centerx,diam,tampli-dampli,tangle+dangle), polar_to_y(centery,diam,tampli-dampli,tangle+dangle));
	glVertex2f(polar_to_x(centerx,diam,tampli-dampli,tangle-dangle), polar_to_y(centery,diam,tampli-dampli,tangle-dangle));
	glVertex2f(polar_to_x(centerx,diam,tampli+dampli,tangle-dangle), polar_to_y(centery,diam,tampli+dampli,tangle-dangle));
	glVertex2f(polar_to_x(centerx,diam,tampli+dampli,tangle+dangle), polar_to_y(centery,diam,tampli+dampli,tangle+dangle));
	glEnd();
	/* big target vary by 10 degree and 20% amplitude */
	glColor4f(1.0f, 1.0f, 1.0, 0.12f);
	dangle= 10.0f*(float)M_PI/180.0f;
	dampli= 0.2f*tampli;
	dangle2= 5.0f*(float)M_PI/180.0f;
	dampli2= 0.5f*dampli;
	glBegin(GL_LINE_STRIP);
	glVertex2f(polar_to_x(centerx,diam,tampli+dampli-dampli2,tangle+dangle), polar_to_y(centery,diam,tampli+dampli-dampli2,tangle+dangle));
	glVertex2f(polar_to_x(centerx,diam,tampli+dampli,tangle+dangle), polar_to_y(centery,diam,tampli+dampli,tangle+dangle));
	glVertex2f(polar_to_x(centerx,diam,tampli+dampli,tangle+dangle-dangle2), polar_to_y(centery,diam,tampli+dampli,tangle+dangle-dangle2));
	glEnd();
	glBegin(GL_LINE_STRIP);
	glVertex2f(polar_to_x(centerx,diam,tampli-dampli+dampli2,tangle+dangle), polar_to_y(centery ,diam,tampli-dampli+dampli2,tangle+dangle));
	glVertex2f(polar_to_x(centerx,diam,tampli-dampli,tangle+dangle), polar_to_y(centery,diam,tampli-dampli,tangle+dangle));
	glVertex2f(polar_to_x(centerx,diam,tampli-dampli,tangle+dangle-dangle2), polar_to_y(centery,diam,tampli-dampli,tangle+dangle-dangle2));
	glEnd();
	glBegin(GL_LINE_STRIP);
	glVertex2f(polar_to_x(centerx,diam,tampli-dampli+dampli2,tangle-dangle), polar_to_y(centery,diam,tampli-dampli+dampli2,tangle-dangle));
	glVertex2f(polar_to_x(centerx,diam,tampli-dampli,tangle-dangle), polar_to_y(centery,diam,tampli-dampli,tangle-dangle));
	glVertex2f(polar_to_x(centerx,diam,tampli-dampli,tangle-dangle+dangle2), polar_to_y(centery,diam,tampli-dampli,tangle-dangle+dangle2));
	glEnd();
	glBegin(GL_LINE_STRIP);
	glVertex2f(polar_to_x(centerx,diam,tampli+dampli-dampli2,tangle-dangle), polar_to_y(centery,diam,tampli+dampli-dampli2,tangle-dangle));
	glVertex2f(polar_to_x(centerx,diam,tampli+dampli,tangle-dangle), polar_to_y(centery,diam,tampli+dampli,tangle-dangle));
	glVertex2f(polar_to_x(centerx,diam,tampli+dampli,tangle-dangle+dangle2), polar_to_y(centery,diam,tampli+dampli,tangle-dangle+dangle2));
	glEnd();
}

void ui_draw_but_VECTORSCOPE(ARegion *ar, uiBut *but, uiWidgetColors *UNUSED(wcol), rcti *recti)
{
	Scopes *scopes = (Scopes *)but->poin;
	rctf rect;
	int i, j;
	int skina= 123; /* angle in degree of the skin tone line */
	float w, h, centerx, centery, diam;
	float alpha;
	float colors[6][3]={{.75,0,0},{.75,.75,0},{0,.75,0},{0,.75,.75},{0,0,.75},{.75,0,.75}};
	GLint scissor[4];
	
	rect.xmin = (float)recti->xmin+1;
	rect.xmax = (float)recti->xmax-1;
	rect.ymin = (float)recti->ymin+SCOPE_RESIZE_PAD+2;
	rect.ymax = (float)recti->ymax-1;
	
	w = rect.xmax - rect.xmin;
	h = rect.ymax - rect.ymin;
	centerx = rect.xmin + w/2;
	centery = rect.ymin + h/2;
	diam= (w<h)?w:h;
	
	alpha = scopes->vecscope_alpha*scopes->vecscope_alpha*scopes->vecscope_alpha;
			
	glEnable(GL_BLEND);
	glBlendFunc(GL_SRC_ALPHA,GL_ONE_MINUS_SRC_ALPHA);
	
	glColor4f(0.f, 0.f, 0.f, 0.3f);
	uiSetRoundBox(UI_CNR_ALL);
	uiDrawBox(GL_POLYGON, rect.xmin-1, rect.ymin-1, rect.xmax+1, rect.ymax+1, 3.0f);

	/* need scissor test, hvectorscope can draw outside of boundary */
	glGetIntegerv(GL_VIEWPORT, scissor);
	glScissor(ar->winrct.xmin + (rect.xmin-1), ar->winrct.ymin+(rect.ymin-1), (rect.xmax+1)-(rect.xmin-1), (rect.ymax+1)-(rect.ymin-1));
	
	glColor4f(1.f, 1.f, 1.f, 0.08f);
	/* draw grid elements */
	/* cross */
	fdrawline(centerx - (diam/2)-5, centery, centerx + (diam/2)+5, centery);
	fdrawline(centerx, centery - (diam/2)-5, centerx, centery + (diam/2)+5);
	/* circles */
	for(j=0; j<5; j++) {
		glBegin(GL_LINE_STRIP);
		for(i=0; i<=360; i=i+15) {
			float a= i*M_PI/180.0;
			float r= (j+1)/10.0f;
			glVertex2f( polar_to_x(centerx,diam,r,a), polar_to_y(centery,diam,r,a));
		}
		glEnd();
	}
	/* skin tone line */
	glColor4f(1.f, 0.4f, 0.f, 0.2f);
	fdrawline(	polar_to_x(centerx, diam, 0.5f, skina*M_PI/180.0), polar_to_y(centery,diam,0.5,skina*M_PI/180.0),
				polar_to_x(centerx, diam, 0.1f, skina*M_PI/180.0), polar_to_y(centery,diam,0.1,skina*M_PI/180.0));
	/* saturation points */
	for(i=0; i<6; i++)
		vectorscope_draw_target(centerx, centery, diam, colors[i][0], colors[i][1], colors[i][2]);
	
	if (scopes->ok && scopes->vecscope != NULL) {
		/* pixel point cloud */
		glBlendFunc(GL_ONE,GL_ONE);
		glColor3f(alpha, alpha, alpha);

		glPushMatrix();
		glEnableClientState(GL_VERTEX_ARRAY);

		glTranslatef(centerx, centery, 0.f);
		glScalef(diam, diam, 0.f);

		glVertexPointer(2, GL_FLOAT, 0, scopes->vecscope);
		glDrawArrays(GL_POINTS, 0, scopes->waveform_tot);
		
		glDisableClientState(GL_VERTEX_ARRAY);
		glPopMatrix();
	}

	/* outline, scale gripper */
	draw_scope_end(&rect, scissor);
		
	glDisable(GL_BLEND);
}

void ui_draw_but_COLORBAND(uiBut *but, uiWidgetColors *UNUSED(wcol), rcti *rect)
{
	ColorBand *coba;
	CBData *cbd;
	float x1, y1, sizex, sizey;
	float v3[2], v1[2], v2[2], v1a[2], v2a[2];
	int a;
	float pos, colf[4]= {0,0,0,0}; /* initialize incase the colorband isnt valid */
		
	coba= (ColorBand *)(but->editcoba? but->editcoba: but->poin);
	if(coba==NULL) return;
	
	x1= rect->xmin;
	y1= rect->ymin;
	sizex= rect->xmax-x1;
	sizey= rect->ymax-y1;

	/* first background, to show tranparency */

	glColor4ub(UI_TRANSP_DARK, UI_TRANSP_DARK, UI_TRANSP_DARK, 255);
	glRectf(x1, y1, x1+sizex, y1+sizey);
	glEnable(GL_POLYGON_STIPPLE);
	glColor4ub(UI_TRANSP_LIGHT, UI_TRANSP_LIGHT, UI_TRANSP_LIGHT, 255);
	glPolygonStipple(checker_stipple_sml);
	glRectf(x1, y1, x1+sizex, y1+sizey);
	glDisable(GL_POLYGON_STIPPLE);

	glShadeModel(GL_FLAT);
	glEnable(GL_BLEND);
	
	cbd= coba->data;
	
	v1[0]= v2[0]= x1;
	v1[1]= y1;
	v2[1]= y1+sizey;
	
	glBegin(GL_QUAD_STRIP);
	
	glColor4fv( &cbd->r );
	glVertex2fv(v1); glVertex2fv(v2);
	
	for( a = 1; a <= sizex; a++ ) {
		pos = ((float)a) / (sizex-1);
		do_colorband( coba, pos, colf );
		if (but->block->color_profile != BLI_PR_NONE)
			linearrgb_to_srgb_v3_v3(colf, colf);
		
		v1[0]=v2[0]= x1 + a;
		
		glColor4fv( colf );
		glVertex2fv(v1); glVertex2fv(v2);
	}
	
	glEnd();
	glShadeModel(GL_FLAT);
	glDisable(GL_BLEND);
	
	/* outline */
	glColor4f(0.0, 0.0, 0.0, 1.0);
	fdrawbox(x1, y1, x1+sizex, y1+sizey);
	
	/* help lines */
	v1[0]= v2[0]=v3[0]= x1;
	v1[1]= y1;
	v1a[1]= y1+0.25f*sizey;
	v2[1]= y1+0.5f*sizey;
	v2a[1]= y1+0.75f*sizey;
	v3[1]= y1+sizey;
	
	
	cbd= coba->data;
	glBegin(GL_LINES);
	for(a=0; a<coba->tot; a++, cbd++) {
		v1[0]=v2[0]=v3[0]=v1a[0]=v2a[0]= x1+ cbd->pos*sizex;
		
		if(a==coba->cur) {
			glColor3ub(0, 0, 0);
			glVertex2fv(v1);
			glVertex2fv(v3);
			glEnd();
			
			setlinestyle(2);
			glBegin(GL_LINES);
			glColor3ub(255, 255, 255);
			glVertex2fv(v1);
			glVertex2fv(v3);
			glEnd();
			setlinestyle(0);
			glBegin(GL_LINES);
			
			/* glColor3ub(0, 0, 0);
			glVertex2fv(v1);
			glVertex2fv(v1a);
			glColor3ub(255, 255, 255);
			glVertex2fv(v1a);
			glVertex2fv(v2);
			glColor3ub(0, 0, 0);
			glVertex2fv(v2);
			glVertex2fv(v2a);
			glColor3ub(255, 255, 255);
			glVertex2fv(v2a);
			glVertex2fv(v3);
			*/
		}
		else {
			glColor3ub(0, 0, 0);
			glVertex2fv(v1);
			glVertex2fv(v2);
			
			glColor3ub(255, 255, 255);
			glVertex2fv(v2);
			glVertex2fv(v3);
		}	
	}
	glEnd();

}

void ui_draw_but_NORMAL(uiBut *but, uiWidgetColors *wcol, rcti *rect)
{
	static GLuint displist=0;
	int a, old[8];
	GLfloat diff[4], diffn[4]={1.0f, 1.0f, 1.0f, 1.0f};
	float vec0[4]={0.0f, 0.0f, 0.0f, 0.0f};
	float dir[4], size;
	
	/* store stuff */
	glGetMaterialfv(GL_FRONT, GL_DIFFUSE, diff);
		
	/* backdrop */
	glColor3ubv((unsigned char*)wcol->inner);
	uiSetRoundBox(UI_CNR_ALL);
	uiDrawBox(GL_POLYGON, rect->xmin, rect->ymin, rect->xmax, rect->ymax, 5.0f);
	
	/* sphere color */
	glMaterialfv(GL_FRONT, GL_DIFFUSE, diffn);
	glCullFace(GL_BACK); glEnable(GL_CULL_FACE);
	
	/* disable blender light */
	for(a=0; a<8; a++) {
		old[a]= glIsEnabled(GL_LIGHT0+a);
		glDisable(GL_LIGHT0+a);
	}
	
	/* own light */
	glEnable(GL_LIGHT7);
	glEnable(GL_LIGHTING);
	
	ui_get_but_vectorf(but, dir);

	dir[3]= 0.0f;	/* glLight needs 4 args, 0.0 is sun */
	glLightfv(GL_LIGHT7, GL_POSITION, dir); 
	glLightfv(GL_LIGHT7, GL_DIFFUSE, diffn); 
	glLightfv(GL_LIGHT7, GL_SPECULAR, vec0); 
	glLightf(GL_LIGHT7, GL_CONSTANT_ATTENUATION, 1.0f);
	glLightf(GL_LIGHT7, GL_LINEAR_ATTENUATION, 0.0f);
	
	/* transform to button */
	glPushMatrix();
	glTranslatef(rect->xmin + 0.5f*(rect->xmax-rect->xmin), rect->ymin+ 0.5f*(rect->ymax-rect->ymin), 0.0f);
	
	if( rect->xmax-rect->xmin < rect->ymax-rect->ymin)
		size= (rect->xmax-rect->xmin)/200.f;
	else
		size= (rect->ymax-rect->ymin)/200.f;
	
	glScalef(size, size, size);
	
	if(displist==0) {
		GLUquadricObj	*qobj;
		
		displist= glGenLists(1);
		glNewList(displist, GL_COMPILE_AND_EXECUTE);
		
		qobj= gluNewQuadric();
		gluQuadricDrawStyle(qobj, GLU_FILL); 
		glShadeModel(GL_SMOOTH);
		gluSphere( qobj, 100.0, 32, 24);
		glShadeModel(GL_FLAT);
		gluDeleteQuadric(qobj);  
		
		glEndList();
	}
	else glCallList(displist);
	
	/* restore */
	glDisable(GL_LIGHTING);
	glDisable(GL_CULL_FACE);
	glMaterialfv(GL_FRONT, GL_DIFFUSE, diff); 
	glDisable(GL_LIGHT7);
	
	/* AA circle */
	glEnable(GL_BLEND);
	glEnable(GL_LINE_SMOOTH );
	glColor3ubv((unsigned char*)wcol->inner);
	glutil_draw_lined_arc(0.0f, M_PI*2.0, 100.0f, 32);
	glDisable(GL_BLEND);
	glDisable(GL_LINE_SMOOTH );

	/* matrix after circle */
	glPopMatrix();

	/* enable blender light */
	for(a=0; a<8; a++) {
		if(old[a])
			glEnable(GL_LIGHT0+a);
	}
}

static void ui_draw_but_curve_grid(rcti *rect, float zoomx, float zoomy, float offsx, float offsy, float step)
{
	float dx, dy, fx, fy;
	
	glBegin(GL_LINES);
	dx= step*zoomx;
	fx= rect->xmin + zoomx*(-offsx);
	if(fx > rect->xmin) fx -= dx*(floorf(fx-rect->xmin));
	while(fx < rect->xmax) {
		glVertex2f(fx, rect->ymin); 
		glVertex2f(fx, rect->ymax);
		fx+= dx;
	}
	
	dy= step*zoomy;
	fy= rect->ymin + zoomy*(-offsy);
	if(fy > rect->ymin) fy -= dy*(floorf(fy-rect->ymin));
	while(fy < rect->ymax) {
		glVertex2f(rect->xmin, fy); 
		glVertex2f(rect->xmax, fy);
		fy+= dy;
	}
	glEnd();
	
}

static void glColor3ubvShade(unsigned char *col, int shade)
{
	glColor3ub(col[0]-shade>0?col[0]-shade:0, 
			   col[1]-shade>0?col[1]-shade:0,
			   col[2]-shade>0?col[2]-shade:0);
}

void ui_draw_but_CURVE(ARegion *ar, uiBut *but, uiWidgetColors *wcol, rcti *rect)
{
	CurveMapping *cumap;
	CurveMap *cuma;
	CurveMapPoint *cmp;
	float fx, fy, fac[2], zoomx, zoomy, offsx, offsy;
	GLint scissor[4];
	rcti scissor_new;
	int a;

	cumap= (CurveMapping *)(but->editcumap? but->editcumap: but->poin);
	cuma= cumap->cm+cumap->cur;
	
	/* need scissor test, curve can draw outside of boundary */
	glGetIntegerv(GL_VIEWPORT, scissor);
	scissor_new.xmin= ar->winrct.xmin + rect->xmin;
	scissor_new.ymin= ar->winrct.ymin + rect->ymin;
	scissor_new.xmax= ar->winrct.xmin + rect->xmax;
	scissor_new.ymax= ar->winrct.ymin + rect->ymax;
	BLI_isect_rcti(&scissor_new, &ar->winrct, &scissor_new);
	glScissor(scissor_new.xmin, scissor_new.ymin, scissor_new.xmax-scissor_new.xmin, scissor_new.ymax-scissor_new.ymin);
	
	/* calculate offset and zoom */
	zoomx= (rect->xmax-rect->xmin-2.0f*but->aspect)/(cumap->curr.xmax - cumap->curr.xmin);
	zoomy= (rect->ymax-rect->ymin-2.0f*but->aspect)/(cumap->curr.ymax - cumap->curr.ymin);
	offsx= cumap->curr.xmin-but->aspect/zoomx;
	offsy= cumap->curr.ymin-but->aspect/zoomy;
	
	/* backdrop */
	if(cumap->flag & CUMA_DO_CLIP) {
		glColor3ubvShade((unsigned char *)wcol->inner, -20);
		glRectf(rect->xmin, rect->ymin, rect->xmax, rect->ymax);
		glColor3ubv((unsigned char*)wcol->inner);
		glRectf(rect->xmin + zoomx*(cumap->clipr.xmin-offsx),
				rect->ymin + zoomy*(cumap->clipr.ymin-offsy),
				rect->xmin + zoomx*(cumap->clipr.xmax-offsx),
				rect->ymin + zoomy*(cumap->clipr.ymax-offsy));
	}
	else {
		glColor3ubv((unsigned char*)wcol->inner);
		glRectf(rect->xmin, rect->ymin, rect->xmax, rect->ymax);
	}
		
	/* grid, every .25 step */
	glColor3ubvShade((unsigned char *)wcol->inner, -16);
	ui_draw_but_curve_grid(rect, zoomx, zoomy, offsx, offsy, 0.25f);
	/* grid, every 1.0 step */
	glColor3ubvShade((unsigned char *)wcol->inner, -24);
	ui_draw_but_curve_grid(rect, zoomx, zoomy, offsx, offsy, 1.0f);
	/* axes */
	glColor3ubvShade((unsigned char *)wcol->inner, -50);
	glBegin(GL_LINES);
	glVertex2f(rect->xmin, rect->ymin + zoomy*(-offsy));
	glVertex2f(rect->xmax, rect->ymin + zoomy*(-offsy));
	glVertex2f(rect->xmin + zoomx*(-offsx), rect->ymin);
	glVertex2f(rect->xmin + zoomx*(-offsx), rect->ymax);
	glEnd();
	
	/* magic trigger for curve backgrounds */
	if (but->a1 != -1) {
		if (but->a1 == UI_GRAD_H) {
			rcti grid;
			float col[3]= {0.0f, 0.0f, 0.0f}; /* dummy arg */
			
			grid.xmin = rect->xmin + zoomx*(-offsx);
			grid.xmax = rect->xmax + zoomx*(-offsx);
			grid.ymin = rect->ymin + zoomy*(-offsy);
			grid.ymax = rect->ymax + zoomy*(-offsy);
			
			glEnable(GL_BLEND);
			ui_draw_gradient(&grid, col, UI_GRAD_H, 0.5f);
			glDisable(GL_BLEND);
		}
	}
	
	
	/* cfra option */
	/* XXX 2.48
	if(cumap->flag & CUMA_DRAW_CFRA) {
		glColor3ub(0x60, 0xc0, 0x40);
		glBegin(GL_LINES);
		glVertex2f(rect->xmin + zoomx*(cumap->sample[0]-offsx), rect->ymin);
		glVertex2f(rect->xmin + zoomx*(cumap->sample[0]-offsx), rect->ymax);
		glEnd();
	}*/
	/* sample option */
	/* XXX 2.48
	 * if(cumap->flag & CUMA_DRAW_SAMPLE) {
		if(cumap->cur==3) {
			float lum= cumap->sample[0]*0.35f + cumap->sample[1]*0.45f + cumap->sample[2]*0.2f;
			glColor3ub(240, 240, 240);
			
			glBegin(GL_LINES);
			glVertex2f(rect->xmin + zoomx*(lum-offsx), rect->ymin);
			glVertex2f(rect->xmin + zoomx*(lum-offsx), rect->ymax);
			glEnd();
		}
		else {
			if(cumap->cur==0)
				glColor3ub(240, 100, 100);
			else if(cumap->cur==1)
				glColor3ub(100, 240, 100);
			else
				glColor3ub(100, 100, 240);
			
			glBegin(GL_LINES);
			glVertex2f(rect->xmin + zoomx*(cumap->sample[cumap->cur]-offsx), rect->ymin);
			glVertex2f(rect->xmin + zoomx*(cumap->sample[cumap->cur]-offsx), rect->ymax);
			glEnd();
		}
	}*/
	
	/* the curve */
	glColor3ubv((unsigned char*)wcol->item);
	glEnable(GL_LINE_SMOOTH);
	glEnable(GL_BLEND);
	glBegin(GL_LINE_STRIP);
	
	if(cuma->table==NULL)
		curvemapping_changed(cumap, 0);	/* 0 = no remove doubles */
	cmp= cuma->table;
	
	/* first point */
	if((cuma->flag & CUMA_EXTEND_EXTRAPOLATE)==0)
		glVertex2f(rect->xmin, rect->ymin + zoomy*(cmp[0].y-offsy));
	else {
		fx= rect->xmin + zoomx*(cmp[0].x-offsx + cuma->ext_in[0]);
		fy= rect->ymin + zoomy*(cmp[0].y-offsy + cuma->ext_in[1]);
		glVertex2f(fx, fy);
	}
	for(a=0; a<=CM_TABLE; a++) {
		fx= rect->xmin + zoomx*(cmp[a].x-offsx);
		fy= rect->ymin + zoomy*(cmp[a].y-offsy);
		glVertex2f(fx, fy);
	}
	/* last point */
	if((cuma->flag & CUMA_EXTEND_EXTRAPOLATE)==0)
		glVertex2f(rect->xmax, rect->ymin + zoomy*(cmp[CM_TABLE].y-offsy));	
	else {
		fx= rect->xmin + zoomx*(cmp[CM_TABLE].x-offsx - cuma->ext_out[0]);
		fy= rect->ymin + zoomy*(cmp[CM_TABLE].y-offsy - cuma->ext_out[1]);
		glVertex2f(fx, fy);
	}
	glEnd();
	glDisable(GL_LINE_SMOOTH);
	glDisable(GL_BLEND);

	/* the points, use aspect to make them visible on edges */
	cmp= cuma->curve;
	glPointSize(3.0f);
	bglBegin(GL_POINTS);
	for(a=0; a<cuma->totpoint; a++) {
		if(cmp[a].flag & SELECT)
			UI_ThemeColor(TH_TEXT_HI);
		else
			UI_ThemeColor(TH_TEXT);
		fac[0]= rect->xmin + zoomx*(cmp[a].x-offsx);
		fac[1]= rect->ymin + zoomy*(cmp[a].y-offsy);
		bglVertex2fv(fac);
	}
	bglEnd();
	glPointSize(1.0f);
	
	/* restore scissortest */
	glScissor(scissor[0], scissor[1], scissor[2], scissor[3]);

	/* outline */
	glColor3ubv((unsigned char*)wcol->outline);
	fdrawbox(rect->xmin, rect->ymin, rect->xmax, rect->ymax);
}

static ImBuf *scale_trackpreview_ibuf(ImBuf *ibuf, float zoomx, float zoomy)
{
	ImBuf *scaleibuf;
	int x, y, w= ibuf->x*zoomx, h= ibuf->y*zoomy;
	scaleibuf= IMB_allocImBuf(w, h, 32, IB_rect);

	for(y= 0; y<scaleibuf->y; y++) {
		for (x= 0; x<scaleibuf->x; x++) {
			int pixel= scaleibuf->x*y + x;
			int orig_pixel= ibuf->x*(int)(((float)y)/zoomy) + (int)(((float)x)/zoomx);
			char *rrgb= (char*)scaleibuf->rect + pixel*4;
			char *orig_rrgb= (char*)ibuf->rect + orig_pixel*4;
			rrgb[0]= orig_rrgb[0];
			rrgb[1]= orig_rrgb[1];
			rrgb[2]= orig_rrgb[2];
			rrgb[3]= orig_rrgb[3];
		}
	}

	return scaleibuf;
}

void ui_draw_but_TRACKPREVIEW(ARegion *ar, uiBut *but, uiWidgetColors *UNUSED(wcol), rcti *recti)
{
	rctf rect;
	int ok= 0;
	GLint scissor[4];
	MovieClipScopes *scopes = (MovieClipScopes *)but->poin;

	rect.xmin = (float)recti->xmin+1;
	rect.xmax = (float)recti->xmax-1;
	rect.ymin = (float)recti->ymin+SCOPE_RESIZE_PAD+2;
	rect.ymax = (float)recti->ymax-1;

	glEnable(GL_BLEND);
	glBlendFunc(GL_SRC_ALPHA,GL_ONE_MINUS_SRC_ALPHA);

	/* need scissor test, preview image can draw outside of boundary */
	glGetIntegerv(GL_VIEWPORT, scissor);
	glScissor(ar->winrct.xmin + (rect.xmin-1), ar->winrct.ymin+(rect.ymin-1), (rect.xmax+1)-(rect.xmin-1), (rect.ymax+1)-(rect.ymin-1));

	if(scopes->track_disabled) {
		glColor4f(0.7f, 0.3f, 0.3f, 0.3f);
		uiSetRoundBox(15);
		uiDrawBox(GL_POLYGON, rect.xmin-1, rect.ymin-1, rect.xmax+1, rect.ymax+1, 3.0f);

		ok= 1;
	}
	else if(scopes->track_preview) {
		int a, off_x, off_y;
		float zoomx, zoomy;
		ImBuf *drawibuf;

		glPushMatrix();

		/* draw content of pattern area */
		glScissor(ar->winrct.xmin+rect.xmin, ar->winrct.ymin+rect.ymin, scissor[2], scissor[3]);

		zoomx= (rect.xmax-rect.xmin) / (scopes->track_preview->x-2.f);
		zoomy= (rect.ymax-rect.ymin) / (scopes->track_preview->y-2.f);

		off_x= ((int)scopes->track_pos[0]-scopes->track_pos[0]-0.5)*zoomx;
		off_y= ((int)scopes->track_pos[1]-scopes->track_pos[1]-0.5)*zoomy;

		drawibuf= scale_trackpreview_ibuf(scopes->track_preview, zoomx, zoomy);
		glaDrawPixelsSafe(off_x+rect.xmin, off_y+rect.ymin, rect.xmax-rect.xmin+1.f-off_x, rect.ymax-rect.ymin+1.f-off_y, drawibuf->x, GL_RGBA, GL_UNSIGNED_BYTE, drawibuf->rect);

		IMB_freeImBuf(drawibuf);

		/* draw cross for pizel position */
		glTranslatef(off_x+rect.xmin+scopes->track_pos[0]*zoomx, off_y+rect.ymin+scopes->track_pos[1]*zoomy, 0.f);
		glScissor(ar->winrct.xmin + rect.xmin, ar->winrct.ymin+rect.ymin, rect.xmax-rect.xmin, rect.ymax-rect.ymin);

		for(a= 0; a< 2; a++) {
			if(a==1) {
				glLineStipple(3, 0xaaaa);
				glEnable(GL_LINE_STIPPLE);
				UI_ThemeColor(TH_SEL_MARKER);
			}
			else {
				UI_ThemeColor(TH_MARKER_OUTLINE);
			}

			glBegin(GL_LINES);
				glVertex2f(-10.0f, 0.0f);
				glVertex2f(10.0f, 0.0f);
				glVertex2f(0.0f, -10.0f);
				glVertex2f(0.0f, 10.0f);
			glEnd();
		}

		glDisable(GL_LINE_STIPPLE);
		glPopMatrix();

		ok= 1;
	}

	if(!ok) {
		glColor4f(0.f, 0.f, 0.f, 0.3f);
		uiSetRoundBox(15);
		uiDrawBox(GL_POLYGON, rect.xmin-1, rect.ymin-1, rect.xmax+1, rect.ymax+1, 3.0f);
	}

	/* outline, scale gripper */
	draw_scope_end(&rect, scissor);

	glDisable(GL_BLEND);
}

/* ****************************************************** */


static void ui_shadowbox(float minx, float miny, float maxx, float maxy, float shadsize, unsigned char alpha)
{
	glEnable(GL_BLEND);
	glShadeModel(GL_SMOOTH);
	
	/* right quad */
	glBegin(GL_POLYGON);
	glColor4ub(0, 0, 0, alpha);
	glVertex2f(maxx, miny);
	glVertex2f(maxx, maxy-0.3f*shadsize);
	glColor4ub(0, 0, 0, 0);
	glVertex2f(maxx+shadsize, maxy-0.75f*shadsize);
	glVertex2f(maxx+shadsize, miny);
	glEnd();
	
	/* corner shape */
	glBegin(GL_POLYGON);
	glColor4ub(0, 0, 0, alpha);
	glVertex2f(maxx, miny);
	glColor4ub(0, 0, 0, 0);
	glVertex2f(maxx+shadsize, miny);
	glVertex2f(maxx+0.7f*shadsize, miny-0.7f*shadsize);
	glVertex2f(maxx, miny-shadsize);
	glEnd();
	
	/* bottom quad */		
	glBegin(GL_POLYGON);
	glColor4ub(0, 0, 0, alpha);
	glVertex2f(minx+0.3f*shadsize, miny);
	glVertex2f(maxx, miny);
	glColor4ub(0, 0, 0, 0);
	glVertex2f(maxx, miny-shadsize);
	glVertex2f(minx+0.5f*shadsize, miny-shadsize);
	glEnd();
	
	glDisable(GL_BLEND);
	glShadeModel(GL_FLAT);
}

void uiDrawBoxShadow(unsigned char alpha, float minx, float miny, float maxx, float maxy)
{
	/* accumulated outline boxes to make shade not linear, is more pleasant */
	ui_shadowbox(minx, miny, maxx, maxy, 11.0, (20*alpha)>>8);
	ui_shadowbox(minx, miny, maxx, maxy, 7.0, (40*alpha)>>8);
	ui_shadowbox(minx, miny, maxx, maxy, 5.0, (80*alpha)>>8);
	
}


void ui_dropshadow(rctf *rct, float radius, float aspect, int UNUSED(select))
{
	int i;
	float rad;
	float a;
	char alpha= 2;
	
	glEnable(GL_BLEND);
	
	if(radius > (rct->ymax-rct->ymin-10.0f)/2.0f)
		rad= (rct->ymax-rct->ymin-10.0f)/2.0f;
	else
		rad= radius;

	i= 12;
#if 0
	if(select) {
		a= i*aspect; /* same as below */
	}
	else
#endif
	{
		a= i*aspect;
	}

	for(; i--; a-=aspect) {
		/* alpha ranges from 2 to 20 or so */
		glColor4ub(0, 0, 0, alpha);
		alpha+= 2;
		
		uiDrawBox(GL_POLYGON, rct->xmin - a, rct->ymin - a, rct->xmax + a, rct->ymax-10.0f + a, rad+a);
	}
	
	/* outline emphasis */
	glEnable( GL_LINE_SMOOTH );
	glColor4ub(0, 0, 0, 100);
	uiDrawBox(GL_LINE_LOOP, rct->xmin-0.5f, rct->ymin-0.5f, rct->xmax+0.5f, rct->ymax+0.5f, radius+0.5f);
	glDisable( GL_LINE_SMOOTH );
	
	glDisable(GL_BLEND);
}
<|MERGE_RESOLUTION|>--- conflicted
+++ resolved
@@ -702,13 +702,8 @@
 	
 	/* outline */
 	glColor4f(0.f, 0.f, 0.f, 0.5f);
-<<<<<<< HEAD
-	uiSetRoundBox(15);
+	uiSetRoundBox(UI_CNR_ALL);
 	uiDrawBox(GL_LINE_LOOP, rect->xmin-1, rect->ymin-1, rect->xmax+1, rect->ymax+1, 3.0f);
-=======
-	uiSetRoundBox(UI_CNR_ALL);
-	uiDrawBox(GL_LINE_LOOP, rect->xmin-1, rect->ymin, rect->xmax+1, rect->ymax+1, 3.0f);
->>>>>>> 84966d86
 }
 
 static void histogram_draw_one(float r, float g, float b, float alpha, float x, float y, float w, float h, float *data, int res)
