/**
 * $Id$
 *
 * ***** BEGIN GPL LICENSE BLOCK *****
 *
 * This program is free software; you can redistribute it and/or
 * modify it under the terms of the GNU General Public License
 * as published by the Free Software Foundation; either version 2
 * of the License, or (at your option) any later version.
 *
 * This program is distributed in the hope that it will be useful,
 * but WITHOUT ANY WARRANTY; without even the implied warranty of
 * MERCHANTABILITY or FITNESS FOR A PARTICULAR PURPOSE.  See the
 * GNU General Public License for more details.
 *
 * You should have received a copy of the GNU General Public License
 * along with this program; if not, write to the Free Software Foundation,
 * Inc., 51 Franklin Street, Fifth Floor, Boston, MA 02110-1301, USA.
 *
 * The Original Code is Copyright (C) 2008 Blender Foundation.
 * All rights reserved.
 *
 *
 * ***** END GPL LICENSE BLOCK *****
 */

#include <math.h>
#include <string.h>
#include <stddef.h>

#include <GL/glew.h>

#include "MEM_guardedalloc.h"

#include "BLI_math.h"
#include "BLI_blenlib.h"
#include "BLI_editVert.h"
#include "BLI_dlrbTree.h"

#include "DNA_scene_types.h"
#include "DNA_object_types.h"

#include "BKE_blender.h"
#include "BKE_object.h"
#include "BKE_context.h"
#include "BKE_global.h"
#include "BKE_image.h"
#include "BKE_library.h"
#include "BKE_main.h"
#include "BKE_mesh.h"
#include "BKE_multires.h"
#include "BKE_report.h"
#include "BKE_scene.h"
#include "BKE_screen.h"
#include "BKE_utildefines.h"
#include "BKE_writeavi.h"

#include "WM_api.h"
#include "WM_types.h"

#include "ED_screen.h"
#include "ED_view3d.h"
#include "ED_image.h"

#include "RE_pipeline.h"
#include "IMB_imbuf_types.h"
#include "IMB_imbuf.h"

#include "RNA_access.h"
#include "RNA_define.h"


#include "GPU_extensions.h"

#include "wm_window.h"

#include "render_intern.h"

typedef struct OGLRender {
	Render *re;
	Scene *scene;

	View3D *v3d;
	RegionView3D *rv3d;
	ARegion *ar;

	Image *ima;
	ImageUser iuser;

	GPUOffScreen *ofs;
	int sizex, sizey;

	ReportList *reports;
	bMovieHandle *mh;
	int cfrao, nfra;

	wmTimer *timer; /* use to check if running modal or not (invoke'd or exec'd)*/
} OGLRender;

/* added because v3d is not always valid */
static unsigned int screen_opengl_layers(OGLRender *oglrender)
{
	if(oglrender->v3d) {
		return oglrender->scene->lay | oglrender->v3d->lay;
	}
	else {
		return oglrender->scene->lay;
	}
}

static void screen_opengl_render_apply(OGLRender *oglrender)
{
	Scene *scene= oglrender->scene;
	ARegion *ar= oglrender->ar;
	View3D *v3d= oglrender->v3d;
	RegionView3D *rv3d= oglrender->rv3d;
	RenderResult *rr;
	ImBuf *ibuf;
	void *lock;
	float winmat[4][4];
	int sizex= oglrender->sizex;
	int sizey= oglrender->sizey;
	int view_context = (v3d != NULL);

	rr= RE_AcquireResultRead(oglrender->re);
	
	if(view_context) {
		GPU_offscreen_bind(oglrender->ofs); /* bind */

		/* render 3d view */
		if(rv3d->persp==RV3D_CAMOB && v3d->camera) {
			RE_GetCameraWindow(oglrender->re, v3d->camera, scene->r.cfra, winmat);
			ED_view3d_draw_offscreen(scene, v3d, ar, sizex, sizey, NULL, winmat);
		}
		else {
			ED_view3d_draw_offscreen(scene, v3d, ar, sizex, sizey, NULL, NULL);
		}
	
		glReadPixels(0, 0, sizex, sizey, GL_RGBA, GL_FLOAT, rr->rectf);

		GPU_offscreen_unbind(oglrender->ofs); /* unbind */
	}
	else {
		ImBuf *ibuf_view= ED_view3d_draw_offscreen_imbuf_simple(scene, oglrender->sizex, oglrender->sizey, OB_SOLID);
		IMB_float_from_rect(ibuf_view);

		memcpy(rr->rectf, ibuf_view->rect_float, sizeof(float) * 4 * oglrender->sizex * oglrender->sizey);

		IMB_freeImBuf(ibuf_view);
	}
	
	/* rr->rectf is now filled with image data */

	if((scene->r.stamp & R_STAMP_ALL) && (scene->r.stamp & R_STAMP_DRAW))
		BKE_stamp_buf(scene, NULL, rr->rectf, rr->rectx, rr->recty, 4);

	RE_ReleaseResult(oglrender->re);

	/* update byte from float buffer */
	ibuf= BKE_image_acquire_ibuf(oglrender->ima, &oglrender->iuser, &lock);
	if(ibuf) image_buffer_rect_update(NULL, rr, ibuf, NULL);
	BKE_image_release_ibuf(oglrender->ima, lock);
}

static int screen_opengl_render_init(bContext *C, wmOperator *op)
{
	/* new render clears all callbacks */
	Scene *scene= CTX_data_scene(C);
	RenderResult *rr;
	GPUOffScreen *ofs;
	OGLRender *oglrender;
	int sizex, sizey;
	int view_context= RNA_boolean_get(op->ptr, "view_context");

	/* ensure we have a 3d view */
	
	if(!ED_view3d_context_activate(C)) {
		RNA_boolean_set(op->ptr, "view_context", 0);
		view_context = 0;
	}

	/* only one render job at a time */
	if(WM_jobs_test(CTX_wm_manager(C), scene))
		return 0;
	
	if(!view_context && scene->camera==NULL) {
		BKE_report(op->reports, RPT_ERROR, "Scene has no camera.");
		return 0;
	}

	/* stop all running jobs, currently previews frustrate Render */
	WM_jobs_stop_all(CTX_wm_manager(C));

	/* handle UI stuff */
	WM_cursor_wait(1);

	/* create offscreen buffer */
	sizex= (scene->r.size*scene->r.xsch)/100;
	sizey= (scene->r.size*scene->r.ysch)/100;

	ofs= GPU_offscreen_create(sizex, sizey);

	if(!ofs) {
		BKE_report(op->reports, RPT_ERROR, "Failed to create OpenGL offscreen buffer.");
		return 0;
	}

	/* allocate opengl render */
	oglrender= MEM_callocN(sizeof(OGLRender), "OGLRender");
	op->customdata= oglrender;

	oglrender->ofs= ofs;
	oglrender->sizex= sizex;
	oglrender->sizey= sizey;
	oglrender->scene= scene;

	if(view_context) {
		oglrender->v3d= CTX_wm_view3d(C);
		oglrender->ar= CTX_wm_region(C);
		oglrender->rv3d= CTX_wm_region_view3d(C);
	}

	/* create image and image user */
	oglrender->ima= BKE_image_verify_viewer(IMA_TYPE_R_RESULT, "Render Result");
	BKE_image_signal(oglrender->ima, NULL, IMA_SIGNAL_FREE);

	oglrender->iuser.scene= scene;
	oglrender->iuser.ok= 1;

	/* create render and render result */
	oglrender->re= RE_NewRender(scene->id.name);
	RE_InitState(oglrender->re, NULL, &scene->r, NULL, sizex, sizey, NULL);

	rr= RE_AcquireResultWrite(oglrender->re);
	if(rr->rectf==NULL)
		rr->rectf= MEM_callocN(sizeof(float)*4*sizex*sizey, "screen_opengl_render_init rect");
	RE_ReleaseResult(oglrender->re);

	return 1;
}

static void screen_opengl_render_end(bContext *C, OGLRender *oglrender)
{
	Scene *scene= oglrender->scene;

	if(oglrender->mh) {
		if(BKE_imtype_is_movie(scene->r.imtype))
			oglrender->mh->end_movie();
	}

	if(oglrender->timer) { /* exec will not have a timer */
		scene->r.cfra= oglrender->cfrao;
		scene_update_for_newframe(scene, screen_opengl_layers(oglrender));

		WM_event_remove_timer(CTX_wm_manager(C), CTX_wm_window(C), oglrender->timer);
	}

	WM_cursor_wait(0);
	WM_event_add_notifier(C, NC_SCENE|ND_RENDER_RESULT, oglrender->scene);

	GPU_offscreen_free(oglrender->ofs);

	MEM_freeN(oglrender);
}

static int screen_opengl_render_cancel(bContext *C, wmOperator *op)
{
	screen_opengl_render_end(C, op->customdata);

	return OPERATOR_CANCELLED;
}

/* share between invoke and exec */
static int screen_opengl_render_anim_initialize(bContext *C, wmOperator *op)
{
	/* initialize animation */
	OGLRender *oglrender;
	Scene *scene;

	oglrender= op->customdata;
	scene= oglrender->scene;

	oglrender->reports= op->reports;
	oglrender->mh= BKE_get_movie_handle(scene->r.imtype);
	if(BKE_imtype_is_movie(scene->r.imtype)) {
		if(!oglrender->mh->start_movie(scene, &scene->r, oglrender->sizex, oglrender->sizey, oglrender->reports)) {
			screen_opengl_render_end(C, oglrender);
			return 0;
		}
	}

	oglrender->cfrao= scene->r.cfra;
	oglrender->nfra= SFRA;
	scene->r.cfra= SFRA;

	return 1;
}
static int screen_opengl_render_anim_step(bContext *C, wmOperator *op)
{
	OGLRender *oglrender= op->customdata;
	Scene *scene= oglrender->scene;
	ImBuf *ibuf;
	void *lock;
	char name[FILE_MAXDIR+FILE_MAXFILE];
	int ok= 0;
	int view_context = (oglrender->v3d != NULL);
<<<<<<< HEAD
=======

	/* update animated image textures for gpu, etc,
	 * call before scene_update_for_newframe so modifiers with textuers dont lag 1 frame */
	ED_image_update_frame(C);
>>>>>>> 64091ff5

	/* go to next frame */
	while(CFRA<oglrender->nfra) {
		unsigned int lay= screen_opengl_layers(oglrender);

		if(lay & 0xFF000000)
			lay &= 0xFF000000;

		scene_update_for_newframe(scene, lay);
		CFRA++;
	}

	scene_update_for_newframe(scene, screen_opengl_layers(oglrender));

	if(view_context) {
		if(oglrender->rv3d->persp==RV3D_CAMOB && oglrender->v3d->camera && oglrender->v3d->scenelock) {
			/* since scene_update_for_newframe() is used rather
			 * then ED_update_for_newframe() the camera needs to be set */
			if(scene_camera_switch_update(scene))
				oglrender->v3d->camera= scene->camera;
		}
	}
	else {
		scene_camera_switch_update(scene);
	}

	/* render into offscreen buffer */
	screen_opengl_render_apply(oglrender);

	/* save to disk */
	ibuf= BKE_image_acquire_ibuf(oglrender->ima, &oglrender->iuser, &lock);

	if(ibuf) {
		if(BKE_imtype_is_movie(scene->r.imtype)) {
			ok= oglrender->mh->append_movie(&scene->r, CFRA, (int*)ibuf->rect, oglrender->sizex, oglrender->sizey, oglrender->reports);
			if(ok) {
				printf("Append frame %d", scene->r.cfra);
				BKE_reportf(op->reports, RPT_INFO, "Appended frame: %d", scene->r.cfra);
			}
		}
		else {
			BKE_makepicstring(name, scene->r.pic, scene->r.cfra, scene->r.imtype, scene->r.scemode & R_EXTENSION);
			ok= BKE_write_ibuf(scene, ibuf, name, scene->r.imtype, scene->r.subimtype, scene->r.quality);

			if(ok==0) {
				printf("Write error: cannot save %s\n", name);
				BKE_reportf(op->reports, RPT_ERROR, "Write error: cannot save %s", name);
			}
			else {
				printf("Saved: %s", name);
				BKE_reportf(op->reports, RPT_INFO, "Saved file: %s", name);
			}
		}
	}

	BKE_image_release_ibuf(oglrender->ima, lock);

	/* movie stats prints have no line break */
	printf("\n");

	/* go to next frame */
	oglrender->nfra += scene->r.frame_step;
	scene->r.cfra++;

	/* stop at the end or on error */
	if(scene->r.cfra > EFRA || !ok) {
		screen_opengl_render_end(C, op->customdata);
		return 0;
	}

	return 1;
}


static int screen_opengl_render_modal(bContext *C, wmOperator *op, wmEvent *event)
{
	OGLRender *oglrender= op->customdata;

	int ret;

	switch(event->type) {
		case ESCKEY:
			/* cancel */
			screen_opengl_render_end(C, op->customdata);
			return OPERATOR_FINISHED;
		case TIMER:
			/* render frame? */
			if(oglrender->timer == event->customdata)
				break;
		default:
			/* nothing to do */
			return OPERATOR_RUNNING_MODAL;
	}

	/* run first because screen_opengl_render_anim_step can free oglrender */
	WM_event_add_notifier(C, NC_SCENE|ND_RENDER_RESULT, oglrender->scene);
	
	ret= screen_opengl_render_anim_step(C, op);

	/* stop at the end or on error */
	if(ret == 0) {
		return OPERATOR_FINISHED;
	}

	return OPERATOR_RUNNING_MODAL;
}

static int screen_opengl_render_invoke(bContext *C, wmOperator *op, wmEvent *event)
{
	int anim= RNA_boolean_get(op->ptr, "animation");

	if(!screen_opengl_render_init(C, op))
		return OPERATOR_CANCELLED;

	if(!anim) {
		/* render image */
		screen_opengl_render_apply(op->customdata);
		screen_opengl_render_end(C, op->customdata);
		screen_set_image_output(C, event->x, event->y);

		return OPERATOR_FINISHED;
	}
	else {
		OGLRender *oglrender= op->customdata;

		if(!screen_opengl_render_anim_initialize(C, op))
			return OPERATOR_CANCELLED;

		screen_set_image_output(C, event->x, event->y);

		WM_event_add_modal_handler(C, op);
		oglrender->timer= WM_event_add_timer(CTX_wm_manager(C), CTX_wm_window(C), TIMER, 0.01f);

		return OPERATOR_RUNNING_MODAL;
	}
}

/* executes blocking render */
static int screen_opengl_render_exec(bContext *C, wmOperator *op)
{
	int anim= RNA_boolean_get(op->ptr, "animation");

	if(!screen_opengl_render_init(C, op))
		return OPERATOR_CANCELLED;

	if(!anim) { /* same as invoke */
		/* render image */
		screen_opengl_render_apply(op->customdata);
		screen_opengl_render_end(C, op->customdata);

		return OPERATOR_FINISHED;
	}
	else {
		int ret= 1;

		if(!screen_opengl_render_anim_initialize(C, op))
			return OPERATOR_CANCELLED;

		while(ret) {
			ret= screen_opengl_render_anim_step(C, op);
		}
	}

	// no redraw needed, we leave state as we entered it
//	ED_update_for_newframe(C, 1);
	WM_event_add_notifier(C, NC_SCENE|ND_RENDER_RESULT, CTX_data_scene(C));

	return OPERATOR_FINISHED;
}

void RENDER_OT_opengl(wmOperatorType *ot)
{
	/* identifiers */
	ot->name= "OpenGL Render";
	ot->description= "OpenGL render active viewport";
	ot->idname= "RENDER_OT_opengl";

	/* api callbacks */
	ot->invoke= screen_opengl_render_invoke;
	ot->exec= screen_opengl_render_exec; /* blocking */
	ot->modal= screen_opengl_render_modal;
	ot->cancel= screen_opengl_render_cancel;

	ot->poll= ED_operator_screenactive;

	RNA_def_boolean(ot->srna, "animation", 0, "Animation", "");
	RNA_def_boolean(ot->srna, "view_context", 1, "View Context", "Use the current 3D view for rendering, else use scene settings.");
}

/* function for getting an opengl buffer from a View3D, used by sequencer */
// extern void *sequencer_view3d_cb;<|MERGE_RESOLUTION|>--- conflicted
+++ resolved
@@ -304,13 +304,10 @@
 	char name[FILE_MAXDIR+FILE_MAXFILE];
 	int ok= 0;
 	int view_context = (oglrender->v3d != NULL);
-<<<<<<< HEAD
-=======
 
 	/* update animated image textures for gpu, etc,
 	 * call before scene_update_for_newframe so modifiers with textuers dont lag 1 frame */
 	ED_image_update_frame(C);
->>>>>>> 64091ff5
 
 	/* go to next frame */
 	while(CFRA<oglrender->nfra) {
