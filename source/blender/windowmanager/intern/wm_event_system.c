/**
 * $Id:
 *
 * ***** BEGIN GPL LICENSE BLOCK *****
 *
 * This program is free software; you can redistribute it and/or
 * modify it under the terms of the GNU General Public License
 * as published by the Free Software Foundation; either version 2
 * of the License, or (at your option) any later version. 
 *
 * This program is distributed in the hope that it will be useful,
 * but WITHOUT ANY WARRANTY; without even the implied warranty of
 * MERCHANTABILITY or FITNESS FOR A PARTICULAR PURPOSE.  See the
 * GNU General Public License for more details.
 *
 * You should have received a copy of the GNU General Public License
 * along with this program; if not, write to the Free Software Foundation,
 * Inc., 59 Temple Place - Suite 330, Boston, MA  02111-1307, USA.
 *
 * The Original Code is Copyright (C) 2007 Blender Foundation.
 * All rights reserved.
 *
 * 
 * Contributor(s): Blender Foundation
 *
 * ***** END GPL LICENSE BLOCK *****
 */

#include <stdlib.h>
#include <string.h>

#include "DNA_listBase.h"
#include "DNA_screen_types.h"
#include "DNA_scene_types.h"
#include "DNA_windowmanager_types.h"
#include "DNA_userdef_types.h"

#include "MEM_guardedalloc.h"

#include "GHOST_C-api.h"

#include "BLI_blenlib.h"

#include "BKE_blender.h"
#include "BKE_context.h"
#include "BKE_idprop.h"
#include "BKE_global.h"
#include "BKE_main.h"
#include "BKE_report.h"
#include "BKE_scene.h"
#include "BKE_utildefines.h"

#include "ED_fileselect.h"
#include "ED_info.h"
#include "ED_screen.h"
#include "ED_space_api.h"
#include "ED_util.h"

#include "RNA_access.h"

#include "UI_interface.h"

#include "PIL_time.h"

#include "WM_api.h"
#include "WM_types.h"
#include "wm.h"
#include "wm_window.h"
#include "wm_event_system.h"
#include "wm_event_types.h"

/* ************ event management ************** */

void wm_event_add(wmWindow *win, wmEvent *event_to_add)
{
	wmEvent *event= MEM_callocN(sizeof(wmEvent), "event");
	
	*event= *event_to_add;
	BLI_addtail(&win->queue, event);
}

void wm_event_free(wmEvent *event)
{
	if(event->customdata) {
		if(event->customdatafree) {
			/* note: pointer to listbase struct elsewhere */
			if(event->custom==EVT_DATA_LISTBASE)
				BLI_freelistN(event->customdata);
			else
				MEM_freeN(event->customdata);
		}
	}
	MEM_freeN(event);
}

void wm_event_free_all(wmWindow *win)
{
	wmEvent *event;
	
	while((event= win->queue.first)) {
		BLI_remlink(&win->queue, event);
		wm_event_free(event);
	}
}

/* ********************* notifiers, listeners *************** */

/* XXX: in future, which notifiers to send to other windows? */
void WM_event_add_notifier(const bContext *C, unsigned int type, void *reference)
{
	wmNotifier *note= MEM_callocN(sizeof(wmNotifier), "notifier");
	
	note->wm= CTX_wm_manager(C);
	BLI_addtail(&note->wm->queue, note);
	
	note->window= CTX_wm_window(C);
	
	if(CTX_wm_region(C))
		note->swinid= CTX_wm_region(C)->swinid;
	
	note->category= type & NOTE_CATEGORY;
	note->data= type & NOTE_DATA;
	note->subtype= type & NOTE_SUBTYPE;
	note->action= type & NOTE_ACTION;
	
	note->reference= reference;
}

void WM_main_add_notifier(unsigned int type, void *reference)
{
	Main *bmain= G.main;
	wmWindowManager *wm= bmain->wm.first;

	if(wm) {
		wmNotifier *note= MEM_callocN(sizeof(wmNotifier), "notifier");
		
		note->wm= wm;
		BLI_addtail(&note->wm->queue, note);
		
		note->category= type & NOTE_CATEGORY;
		note->data= type & NOTE_DATA;
		note->subtype= type & NOTE_SUBTYPE;
		note->action= type & NOTE_ACTION;
		
		note->reference= reference;
	}
}

static wmNotifier *wm_notifier_next(wmWindowManager *wm)
{
	wmNotifier *note= wm->queue.first;
	
	if(note) BLI_remlink(&wm->queue, note);
	return note;
}

/* called in mainloop */
void wm_event_do_notifiers(bContext *C)
{
	wmWindowManager *wm= CTX_wm_manager(C);
	wmNotifier *note, *next;
	wmWindow *win;
	
	if(wm==NULL)
		return;
	
	/* cache & catch WM level notifiers, such as frame change, scene/screen set */
	for(win= wm->windows.first; win; win= win->next) {
		int do_anim= 0;
		
		CTX_wm_window_set(C, win);
		
		for(note= wm->queue.first; note; note= next) {
			next= note->next;

			if(note->category==NC_WM) {
				if( ELEM(note->data, ND_FILEREAD, ND_FILESAVE)) {
					wm->file_saved= 1;
					wm_window_title(wm, win);
				}
				else if(note->data==ND_DATACHANGED)
					wm_window_title(wm, win);
			}
			if(note->window==win) {
				if(note->category==NC_SCREEN) {
					if(note->data==ND_SCREENBROWSE) {
						ED_screen_set(C, note->reference);	// XXX hrms, think this over!
						if(G.f & G_DEBUG)
							printf("screen set %p\n", note->reference);
					}
					else if(note->data==ND_SCREENDELETE) {
						ED_screen_delete(C, note->reference);	// XXX hrms, think this over!
						if(G.f & G_DEBUG)
							printf("screen delete %p\n", note->reference);
					}
				}
			}

			if(note->window==win || (note->window == NULL && (note->reference == NULL || note->reference == CTX_data_scene(C)))) {
				if(note->category==NC_SCENE) {
					if(note->data==ND_SCENEBROWSE) {
						ED_screen_set_scene(C, note->reference);	// XXX hrms, think this over!
						if(G.f & G_DEBUG)
							printf("scene set %p\n", note->reference);
<<<<<<< HEAD
					}
					if(note->data==ND_SCENEDELETE) {
						ED_screen_delete_scene(C, note->reference);	// XXX hrms, think this over!
						if(G.f & G_DEBUG)
							printf("scene delete %p\n", note->reference);
=======
>>>>>>> 7a76bc9a
					}
					else if(note->data==ND_FRAME)
						do_anim= 1;
					
					if(note->action == NA_REMOVED) {
						ED_screen_delete_scene(C, note->reference);	// XXX hrms, think this over!
						if(G.f & G_DEBUG)
							printf("scene delete %p\n", note->reference);
					}
						
				}
			}
			if(ELEM4(note->category, NC_SCENE, NC_OBJECT, NC_GEOM, NC_SCENE)) {
				ED_info_stats_clear(CTX_data_scene(C));
				WM_event_add_notifier(C, NC_SPACE|ND_SPACE_INFO, NULL);
			}
		}
		if(do_anim) {
			/* depsgraph gets called, might send more notifiers */
			ED_update_for_newframe(C, 1);
		}
	}
	
	/* the notifiers are sent without context, to keep it clean */
	while( (note=wm_notifier_next(wm)) ) {
		wmWindow *win;
		
		for(win= wm->windows.first; win; win= win->next) {
			
			/* filter out notifiers */
			if(note->category==NC_SCREEN && note->reference && note->reference!=win->screen);
			else if(note->category==NC_SCENE && note->reference && note->reference!=win->screen->scene);
			else {
				ScrArea *sa;
				ARegion *ar;

				/* XXX context in notifiers? */
				CTX_wm_window_set(C, win);

				/* printf("notifier win %d screen %s cat %x\n", win->winid, win->screen->id.name+2, note->category); */
				ED_screen_do_listen(win, note);

				for(ar=win->screen->regionbase.first; ar; ar= ar->next) {
					ED_region_do_listen(ar, note);
				}
				
				for(sa= win->screen->areabase.first; sa; sa= sa->next) {
					ED_area_do_listen(sa, note);
					for(ar=sa->regionbase.first; ar; ar= ar->next) {
						ED_region_do_listen(ar, note);
					}
				}
			}
		}
		
		MEM_freeN(note);
	}
	
	/* cached: editor refresh callbacks now, they get context */
	for(win= wm->windows.first; win; win= win->next) {
		ScrArea *sa;
		
		CTX_wm_window_set(C, win);
		for(sa= win->screen->areabase.first; sa; sa= sa->next) {
			if(sa->do_refresh) {
				CTX_wm_area_set(C, sa);
				ED_area_do_refresh(C, sa);
			}
		}
		
		/* XXX make lock in future, or separated derivedmesh users in scene */
		if(!G.rendering)
			/* depsgraph & animation: update tagged datablocks */
			scene_update_tagged(win->screen->scene);
	}

	CTX_wm_window_set(C, NULL);
}

/* ********************* operators ******************* */

int WM_operator_poll(bContext *C, wmOperatorType *ot)
{
	wmOperatorTypeMacro *otmacro;
	
	for(otmacro= ot->macro.first; otmacro; otmacro= otmacro->next) {
		wmOperatorType *ot= WM_operatortype_find(otmacro->idname, 0);
		
		if(0==WM_operator_poll(C, ot))
			return 0;
	}
	
	/* python needs operator type, so we added exception for it */
	if(ot->pyop_poll)
		return ot->pyop_poll(C, ot);
	else if(ot->poll)
		return ot->poll(C);

	return 1;
}

static void wm_operator_finished(bContext *C, wmOperator *op, int repeat)
{
	wmWindowManager *wm= CTX_wm_manager(C);

	op->customdata= NULL;

	/* we don't want to do undo pushes for operators that are being
	   called from operators that already do an undo push. usually
	   this will happen for python operators that call C operators */
	if(wm->op_undo_depth == 0)
		if(op->type->flag & OPTYPE_UNDO)
			ED_undo_push_op(C, op);
	
	if(repeat==0) {
		if(G.f & G_DEBUG) {
			char *buf = WM_operator_pystring(C, op->type, op->ptr, 1);
			BKE_report(CTX_wm_reports(C), RPT_OPERATOR, buf);
			MEM_freeN(buf);
		}

		if((wm->op_undo_depth == 0) && (op->type->flag & OPTYPE_REGISTER))
			wm_operator_register(C, op);
		else
			WM_operator_free(op);
	}
}

/* if repeat is true, it doesn't register again, nor does it free */
static int wm_operator_exec(bContext *C, wmOperator *op, int repeat)
{
	wmWindowManager *wm= CTX_wm_manager(C);
	int retval= OPERATOR_CANCELLED;
	
	if(op==NULL || op->type==NULL)
		return retval;
	
	if(0==WM_operator_poll(C, op->type))
		return retval;
	
	if(op->type->exec) {
		if(op->type->flag & OPTYPE_UNDO)
			wm->op_undo_depth++;

		retval= op->type->exec(C, op);

		if(op->type->flag & OPTYPE_UNDO)
			wm->op_undo_depth--;
	}
	
	if(retval & (OPERATOR_FINISHED|OPERATOR_CANCELLED))
		if(op->reports->list.first)
			uiPupMenuReports(C, op->reports);
	
<<<<<<< HEAD
	if(retval & OPERATOR_FINISHED) {
		op->customdata= NULL;

		if(op->type->flag & OPTYPE_UNDO)
			ED_undo_push_op(C, op);
		
		if(repeat==0) {
			if(G.f & G_DEBUG) {
				char *buf = WM_operator_pystring(C, op->type, op->ptr, 1);
				BKE_report(CTX_wm_reports(C), RPT_OPERATOR, buf);
				MEM_freeN(buf);
			}

			if((op->type->flag & OPTYPE_REGISTER))
				wm_operator_register(C, op);
			else
				WM_operator_free(op);
		}
	}
=======
	if(retval & OPERATOR_FINISHED)
		wm_operator_finished(C, op, repeat);
>>>>>>> 7a76bc9a
	else if(repeat==0)
		WM_operator_free(op);
	
	return retval | OPERATOR_HANDLED;
	
}

/* for running operators with frozen context (modal handlers, menus) */
int WM_operator_call(bContext *C, wmOperator *op)
{
	return wm_operator_exec(C, op, 0);
}

/* do this operator again, put here so it can share above code */
int WM_operator_repeat(bContext *C, wmOperator *op)
{
	return wm_operator_exec(C, op, 1);
}

static wmOperator *wm_operator_create(wmWindowManager *wm, wmOperatorType *ot, PointerRNA *properties, ReportList *reports)
{
	wmOperator *op= MEM_callocN(sizeof(wmOperator), ot->idname);	/* XXX operatortype names are static still. for debug */
	
	/* XXX adding new operator could be function, only happens here now */
	op->type= ot;
	BLI_strncpy(op->idname, ot->idname, OP_MAX_TYPENAME);
	
	/* initialize properties, either copy or create */
	op->ptr= MEM_callocN(sizeof(PointerRNA), "wmOperatorPtrRNA");
	if(properties && properties->data) {
		op->properties= IDP_CopyProperty(properties->data);
	}
	else {
		IDPropertyTemplate val = {0};
		op->properties= IDP_New(IDP_GROUP, val, "wmOperatorProperties");
	}
	RNA_pointer_create(&wm->id, ot->srna, op->properties, op->ptr);

	/* initialize error reports */
	if (reports) {
		op->reports= reports; /* must be initialized already */
	}
	else {
		op->reports= MEM_mallocN(sizeof(ReportList), "wmOperatorReportList");
		BKE_reports_init(op->reports, RPT_STORE|RPT_FREE);
	}
	
	/* recursive filling of operator macro list */
	if(ot->macro.first) {
		static wmOperator *motherop= NULL;
		wmOperatorTypeMacro *otmacro;
		int root = 0;
		
		/* ensure all ops are in execution order in 1 list */
		if(motherop==NULL) {
			motherop = op;
			root = 1;
		}
<<<<<<< HEAD
		
		for(otmacro= ot->macro.first; otmacro; otmacro= otmacro->next) {
			wmOperatorType *otm= WM_operatortype_find(otmacro->idname, 0);
			wmOperator *opm= wm_operator_create(wm, otm, otmacro->ptr, NULL);
			
			IDP_ReplaceGroupInGroup(opm->properties, motherop->properties);

			BLI_addtail(&motherop->macro, opm);
			opm->opm= motherop; /* pointer to mom, for modal() */
=======

		
		/* if properties exist, it will contain everything needed */
		if (properties) {
			otmacro= ot->macro.first;

			RNA_STRUCT_BEGIN(properties, prop) {

				if (otmacro == NULL)
					break;

				/* skip invalid properties */
				if (strcmp(RNA_property_identifier(prop), otmacro->idname) == 0)
				{
					wmOperatorType *otm= WM_operatortype_find(otmacro->idname, 0);
					PointerRNA someptr = RNA_property_pointer_get(properties, prop);
					wmOperator *opm= wm_operator_create(wm, otm, &someptr, NULL);

					IDP_ReplaceGroupInGroup(opm->properties, otmacro->properties);

					BLI_addtail(&motherop->macro, opm);
					opm->opm= motherop; /* pointer to mom, for modal() */

					otmacro= otmacro->next;
				}
			}
			RNA_STRUCT_END;
		} else {
			for (otmacro = ot->macro.first; otmacro; otmacro = otmacro->next) {
				wmOperatorType *otm= WM_operatortype_find(otmacro->idname, 0);
				wmOperator *opm= wm_operator_create(wm, otm, otmacro->ptr, NULL);

				BLI_addtail(&motherop->macro, opm);
				opm->opm= motherop; /* pointer to mom, for modal() */
			}
>>>>>>> 7a76bc9a
		}
		
		if (root)
			motherop= NULL;
	}
	
	return op;
}

static void wm_operator_print(wmOperator *op)
{
	char *buf = WM_operator_pystring(NULL, op->type, op->ptr, 1);
	printf("%s\n", buf);
	MEM_freeN(buf);
}

static void wm_region_mouse_co(bContext *C, wmEvent *event)
{
	ARegion *ar= CTX_wm_region(C);
	if(ar) {
		/* compatibility convention */
		event->mval[0]= event->x - ar->winrct.xmin;
		event->mval[1]= event->y - ar->winrct.ymin;
	}
}

static int wm_operator_invoke(bContext *C, wmOperatorType *ot, wmEvent *event, PointerRNA *properties, ReportList *reports)
{
	wmWindowManager *wm= CTX_wm_manager(C);
	int retval= OPERATOR_PASS_THROUGH;

	if(WM_operator_poll(C, ot)) {
		wmOperator *op= wm_operator_create(wm, ot, properties, reports); /* if reports==NULL, theyll be initialized */
		
		if((G.f & G_DEBUG) && event && event->type!=MOUSEMOVE)
			printf("handle evt %d win %d op %s\n", event?event->type:0, CTX_wm_screen(C)->subwinactive, ot->idname); 
		
		if(op->type->invoke && event) {
			wm_region_mouse_co(C, event);

			if(op->type->flag & OPTYPE_UNDO)
				wm->op_undo_depth++;

			retval= op->type->invoke(C, op, event);

			if(op->type->flag & OPTYPE_UNDO)
				wm->op_undo_depth--;
		}
		else if(op->type->exec) {
			if(op->type->flag & OPTYPE_UNDO)
				wm->op_undo_depth++;

			retval= op->type->exec(C, op);

			if(op->type->flag & OPTYPE_UNDO)
				wm->op_undo_depth--;
		}
		else
			printf("invalid operator call %s\n", ot->idname); /* debug, important to leave a while, should never happen */

		/* Note, if the report is given as an argument then assume the caller will deal with displaying them
		 * currently python only uses this */
		if((retval & (OPERATOR_FINISHED|OPERATOR_CANCELLED)) && reports==NULL)
			if(op->reports->list.first) /* only show the report if the report list was not given in the function */
				uiPupMenuReports(C, op->reports);
		
		if (retval & OPERATOR_FINISHED) { /* todo - this may conflict with the other wm_operator_print, if theres ever 2 prints for 1 action will may need to add modal check here */
			if(G.f & G_DEBUG)
				wm_operator_print(op);
		}

<<<<<<< HEAD
		if(retval & OPERATOR_FINISHED) {
			op->customdata= NULL;

			if(ot->flag & OPTYPE_UNDO)
				ED_undo_push_op(C, op);
			
			if(G.f & G_DEBUG) {
				char *buf = WM_operator_pystring(C, op->type, op->ptr, 1);
				BKE_report(CTX_wm_reports(C), RPT_OPERATOR, buf);
				MEM_freeN(buf);
			}
			
			if((ot->flag & OPTYPE_REGISTER))
				wm_operator_register(C, op);
			else
				WM_operator_free(op);
=======
		if(retval & OPERATOR_HANDLED)
			; /* do nothing, wm_operator_exec() has been called somewhere */
		else if(retval & OPERATOR_FINISHED) {
			wm_operator_finished(C, op, 0);
>>>>>>> 7a76bc9a
		}
		else if(retval & OPERATOR_RUNNING_MODAL) {
			/* grab cursor during blocking modal ops (X11)
			 * Also check for macro
			 * */
			if(ot->flag & OPTYPE_BLOCKING || (op->opm && op->opm->type->flag & OPTYPE_BLOCKING)) {
				int bounds[4] = {-1,-1,-1,-1};
				int wrap;

				if (op->opm) {
					wrap = (U.uiflag & USER_CONTINUOUS_MOUSE) && ((op->opm->flag & OP_GRAB_POINTER) || (op->opm->type->flag & OPTYPE_GRAB_POINTER));
				} else {
					wrap = (U.uiflag & USER_CONTINUOUS_MOUSE) && ((op->flag & OP_GRAB_POINTER) || (ot->flag & OPTYPE_GRAB_POINTER));
				}

				if(wrap) {
					ARegion *ar= CTX_wm_region(C);
					if(ar) {
						bounds[0]= ar->winrct.xmin;
						bounds[1]= ar->winrct.ymax;
						bounds[2]= ar->winrct.xmax;
						bounds[3]= ar->winrct.ymin;
					}
				}

				WM_cursor_grab(CTX_wm_window(C), wrap, FALSE, bounds);
			}
		}
		else
			WM_operator_free(op);
	}

	return retval;
}

/* WM_operator_name_call is the main accessor function
 * this is for python to access since its done the operator lookup
 * 
 * invokes operator in context */
static int wm_operator_call_internal(bContext *C, wmOperatorType *ot, int context, PointerRNA *properties, ReportList *reports)
{
	wmWindow *window= CTX_wm_window(C);
	wmEvent *event;
	
	int retval;

	/* dummie test */
	if(ot && C) {
		switch(context) {
			case WM_OP_INVOKE_DEFAULT:
			case WM_OP_INVOKE_REGION_WIN:
			case WM_OP_INVOKE_AREA:
			case WM_OP_INVOKE_SCREEN:
				/* window is needed for invoke, cancel operator */
				if (window == NULL)
					return 0;
				else
					event= window->eventstate;
				break;
			default:
				event = NULL;
		}

		switch(context) {
			
			case WM_OP_EXEC_REGION_WIN:
			case WM_OP_INVOKE_REGION_WIN: 
			{
				/* forces operator to go to the region window, for header menus */
				ARegion *ar= CTX_wm_region(C);
				ScrArea *area= CTX_wm_area(C);
				
				if(area) {
					ARegion *ar1= area->regionbase.first;
					for(; ar1; ar1= ar1->next)
						if(ar1->regiontype==RGN_TYPE_WINDOW)
							break;
					if(ar1)
						CTX_wm_region_set(C, ar1);
				}
				
				retval= wm_operator_invoke(C, ot, event, properties, reports);
				
				/* set region back */
				CTX_wm_region_set(C, ar);
				
				return retval;
			}
			case WM_OP_EXEC_AREA:
			case WM_OP_INVOKE_AREA:
			{
					/* remove region from context */
				ARegion *ar= CTX_wm_region(C);

				CTX_wm_region_set(C, NULL);
				retval= wm_operator_invoke(C, ot, event, properties, reports);
				CTX_wm_region_set(C, ar);

				return retval;
			}
			case WM_OP_EXEC_SCREEN:
			case WM_OP_INVOKE_SCREEN:
			{
				/* remove region + area from context */
				ARegion *ar= CTX_wm_region(C);
				ScrArea *area= CTX_wm_area(C);

				CTX_wm_region_set(C, NULL);
				CTX_wm_area_set(C, NULL);
				retval= wm_operator_invoke(C, ot, event, properties, reports);
				CTX_wm_region_set(C, ar);
				CTX_wm_area_set(C, area);

				return retval;
			}
			case WM_OP_EXEC_DEFAULT:
			case WM_OP_INVOKE_DEFAULT:
				return wm_operator_invoke(C, ot, event, properties, reports);
		}
	}
	
	return 0;
}


/* invokes operator in context */
int WM_operator_name_call(bContext *C, const char *opstring, int context, PointerRNA *properties)
{
	wmOperatorType *ot= WM_operatortype_find(opstring, 0);
	if(ot)
		return wm_operator_call_internal(C, ot, context, properties, NULL);

	return 0;
}

/* Similar to WM_operator_name_call called with WM_OP_EXEC_DEFAULT context.
   - wmOperatorType is used instead of operator name since python alredy has the operator type
   - poll() must be called by python before this runs.
   - reports can be passed to this function (so python can report them as exceptions)
*/
int WM_operator_call_py(bContext *C, wmOperatorType *ot, int context, PointerRNA *properties, ReportList *reports)
{
	int retval= OPERATOR_CANCELLED;

#if 0
	wmOperator *op;
	wmWindowManager *wm=	CTX_wm_manager(C);
	op= wm_operator_create(wm, ot, properties, reports);

	if (op->type->exec) {
		if(op->type->flag & OPTYPE_UNDO)
			wm->op_undo_depth++;

		retval= op->type->exec(C, op);

		if(op->type->flag & OPTYPE_UNDO)
			wm->op_undo_depth--;
	}
	else
		printf("error \"%s\" operator has no exec function, python cannot call it\n", op->type->name);
#endif

	retval= wm_operator_call_internal(C, ot, context, properties, reports);
	
	/* keep the reports around if needed later */
	if (retval & OPERATOR_RUNNING_MODAL || ot->flag & OPTYPE_REGISTER)
	{
		reports->flag |= RPT_FREE;
	}
	
	return retval;
}


/* ********************* handlers *************** */

/* future extra customadata free? */
void wm_event_free_handler(wmEventHandler *handler)
{
	MEM_freeN(handler);
}

/* only set context when area/region is part of screen */
static void wm_handler_op_context(bContext *C, wmEventHandler *handler)
{
	bScreen *screen= CTX_wm_screen(C);
	
	if(screen && handler->op) {
		if(handler->op_area==NULL)
			CTX_wm_area_set(C, NULL);
		else {
			ScrArea *sa;
			
			for(sa= screen->areabase.first; sa; sa= sa->next)
				if(sa==handler->op_area)
					break;
			if(sa==NULL) {
				/* when changing screen layouts with running modal handlers (like render display), this
				   is not an error to print */
				if(handler->op==NULL)
					printf("internal error: handler (%s) has invalid area\n", handler->op->type->idname);
			}
			else {
				ARegion *ar;
				CTX_wm_area_set(C, sa);
				for(ar= sa->regionbase.first; ar; ar= ar->next)
					if(ar==handler->op_region)
						break;
				/* XXX no warning print here, after full-area and back regions are remade */
				if(ar)
					CTX_wm_region_set(C, ar);
			}
		}
	}
}

/* called on exit or remove area, only here call cancel callback */
void WM_event_remove_handlers(bContext *C, ListBase *handlers)
{
	wmEventHandler *handler;
	wmWindowManager *wm= CTX_wm_manager(C);
	
	/* C is zero on freeing database, modal handlers then already were freed */
	while((handler=handlers->first)) {
		BLI_remlink(handlers, handler);
		
		if(handler->op) {
			if(handler->op->type->cancel) {
				ScrArea *area= CTX_wm_area(C);
				ARegion *region= CTX_wm_region(C);
				
				wm_handler_op_context(C, handler);

				if(handler->op->type->flag & OPTYPE_UNDO)
					wm->op_undo_depth++;

				handler->op->type->cancel(C, handler->op);

				if(handler->op->type->flag & OPTYPE_UNDO)
					wm->op_undo_depth--;

				CTX_wm_area_set(C, area);
				CTX_wm_region_set(C, region);
			}

			WM_cursor_ungrab(CTX_wm_window(C));
			WM_operator_free(handler->op);
		}
		else if(handler->ui_remove) {
			ScrArea *area= CTX_wm_area(C);
			ARegion *region= CTX_wm_region(C);
			ARegion *menu= CTX_wm_menu(C);
			
			if(handler->ui_area) CTX_wm_area_set(C, handler->ui_area);
			if(handler->ui_region) CTX_wm_region_set(C, handler->ui_region);
			if(handler->ui_menu) CTX_wm_menu_set(C, handler->ui_menu);

			handler->ui_remove(C, handler->ui_userdata);

			CTX_wm_area_set(C, area);
			CTX_wm_region_set(C, region);
			CTX_wm_menu_set(C, menu);
		}

		wm_event_free_handler(handler);
	}
}

/* do userdef mappings */
int WM_userdef_event_map(int kmitype)
{
	switch(kmitype) {
		case SELECTMOUSE:
			if(U.flag & USER_LMOUSESELECT)
				return LEFTMOUSE;
			else
				return RIGHTMOUSE;
			
		case ACTIONMOUSE:
			if(U.flag & USER_LMOUSESELECT)
				return RIGHTMOUSE;
			else
				return LEFTMOUSE;
			
		case WHEELOUTMOUSE:
			if(U.uiflag & USER_WHEELZOOMDIR)
				return WHEELUPMOUSE;
			else
				return WHEELDOWNMOUSE;
			
		case WHEELINMOUSE:
			if(U.uiflag & USER_WHEELZOOMDIR)
				return WHEELDOWNMOUSE;
			else
				return WHEELUPMOUSE;
			
		case EVT_TWEAK_A:
			if(U.flag & USER_LMOUSESELECT)
				return EVT_TWEAK_R;
			else
				return EVT_TWEAK_L;
			
		case EVT_TWEAK_S:
			if(U.flag & USER_LMOUSESELECT)
				return EVT_TWEAK_L;
			else
				return EVT_TWEAK_R;
	}
	
	return kmitype;
}

static void wm_eventemulation(wmEvent *event)
{
<<<<<<< HEAD
	int kmitype= WM_userdef_event_map(kmi->type);

	if(kmi->flag & KMI_INACTIVE) return 0;

	/* exception for middlemouse emulation */
	if((U.flag & USER_TWOBUTTONMOUSE) && (kmi->type == MIDDLEMOUSE)) {
		if(winevent->type == LEFTMOUSE && winevent->alt) {
			wmKeyMapItem tmp= *kmi;

			tmp.type= winevent->type;
			tmp.alt= winevent->alt;
			if(wm_eventmatch(winevent, &tmp))
				return 1;
=======
	static int mmb_emulated = 0; /* this should be in a data structure somwhere */
	
	/* middlemouse emulation */
	if(U.flag & USER_TWOBUTTONMOUSE) {
		if(event->type == LEFTMOUSE && (event->alt || mmb_emulated == KM_PRESS)) {
			event->type = MIDDLEMOUSE;
			event->alt = 0;
			mmb_emulated = event->val;
>>>>>>> 7a76bc9a
		}
	}

#ifdef __APPLE__
	/* rightmouse emulation */
	if(U.flag & USER_TWOBUTTONMOUSE) {
		if(event->type == LEFTMOUSE && (event->oskey || mmb_emulated == KM_PRESS)) {
			event->type = RIGHTMOUSE;
			event->oskey = 0;
			mmb_emulated = event->val;
		}
	}
#endif

	/* numpad emulation */
	if(U.flag & USER_NONUMPAD) {
		switch(event->type) {
			case ZEROKEY: event->type = PAD0; break;
			case ONEKEY: event->type = PAD1; break;
			case TWOKEY: event->type = PAD2; break;
			case THREEKEY: event->type = PAD3; break;
			case FOURKEY: event->type = PAD4; break;
			case FIVEKEY: event->type = PAD5; break;
			case SIXKEY: event->type = PAD6; break;
			case SEVENKEY: event->type = PAD7; break;
			case EIGHTKEY: event->type = PAD8; break;
			case NINEKEY: event->type = PAD9; break;
			case MINUSKEY: event->type = PADMINUS; break;
			case EQUALKEY: event->type = PADPLUSKEY; break;
			case BACKSLASHKEY: event->type = PADSLASHKEY; break;
		}
	}
}

static int wm_eventmatch(wmEvent *winevent, wmKeyMapItem *kmi)
{
	int kmitype= WM_userdef_event_map(kmi->type);

	if(kmi->flag & KMI_INACTIVE) return 0;

	/* the matching rules */
	if(kmitype==KM_TEXTINPUT)
		if(ISTEXTINPUT(winevent->type) && winevent->ascii) return 1;
	if(kmitype!=KM_ANY)
		if(winevent->type!=kmitype) return 0;
	
	if(kmi->val!=KM_ANY)
		if(winevent->val!=kmi->val) return 0;
	
	/* modifiers also check bits, so it allows modifier order */
	if(kmi->shift!=KM_ANY)
		if(winevent->shift != kmi->shift && !(winevent->shift & kmi->shift)) return 0;
	if(kmi->ctrl!=KM_ANY)
		if(winevent->ctrl != kmi->ctrl && !(winevent->ctrl & kmi->ctrl)) return 0;
	if(kmi->alt!=KM_ANY)
		if(winevent->alt != kmi->alt && !(winevent->alt & kmi->alt)) return 0;
	if(kmi->oskey!=KM_ANY)
		if(winevent->oskey != kmi->oskey && !(winevent->oskey & kmi->oskey)) return 0;
	
	if(kmi->keymodifier)
		if(winevent->keymodifier!=kmi->keymodifier) return 0;
		
	/* key modifiers always check when event has it */
	/* otherwise regular keypresses with keymodifier still work */
	if(winevent->keymodifier)
		if(ISTEXTINPUT(winevent->type)) 
			if(winevent->keymodifier!=kmi->keymodifier) return 0;
	
	return 1;
}

static int wm_event_always_pass(wmEvent *event)
{
	/* some events we always pass on, to ensure proper communication */
	return ISTIMER(event->type) || (event->type == WINDEACTIVATE);
}

/* operator exists */
static void wm_event_modalkeymap(const bContext *C, wmOperator *op, wmEvent *event)
{
	/* support for modal keymap in macros */
	if (op->opm)
		op = op->opm;

	if(op->type->modalkeymap) {
		wmKeyMap *keymap= WM_keymap_active(CTX_wm_manager(C), op->type->modalkeymap);
		wmKeyMapItem *kmi;

		for(kmi= keymap->items.first; kmi; kmi= kmi->next) {
			if(wm_eventmatch(event, kmi)) {
					
				event->type= EVT_MODAL_MAP;
				event->val= kmi->propvalue;
			}
		}
	}
}

/* Warning: this function removes a modal handler, when finished */
static int wm_handler_operator_call(bContext *C, ListBase *handlers, wmEventHandler *handler, wmEvent *event, PointerRNA *properties)
{
	int retval= OPERATOR_PASS_THROUGH;
	
	/* derived, modal or blocking operator */
	if(handler->op) {
		wmOperator *op= handler->op;
		wmOperatorType *ot= op->type;

		if(ot->modal) {
			/* we set context to where modal handler came from */
			wmWindowManager *wm= CTX_wm_manager(C);
			ScrArea *area= CTX_wm_area(C);
			ARegion *region= CTX_wm_region(C);
			
			wm_handler_op_context(C, handler);
			wm_region_mouse_co(C, event);
			wm_event_modalkeymap(C, op, event);
			
			if(ot->flag & OPTYPE_UNDO)
				wm->op_undo_depth++;

			retval= ot->modal(C, op, event);

			if(ot->flag & OPTYPE_UNDO)
				wm->op_undo_depth--;

			/* putting back screen context, reval can pass trough after modal failures! */
			if((retval & OPERATOR_PASS_THROUGH) || wm_event_always_pass(event)) {
				CTX_wm_area_set(C, area);
				CTX_wm_region_set(C, region);
			}
			else {
				/* this special cases is for areas and regions that get removed */
				CTX_wm_area_set(C, NULL);
				CTX_wm_region_set(C, NULL);
			}

			if(retval & (OPERATOR_FINISHED|OPERATOR_CANCELLED))
				if(op->reports->list.first)
					uiPupMenuReports(C, op->reports);

			if (retval & OPERATOR_FINISHED) {
				if(G.f & G_DEBUG)
					wm_operator_print(op); /* todo - this print may double up, might want to check more flags then the FINISHED */
			}			

			if(retval & OPERATOR_FINISHED) {
<<<<<<< HEAD
				op->customdata= NULL;

				if(ot->flag & OPTYPE_UNDO)
					ED_undo_push_op(C, op);
				
				if(G.f & G_DEBUG) {
					char *buf = WM_operator_pystring(C, op->type, op->ptr, 1);
					BKE_report(CTX_wm_reports(C), RPT_OPERATOR, buf);
					MEM_freeN(buf);
				}
				
				if((ot->flag & OPTYPE_REGISTER))
					wm_operator_register(C, op);
				else
					WM_operator_free(op);
=======
				wm_operator_finished(C, op, 0);
>>>>>>> 7a76bc9a
				handler->op= NULL;
			}
			else if(retval & (OPERATOR_CANCELLED|OPERATOR_FINISHED)) {
				WM_operator_free(op);
				handler->op= NULL;
			}
			
			/* remove modal handler, operator itself should have been cancelled and freed */
			if(retval & (OPERATOR_CANCELLED|OPERATOR_FINISHED)) {
				WM_cursor_ungrab(CTX_wm_window(C));

				BLI_remlink(handlers, handler);
				wm_event_free_handler(handler);
				
				/* prevent silly errors from operator users */
				//retval &= ~OPERATOR_PASS_THROUGH;
			}
			
		}
		else
			printf("wm_handler_operator_call error\n");
	}
	else {
		wmOperatorType *ot= WM_operatortype_find(event->keymap_idname, 0);

		if(ot)
			retval= wm_operator_invoke(C, ot, event, properties, NULL);
	}

	/* Finished and pass through flag as handled */
	if(retval == (OPERATOR_FINISHED|OPERATOR_PASS_THROUGH))
		return WM_HANDLER_HANDLED;

	/* Modal unhandled, break */
	if(retval == (OPERATOR_PASS_THROUGH|OPERATOR_RUNNING_MODAL))
		return (WM_HANDLER_BREAK|WM_HANDLER_MODAL);

	if(retval & OPERATOR_PASS_THROUGH)
		return WM_HANDLER_CONTINUE;

	return WM_HANDLER_BREAK;
}

static int wm_handler_ui_call(bContext *C, wmEventHandler *handler, wmEvent *event)
{
	ScrArea *area= CTX_wm_area(C);
	ARegion *region= CTX_wm_region(C);
	ARegion *menu= CTX_wm_menu(C);
	int retval, always_pass;
			
	/* we set context to where ui handler came from */
	if(handler->ui_area) CTX_wm_area_set(C, handler->ui_area);
	if(handler->ui_region) CTX_wm_region_set(C, handler->ui_region);
	if(handler->ui_menu) CTX_wm_menu_set(C, handler->ui_menu);

	/* in advance to avoid access to freed event on window close */
	always_pass= wm_event_always_pass(event);

	retval= handler->ui_handle(C, event, handler->ui_userdata);

	/* putting back screen context */
	if((retval != WM_UI_HANDLER_BREAK) || always_pass) {
		CTX_wm_area_set(C, area);
		CTX_wm_region_set(C, region);
		CTX_wm_menu_set(C, menu);
	}
	else {
		/* this special cases is for areas and regions that get removed */
		CTX_wm_area_set(C, NULL);
		CTX_wm_region_set(C, NULL);
		CTX_wm_menu_set(C, NULL);
	}

	if(retval == WM_UI_HANDLER_BREAK)
		return WM_HANDLER_BREAK;

	return WM_HANDLER_CONTINUE;
}

/* fileselect handlers are only in the window queue, so it's save to switch screens or area types */
static int wm_handler_fileselect_call(bContext *C, ListBase *handlers, wmEventHandler *handler, wmEvent *event)
{
	wmWindowManager *wm= CTX_wm_manager(C);
	SpaceFile *sfile;
	int action= WM_HANDLER_CONTINUE;
	
	if(event->type != EVT_FILESELECT)
		return action;
	if(handler->op != (wmOperator *)event->customdata)
		return action;
	
	switch(event->val) {
		case EVT_FILESELECT_OPEN: 
		case EVT_FILESELECT_FULL_OPEN: 
			{	
				ScrArea *sa;
				
				/* sa can be null when window A is active, but mouse is over window B */
				/* in this case, open file select in original window A */
				if (handler->op_area == NULL) {
					bScreen *screen = CTX_wm_screen(C);
					sa = (ScrArea *)screen->areabase.first;
				} else
					sa = handler->op_area;
					
				if(event->val==EVT_FILESELECT_OPEN)
					ED_area_newspace(C, sa, SPACE_FILE);
				else
					ED_screen_full_newspace(C, sa, SPACE_FILE);	/* sets context */
				
				/* settings for filebrowser, sfile is not operator owner but sends events */
				sa = CTX_wm_area(C);
				sfile= (SpaceFile*)sa->spacedata.first;
				sfile->op= handler->op;

				ED_fileselect_set_params(sfile);
				
				action= WM_HANDLER_BREAK;
			}
			break;
			
		case EVT_FILESELECT_EXEC:
		case EVT_FILESELECT_CANCEL:
			{
				/* XXX validate area and region? */
				bScreen *screen= CTX_wm_screen(C);
				char *path= RNA_string_get_alloc(handler->op->ptr, "path", NULL, 0);
				
				if(screen != handler->filescreen)
					ED_screen_full_prevspace(C, CTX_wm_area(C));
				else
					ED_area_prevspace(C, CTX_wm_area(C));
				
				/* remlink now, for load file case */
				BLI_remlink(handlers, handler);
				
				wm_handler_op_context(C, handler);

				/* needed for uiPupMenuReports */

				if(event->val==EVT_FILESELECT_EXEC) {
					/* a bit weak, might become arg for WM_event_fileselect? */
					/* XXX also extension code in image-save doesnt work for this yet */
					if (RNA_struct_find_property(handler->op->ptr, "check_existing") && 
							RNA_boolean_get(handler->op->ptr, "check_existing")) {
						/* this gives ownership to pupmenu */
						uiPupMenuSaveOver(C, handler->op, (path)? path: "");
					}
					else {
						int retval;
						
						if(handler->op->type->flag & OPTYPE_UNDO)
							wm->op_undo_depth++;

						retval= handler->op->type->exec(C, handler->op);

						if(handler->op->type->flag & OPTYPE_UNDO)
							wm->op_undo_depth--;
						
						if (retval & OPERATOR_FINISHED)
							if(G.f & G_DEBUG)
								wm_operator_print(handler->op);
						
						if(handler->op->reports->list.first) {

							/* FIXME, temp setting window, this is really bad!
							 * only have because lib linking errors need to be seen by users :(
							 * it can be removed without breaking anything but then no linking errors - campbell */
							wmWindow *win_prev= CTX_wm_window(C);
							if(win_prev==NULL)
								CTX_wm_window_set(C, CTX_wm_manager(C)->windows.first);

							handler->op->reports->printlevel = RPT_WARNING;
							uiPupMenuReports(C, handler->op->reports);

							CTX_wm_window_set(C, win_prev);
						}

						WM_operator_free(handler->op);
					}
				}
				else {
					if(handler->op->type->cancel) {
						if(handler->op->type->flag & OPTYPE_UNDO)
							wm->op_undo_depth++;

						handler->op->type->cancel(C, handler->op);

						if(handler->op->type->flag & OPTYPE_UNDO)
							wm->op_undo_depth--;
					}

					WM_operator_free(handler->op);
				}

				CTX_wm_area_set(C, NULL);
				
				wm_event_free_handler(handler);
				if(path)
					MEM_freeN(path);
				
				action= WM_HANDLER_BREAK;
			}
			break;
	}
	
	return action;
}

static int handler_boundbox_test(wmEventHandler *handler, wmEvent *event)
{
	if(handler->bbwin) {
		if(handler->bblocal) {
			rcti rect= *handler->bblocal;
			BLI_translate_rcti(&rect, handler->bbwin->xmin, handler->bbwin->ymin);

			if(BLI_in_rcti(&rect, event->x, event->y))
				return 1;
			else if(event->type==MOUSEMOVE && BLI_in_rcti(&rect, event->prevx, event->prevy))
				return 1;
			else
				return 0;
		}
		else {
			if(BLI_in_rcti(handler->bbwin, event->x, event->y))
				return 1;
			else if(event->type==MOUSEMOVE && BLI_in_rcti(handler->bbwin, event->prevx, event->prevy))
				return 1;
			else
				return 0;
		}
	}
	return 1;
}

static int wm_action_not_handled(int action)
{
	return action == WM_HANDLER_CONTINUE || action == (WM_HANDLER_BREAK|WM_HANDLER_MODAL);
}

static int wm_handlers_do(bContext *C, wmEvent *event, ListBase *handlers)
{
	wmWindowManager *wm= CTX_wm_manager(C);
	wmEventHandler *handler, *nexthandler;
	int action= WM_HANDLER_CONTINUE;
	int always_pass;

	if(handlers==NULL) return action;

	/* modal handlers can get removed in this loop, we keep the loop this way */
	for(handler= handlers->first; handler; handler= nexthandler) {
		nexthandler= handler->next;

		/* optional boundbox */
		if(handler_boundbox_test(handler, event)) {
			/* in advance to avoid access to freed event on window close */
			always_pass= wm_event_always_pass(event);
		
			/* modal+blocking handler */
			if(handler->flag & WM_HANDLER_BLOCKING)
				action |= WM_HANDLER_BREAK;

			if(handler->keymap) {
				wmKeyMap *keymap= WM_keymap_active(wm, handler->keymap);
				wmKeyMapItem *kmi;
				
				if(!keymap->poll || keymap->poll(C)) {
					for(kmi= keymap->items.first; kmi; kmi= kmi->next) {
						if(wm_eventmatch(event, kmi)) {
							
							event->keymap_idname= kmi->idname;	/* weak, but allows interactive callback to not use rawkey */
							
							action |= wm_handler_operator_call(C, handlers, handler, event, kmi->ptr);
							if(action & WM_HANDLER_BREAK)  /* not always_pass here, it denotes removed handler */
								break;
						}
					}
				}
			}
			else if(handler->ui_handle) {
				action |= wm_handler_ui_call(C, handler, event);
			}
			else if(handler->type==WM_HANDLER_FILESELECT) {
				/* screen context changes here */
				action |= wm_handler_fileselect_call(C, handlers, handler, event);
			}
			else if(handler->dropboxes) {
				if(event->type==EVT_DROP) {
					wmDropBox *drop= handler->dropboxes->first;
					for(; drop; drop= drop->next) {
						/* other drop custom types allowed */
						if(event->custom==EVT_DATA_LISTBASE) {
							ListBase *lb= (ListBase *)event->customdata;
							wmDrag *drag;
							for(drag= lb->first; drag; drag= drag->next) {
								if(drop->poll(C, drag, event)) {
									drop->copy(drag, drop);
									
									wm_operator_invoke(C, drop->ot, event, drop->ptr, NULL);
									action |= WM_HANDLER_BREAK;
								}
							}
						}
					}
				}
			}
			else {
				/* modal, swallows all */
				action |= wm_handler_operator_call(C, handlers, handler, event, NULL);
			}

			if(action & WM_HANDLER_BREAK) {
				if(always_pass)
					action &= ~WM_HANDLER_BREAK;
				else
					break;
			}
		}
		
		/* fileread case */
		if(CTX_wm_window(C)==NULL)
			return action;
	}

	/* test for CLICK event */
	if (wm_action_not_handled(action) && event->val == KM_RELEASE) {
		wmWindow *win = CTX_wm_window(C);

		if (win && win->eventstate->prevtype == event->type && win->eventstate->prevval == KM_PRESS) {
			/* test for double click first */
			if ((PIL_check_seconds_timer() - win->eventstate->prevclicktime) * 1000 < U.dbl_click_time) {
				event->val = KM_DBL_CLICK;
				action |= wm_handlers_do(C, event, handlers);
			}

			if (wm_action_not_handled(action)) {
				event->val = KM_CLICK;
				action |= wm_handlers_do(C, event, handlers);
			}


			/* revert value if not handled */
			if (wm_action_not_handled(action)) {
				event->val = KM_RELEASE;
			}
		}
	}

	return action;
}

static int wm_event_inside_i(wmEvent *event, rcti *rect)
{
	if(wm_event_always_pass(event))
		return 1;
	if(BLI_in_rcti(rect, event->x, event->y))
	   return 1;
	if(event->type==MOUSEMOVE) {
		if( BLI_in_rcti(rect, event->prevx, event->prevy)) {
			return 1;
		}
		return 0;
	}
	return 0;
}

static ScrArea *area_event_inside(bContext *C, int x, int y)
{
	bScreen *screen= CTX_wm_screen(C);
	ScrArea *sa;
	
	if(screen)
		for(sa= screen->areabase.first; sa; sa= sa->next)
			if(BLI_in_rcti(&sa->totrct, x, y))
				return sa;
	return NULL;
}

static ARegion *region_event_inside(bContext *C, int x, int y)
{
	bScreen *screen= CTX_wm_screen(C);
	ScrArea *area= CTX_wm_area(C);
	ARegion *ar;
	
	if(screen && area)
		for(ar= area->regionbase.first; ar; ar= ar->next)
			if(BLI_in_rcti(&ar->winrct, x, y))
				return ar;
	return NULL;
}

static void wm_paintcursor_tag(bContext *C, wmPaintCursor *pc, ARegion *ar)
{
	if(ar) {
		for(; pc; pc= pc->next) {
			if(pc->poll == NULL || pc->poll(C)) {
				wmWindow *win= CTX_wm_window(C);
				win->screen->do_draw_paintcursor= 1;

				if(win->drawmethod != USER_DRAW_TRIPLE)
					ED_region_tag_redraw(ar);
			}
		}
	}
}

/* called on mousemove, check updates for paintcursors */
/* context was set on active area and region */
static void wm_paintcursor_test(bContext *C, wmEvent *event)
{
	wmWindowManager *wm= CTX_wm_manager(C);
	
	if(wm->paintcursors.first) {
		ARegion *ar= CTX_wm_region(C);
		if(ar)
			wm_paintcursor_tag(C, wm->paintcursors.first, ar);
		
		/* if previous position was not in current region, we have to set a temp new context */
		if(ar==NULL || !BLI_in_rcti(&ar->winrct, event->prevx, event->prevy)) {
			ScrArea *sa= CTX_wm_area(C);
			
			CTX_wm_area_set(C, area_event_inside(C, event->prevx, event->prevy));
			CTX_wm_region_set(C, region_event_inside(C, event->prevx, event->prevy));

			wm_paintcursor_tag(C, wm->paintcursors.first, CTX_wm_region(C));
			
			CTX_wm_area_set(C, sa);
			CTX_wm_region_set(C, ar);
		}
	}
}

static void wm_event_drag_test(wmWindowManager *wm, wmWindow *win, wmEvent *event)
{
	if(wm->drags.first==NULL) return;
	
	if(event->type==MOUSEMOVE)
		win->screen->do_draw_drag= 1;
	else if(event->type==ESCKEY) {
		BLI_freelistN(&wm->drags);
		win->screen->do_draw_drag= 1;
	}
	else if(event->type==LEFTMOUSE && event->val==KM_RELEASE) {
		event->type= EVT_DROP;
		
		/* create customdata, first free existing */
		if(event->customdata) {
			if(event->customdatafree)
				MEM_freeN(event->customdata);
		}
		
		event->custom= EVT_DATA_LISTBASE;
		event->customdata= &wm->drags;
		event->customdatafree= 1;
		
		/* clear drop icon */
		win->screen->do_draw_drag= 1;
		
		/* restore cursor (disabled, see wm_dragdrop.c) */
		// WM_cursor_restore(win);
	}
	
	/* overlap fails otherwise */
	if(win->screen->do_draw_drag)
		if(win->drawmethod == USER_DRAW_OVERLAP)
			win->screen->do_draw= 1;
	
}

/* called in main loop */
/* goes over entire hierarchy:  events -> window -> screen -> area -> region */
void wm_event_do_handlers(bContext *C)
{
	wmWindowManager *wm= CTX_wm_manager(C);
	wmWindow *win;

	for(win= wm->windows.first; win; win= win->next) {
		wmEvent *event;
		
		if( win->screen==NULL )
			wm_event_free_all(win);
		
		while( (event= win->queue.first) ) {
			int action = WM_HANDLER_CONTINUE;

			wm_eventemulation(event);

			CTX_wm_window_set(C, win);
			
			/* we let modal handlers get active area/region, also wm_paintcursor_test needs it */
			CTX_wm_area_set(C, area_event_inside(C, event->x, event->y));
			CTX_wm_region_set(C, region_event_inside(C, event->x, event->y));
			
			/* MVC demands to not draw in event handlers... but we need to leave it for ogl selecting etc */
			wm_window_make_drawable(C, win);
			
			/* first we do priority handlers, modal + some limited keymaps */
			action |= wm_handlers_do(C, event, &win->modalhandlers);
			
			/* fileread case */
			if(CTX_wm_window(C)==NULL)
				return;
			
			/* check dragging, creates new event or frees, adds draw tag */
			wm_event_drag_test(wm, win, event);
			
			/* builtin tweak, if action is break it removes tweak */
			wm_tweakevent_test(C, event, action);

			if((action & WM_HANDLER_BREAK) == 0) {
				ScrArea *sa;
				ARegion *ar;
				int doit= 0;
				
				/* XXX to solve, here screen handlers? */
				if(event->type==MOUSEMOVE) {
					/* state variables in screen, cursors */
					ED_screen_set_subwinactive(win, event);	
					/* for regions having custom cursors */
					wm_paintcursor_test(C, event);
				}

				for(sa= win->screen->areabase.first; sa; sa= sa->next) {
					if(wm_event_inside_i(event, &sa->totrct)) {
						CTX_wm_area_set(C, sa);

						if((action & WM_HANDLER_BREAK) == 0) {
							for(ar=sa->regionbase.first; ar; ar= ar->next) {
								if(wm_event_inside_i(event, &ar->winrct)) {
									CTX_wm_region_set(C, ar);
									
									/* does polls for drop regions and checks uibuts */
									/* need to be here to make sure region context is true */
									if(event->type==MOUSEMOVE) {
										wm_region_mouse_co(C, event);
										wm_drags_check_ops(C, event);
									}
									
									action |= wm_handlers_do(C, event, &ar->handlers);
									
									doit |= (BLI_in_rcti(&ar->winrct, event->x, event->y));
									
									if(action & WM_HANDLER_BREAK)
										break;
								}
							}
						}

						CTX_wm_region_set(C, NULL);

						if((action & WM_HANDLER_BREAK) == 0)
							action |= wm_handlers_do(C, event, &sa->handlers);

						CTX_wm_area_set(C, NULL);

						/* NOTE: do not escape on WM_HANDLER_BREAK, mousemove needs handled for previous area */
					}
				}
				
				if((action & WM_HANDLER_BREAK) == 0) {
					/* also some non-modal handlers need active area/region */
					CTX_wm_area_set(C, area_event_inside(C, event->x, event->y));
					CTX_wm_region_set(C, region_event_inside(C, event->x, event->y));

					action |= wm_handlers_do(C, event, &win->handlers);

					/* fileread case */
					if(CTX_wm_window(C)==NULL)
						return;
				}

				/* XXX hrmf, this gives reliable previous mouse coord for area change, feels bad? 
				   doing it on ghost queue gives errors when mousemoves go over area borders */
				if(doit && win->screen && win->screen->subwinactive != win->screen->mainwin) {
					win->eventstate->prevx= event->x;
					win->eventstate->prevy= event->y;
				}
			}
			
			/* store last event for this window */
			/* mousemove and timer events don't overwrite last type */
			if (event->type != MOUSEMOVE && !ISTIMER(event->type)) {
				if (wm_action_not_handled(action)) {
					if (win->eventstate->prevtype == event->type) {
						/* set click time on first click (press -> release) */
						if (win->eventstate->prevval == KM_PRESS && event->val == KM_RELEASE) {
							win->eventstate->prevclicktime = PIL_check_seconds_timer();
						}
					} else {
						/* reset click time if event type not the same */
						win->eventstate->prevclicktime = 0;
					}

					win->eventstate->prevval = event->val;
					win->eventstate->prevtype = event->type;
				} else if (event->val == KM_CLICK) { /* keep click for double click later */
					win->eventstate->prevtype = event->type;
					win->eventstate->prevval = event->val;
					win->eventstate->prevclicktime = PIL_check_seconds_timer();
				} else { /* reset if not */
					win->eventstate->prevtype = -1;
					win->eventstate->prevval = 0;
					win->eventstate->prevclicktime = 0;
				}
			}

			/* unlink and free here, blender-quit then frees all */
			BLI_remlink(&win->queue, event);
			wm_event_free(event);
			
		}
		
		/* only add mousemove when queue was read entirely */
		if(win->addmousemove && win->eventstate) {
			wmEvent event= *(win->eventstate);
			event.type= MOUSEMOVE;
			event.prevx= event.x;
			event.prevy= event.y;
			wm_event_add(win, &event);
			win->addmousemove= 0;
		}
		
		CTX_wm_window_set(C, NULL);
	}
}

/* ********** filesector handling ************ */

void WM_event_fileselect_event(bContext *C, void *ophandle, int eventval)
{
	/* add to all windows! */
	wmWindow *win;
	
	for(win= CTX_wm_manager(C)->windows.first; win; win= win->next) {
		wmEvent event= *win->eventstate;
		
		event.type= EVT_FILESELECT;
		event.val= eventval;
		event.customdata= ophandle;		// only as void pointer type check

		wm_event_add(win, &event);
	}
}

/* operator is supposed to have a filled "path" property */
/* optional property: filetype (XXX enum?) */

/* Idea is to keep a handler alive on window queue, owning the operator.
   The filewindow can send event to make it execute, thus ensuring
   executing happens outside of lower level queues, with UI refreshed. 
   Should also allow multiwin solutions */

void WM_event_add_fileselect(bContext *C, wmOperator *op)
{
	wmEventHandler *handler= MEM_callocN(sizeof(wmEventHandler), "fileselect handler");
	wmWindow *win= CTX_wm_window(C);
	int full= 1;	// XXX preset?
	
	handler->type= WM_HANDLER_FILESELECT;
	handler->op= op;
	handler->op_area= CTX_wm_area(C);
	handler->op_region= CTX_wm_region(C);
	handler->filescreen= CTX_wm_screen(C);
	
	BLI_addhead(&win->modalhandlers, handler);
	
	WM_event_fileselect_event(C, op, full?EVT_FILESELECT_FULL_OPEN:EVT_FILESELECT_OPEN);
}

/* lets not expose struct outside wm? */
void WM_event_set_handler_flag(wmEventHandler *handler, int flag)
{
	handler->flag= flag;
}

wmEventHandler *WM_event_add_modal_handler(bContext *C, wmOperator *op)
{
	wmEventHandler *handler= MEM_callocN(sizeof(wmEventHandler), "event modal handler");
	wmWindow *win= CTX_wm_window(C);
	
	/* operator was part of macro */
	if(op->opm) {
		/* give the mother macro to the handler */
		handler->op= op->opm;
		/* mother macro opm becomes the macro element */
		handler->op->opm= op;
	}
	else
		handler->op= op;
	
	handler->op_area= CTX_wm_area(C);		/* means frozen screen context for modal handlers! */
	handler->op_region= CTX_wm_region(C);
	
	BLI_addhead(&win->modalhandlers, handler);

	return handler;
}

wmEventHandler *WM_event_add_keymap_handler(ListBase *handlers, wmKeyMap *keymap)
{
	wmEventHandler *handler;

	if(!keymap) {
		printf("WM_event_add_keymap_handler called with NULL keymap\n");
		return NULL;
	}

	/* only allow same keymap once */
	for(handler= handlers->first; handler; handler= handler->next)
		if(handler->keymap==keymap)
			return handler;
	
	handler= MEM_callocN(sizeof(wmEventHandler), "event keymap handler");
	BLI_addtail(handlers, handler);
	handler->keymap= keymap;

	return handler;
}

/* priorities not implemented yet, for time being just insert in begin of list */
wmEventHandler *WM_event_add_keymap_handler_priority(ListBase *handlers, wmKeyMap *keymap, int priority)
{
	wmEventHandler *handler;
	
	WM_event_remove_keymap_handler(handlers, keymap);
	
	handler= MEM_callocN(sizeof(wmEventHandler), "event keymap handler");
	BLI_addhead(handlers, handler);
	handler->keymap= keymap;
	
	return handler;
}

wmEventHandler *WM_event_add_keymap_handler_bb(ListBase *handlers, wmKeyMap *keymap, rcti *bblocal, rcti *bbwin)
{
	wmEventHandler *handler= WM_event_add_keymap_handler(handlers, keymap);
	
	if(handler) {
		handler->bblocal= bblocal;
		handler->bbwin= bbwin;
	}
	return handler;
}

void WM_event_remove_keymap_handler(ListBase *handlers, wmKeyMap *keymap)
{
	wmEventHandler *handler;
	
	for(handler= handlers->first; handler; handler= handler->next) {
		if(handler->keymap==keymap) {
			BLI_remlink(handlers, handler);
			wm_event_free_handler(handler);
			break;
		}
	}
}

wmEventHandler *WM_event_add_ui_handler(const bContext *C, ListBase *handlers, wmUIHandlerFunc func, wmUIHandlerRemoveFunc remove, void *userdata)
{
	wmEventHandler *handler= MEM_callocN(sizeof(wmEventHandler), "event ui handler");
	handler->ui_handle= func;
	handler->ui_remove= remove;
	handler->ui_userdata= userdata;
	handler->ui_area= (C)? CTX_wm_area(C): NULL;
	handler->ui_region= (C)? CTX_wm_region(C): NULL;
	handler->ui_menu= (C)? CTX_wm_menu(C): NULL;
	
	BLI_addhead(handlers, handler);
	
	return handler;
}

void WM_event_remove_ui_handler(ListBase *handlers, wmUIHandlerFunc func, wmUIHandlerRemoveFunc remove, void *userdata)
{
	wmEventHandler *handler;
	
	for(handler= handlers->first; handler; handler= handler->next) {
		if(handler->ui_handle == func && handler->ui_remove == remove && handler->ui_userdata == userdata) {
			BLI_remlink(handlers, handler);
			wm_event_free_handler(handler);
			break;
		}
	}
}

wmEventHandler *WM_event_add_dropbox_handler(ListBase *handlers, ListBase *dropboxes)
{
	wmEventHandler *handler;

	/* only allow same dropbox once */
	for(handler= handlers->first; handler; handler= handler->next)
		if(handler->dropboxes==dropboxes)
			return handler;
	
	handler= MEM_callocN(sizeof(wmEventHandler), "dropbox handler");
	
	/* dropbox stored static, no free or copy */
	handler->dropboxes= dropboxes;
	BLI_addhead(handlers, handler);
	
	return handler;
}

/* XXX solution works, still better check the real cause (ton) */
void WM_event_remove_area_handler(ListBase *handlers, void *area)
{
	wmEventHandler *handler, *nexthandler;

	for(handler = handlers->first; handler; handler= nexthandler) {
		nexthandler = handler->next;
		if (handler->type != WM_HANDLER_FILESELECT) {
			if (handler->ui_area == area) {
				BLI_remlink(handlers, handler);
				wm_event_free_handler(handler);
			}
		}
	}
}

void WM_event_remove_handler(ListBase *handlers, wmEventHandler *handler)
{
	BLI_remlink(handlers, handler);
	wm_event_free_handler(handler);
}

void WM_event_add_mousemove(bContext *C)
{
	wmWindow *window= CTX_wm_window(C);
	
	window->addmousemove= 1;
}

/* for modal callbacks, check configuration for how to interpret exit with tweaks  */
int WM_modal_tweak_exit(wmEvent *evt, int tweak_event)
{
	/* user preset or keymap? dunno... */
	int tweak_modal= (U.flag & USER_DRAGIMMEDIATE)==0;
	
	switch(tweak_event) {
		case EVT_TWEAK_L:
		case EVT_TWEAK_M:
		case EVT_TWEAK_R:
			if(evt->val==tweak_modal)
				return 1;
		default:
			/* this case is when modal callcback didnt get started with a tweak */
			if(evt->val)
				return 1;
	}
	return 0;
}

/* ********************* ghost stuff *************** */

static int convert_key(GHOST_TKey key) 
{
	if (key>=GHOST_kKeyA && key<=GHOST_kKeyZ) {
		return (AKEY + ((int) key - GHOST_kKeyA));
	} else if (key>=GHOST_kKey0 && key<=GHOST_kKey9) {
		return (ZEROKEY + ((int) key - GHOST_kKey0));
	} else if (key>=GHOST_kKeyNumpad0 && key<=GHOST_kKeyNumpad9) {
		return (PAD0 + ((int) key - GHOST_kKeyNumpad0));
	} else if (key>=GHOST_kKeyF1 && key<=GHOST_kKeyF12) {
		return (F1KEY + ((int) key - GHOST_kKeyF1));
	} else {
		switch (key) {
			case GHOST_kKeyBackSpace:		return BACKSPACEKEY;
			case GHOST_kKeyTab:				return TABKEY;
			case GHOST_kKeyLinefeed:		return LINEFEEDKEY;
			case GHOST_kKeyClear:			return 0;
			case GHOST_kKeyEnter:			return RETKEY;
				
			case GHOST_kKeyEsc:				return ESCKEY;
			case GHOST_kKeySpace:			return SPACEKEY;
			case GHOST_kKeyQuote:			return QUOTEKEY;
			case GHOST_kKeyComma:			return COMMAKEY;
			case GHOST_kKeyMinus:			return MINUSKEY;
			case GHOST_kKeyPeriod:			return PERIODKEY;
			case GHOST_kKeySlash:			return SLASHKEY;
				
			case GHOST_kKeySemicolon:		return SEMICOLONKEY;
			case GHOST_kKeyEqual:			return EQUALKEY;
				
			case GHOST_kKeyLeftBracket:		return LEFTBRACKETKEY;
			case GHOST_kKeyRightBracket:	return RIGHTBRACKETKEY;
			case GHOST_kKeyBackslash:		return BACKSLASHKEY;
			case GHOST_kKeyAccentGrave:		return ACCENTGRAVEKEY;
				
			case GHOST_kKeyLeftShift:		return LEFTSHIFTKEY;
			case GHOST_kKeyRightShift:		return RIGHTSHIFTKEY;
			case GHOST_kKeyLeftControl:		return LEFTCTRLKEY;
			case GHOST_kKeyRightControl:	return RIGHTCTRLKEY;
			case GHOST_kKeyCommand:			return COMMANDKEY;
			case GHOST_kKeyLeftAlt:			return LEFTALTKEY;
			case GHOST_kKeyRightAlt:		return RIGHTALTKEY;
				
			case GHOST_kKeyCapsLock:		return CAPSLOCKKEY;
			case GHOST_kKeyNumLock:			return 0;
			case GHOST_kKeyScrollLock:		return 0;
				
			case GHOST_kKeyLeftArrow:		return LEFTARROWKEY;
			case GHOST_kKeyRightArrow:		return RIGHTARROWKEY;
			case GHOST_kKeyUpArrow:			return UPARROWKEY;
			case GHOST_kKeyDownArrow:		return DOWNARROWKEY;
				
			case GHOST_kKeyPrintScreen:		return 0;
			case GHOST_kKeyPause:			return PAUSEKEY;
				
			case GHOST_kKeyInsert:			return INSERTKEY;
			case GHOST_kKeyDelete:			return DELKEY;
			case GHOST_kKeyHome:			return HOMEKEY;
			case GHOST_kKeyEnd:				return ENDKEY;
			case GHOST_kKeyUpPage:			return PAGEUPKEY;
			case GHOST_kKeyDownPage:		return PAGEDOWNKEY;
				
			case GHOST_kKeyNumpadPeriod:	return PADPERIOD;
			case GHOST_kKeyNumpadEnter:		return PADENTER;
			case GHOST_kKeyNumpadPlus:		return PADPLUSKEY;
			case GHOST_kKeyNumpadMinus:		return PADMINUS;
			case GHOST_kKeyNumpadAsterisk:	return PADASTERKEY;
			case GHOST_kKeyNumpadSlash:		return PADSLASHKEY;
				
			case GHOST_kKeyGrLess:		    return GRLESSKEY; 
				
			default:
				return UNKNOWNKEY;	/* GHOST_kKeyUnknown */
		}
	}
}

/* adds customdata to event */
static void update_tablet_data(wmWindow *win, wmEvent *event)
{
	const GHOST_TabletData *td= GHOST_GetTabletData(win->ghostwin);
	
	/* if there's tablet data from an active tablet device then add it */
	if ((td != NULL) && td->Active != GHOST_kTabletModeNone) {
		struct wmTabletData *wmtab= MEM_mallocN(sizeof(wmTabletData), "customdata tablet");
		
		wmtab->Active = (int)td->Active;
		wmtab->Pressure = td->Pressure;
		wmtab->Xtilt = td->Xtilt;
		wmtab->Ytilt = td->Ytilt;
		
		event->custom= EVT_DATA_TABLET;
		event->customdata= wmtab;
		event->customdatafree= 1;
	} 
}

/* imperfect but probably usable... draw/enable drags to other windows */
static wmWindow *wm_event_cursor_other_windows(wmWindowManager *wm, wmWindow *win, wmEvent *evt)
{
	short mx= evt->x, my= evt->y;
	
	if(wm->windows.first== wm->windows.last)
		return NULL;
	
	/* top window bar... */
	if(mx<0 || my<0 || mx>win->sizex || my>win->sizey+30) {	
		wmWindow *owin;
		wmEventHandler *handler;
		
		/* let's skip windows having modal handlers now */
		/* potential XXX ugly... I wouldn't have added a modalhandlers list (introduced in rev 23331, ton) */
		for(handler= win->modalhandlers.first; handler; handler= handler->next)
			if(handler->ui_handle || handler->op)
				return NULL;
		
		/* to desktop space */
		mx+= win->posx;
		my+= win->posy;
		
		/* check other windows to see if it has mouse inside */
		for(owin= wm->windows.first; owin; owin= owin->next) {
			
			if(owin!=win) {
				if(mx-owin->posx >= 0 && my-owin->posy >= 0 &&
				   mx-owin->posx <= owin->sizex && my-owin->posy <= owin->sizey) {
					evt->x= mx-owin->posx;
					evt->y= my-owin->posy;
					
					return owin;
				}
			}
		}
	}
	return NULL;
}

/* windows store own event queues, no bContext here */
/* time is in 1000s of seconds, from ghost */
void wm_event_add_ghostevent(wmWindowManager *wm, wmWindow *win, int type, int time, void *customdata)
{
	wmWindow *owin;
	wmEvent event, *evt= win->eventstate;
	
	/* initialize and copy state (only mouse x y and modifiers) */
	event= *evt;
	
	switch (type) {
		/* mouse move */
		case GHOST_kEventCursorMove: {
			if(win->active) {
				GHOST_TEventCursorData *cd= customdata;
				
#if defined(__APPLE__) && defined(GHOST_COCOA)
				//Cocoa already uses coordinates with y=0 at bottom, and returns inwindow coordinates on mouse moved event
				evt->x= cd->x;
				evt->y= cd->y;
#else
				int cx, cy;
				
				GHOST_ScreenToClient(win->ghostwin, cd->x, cd->y, &cx, &cy);
				evt->x= cx;
				evt->y= (win->sizey-1) - cy;
#endif
				
				event.x= evt->x;
				event.y= evt->y;

				event.type= MOUSEMOVE;

				update_tablet_data(win, &event);
				wm_event_add(win, &event);
				
				/* also add to other window if event is there, this makes overdraws disappear nicely */
				/* it remaps mousecoord to other window in event */
				owin= wm_event_cursor_other_windows(wm, win, &event);
				if(owin) {
					wmEvent oevent= *(owin->eventstate);
					
					oevent.x= event.x;
					oevent.y= event.y;
					oevent.type= MOUSEMOVE;
					
					*(owin->eventstate)= oevent;
					update_tablet_data(owin, &oevent);
					wm_event_add(owin, &oevent);
				}
				
			}
			break;
		}
		case GHOST_kEventTrackpad: {
			if (win->active) {
				GHOST_TEventTrackpadData * pd = customdata;
				switch (pd->subtype) {
					case GHOST_kTrackpadEventMagnify:
						event.type = MOUSEZOOM;
						break;
					case GHOST_kTrackpadEventRotate:
						event.type = MOUSEROTATE;
						break;
					case GHOST_kTrackpadEventScroll:
					default:
						event.type= MOUSEPAN;
						break;
				}
#if defined(__APPLE__) && defined(GHOST_COCOA)
				//Cocoa already uses coordinates with y=0 at bottom, and returns inwindow coordinates on mouse moved event
				event.x= evt->x = pd->x;
				event.y = evt->y = pd->y;
#else
                {
				int cx, cy;
				GHOST_ScreenToClient(win->ghostwin, pd->x, pd->y, &cx, &cy);
				event.x= evt->x= cx;
				event.y= evt->y= (win->sizey-1) - cy;
                }
#endif
				// Use prevx/prevy so we can calculate the delta later
				event.prevx= event.x - pd->deltaX;
				event.prevy= event.y - pd->deltaY;
				
				update_tablet_data(win, &event);
				wm_event_add(win, &event);
			}			
			break;
		}
		/* mouse button */
		case GHOST_kEventButtonDown:
		case GHOST_kEventButtonUp: {
			GHOST_TEventButtonData *bd= customdata;
			event.val= (type==GHOST_kEventButtonDown) ? KM_PRESS:KM_RELEASE; /* Note!, this starts as 0/1 but later is converted to KM_PRESS/KM_RELEASE by tweak */
			
			if (bd->button == GHOST_kButtonMaskLeft)
				event.type= LEFTMOUSE;
			else if (bd->button == GHOST_kButtonMaskRight)
				event.type= RIGHTMOUSE;
			else if (bd->button == GHOST_kButtonMaskButton4)
				event.type= BUTTON4MOUSE;
			else if (bd->button == GHOST_kButtonMaskButton5)
				event.type= BUTTON5MOUSE;
			else
				event.type= MIDDLEMOUSE;
			
			/* add to other window if event is there (not to both!) */
			owin= wm_event_cursor_other_windows(wm, win, &event);
			if(owin) {
				wmEvent oevent= *(owin->eventstate);
				
				oevent.x= event.x;
				oevent.y= event.y;
				oevent.type= event.type;
				oevent.val= event.val;
				
				update_tablet_data(owin, &oevent);
				wm_event_add(owin, &oevent);
			}
			else {
				update_tablet_data(win, &event);
				wm_event_add(win, &event);
			}
			
			break;
		}
		/* keyboard */
		case GHOST_kEventKeyDown:
		case GHOST_kEventKeyUp: {
			GHOST_TEventKeyData *kd= customdata;
			event.type= convert_key(kd->key);
			event.ascii= kd->ascii;
			event.val= (type==GHOST_kEventKeyDown)?KM_PRESS:KM_RELEASE;
			
			/* exclude arrow keys, esc, etc from text input */
			if(type==GHOST_kEventKeyUp || (event.ascii<32 && event.ascii>0))
				event.ascii= '\0';
			
			/* modifiers */
			if (event.type==LEFTSHIFTKEY || event.type==RIGHTSHIFTKEY) {
				event.shift= evt->shift= (event.val==KM_PRESS);
				if(event.val==KM_PRESS && (evt->ctrl || evt->alt || evt->oskey))
				   event.shift= evt->shift = 3;		// define?
			} 
			else if (event.type==LEFTCTRLKEY || event.type==RIGHTCTRLKEY) {
				event.ctrl= evt->ctrl= (event.val==KM_PRESS);
				if(event.val==KM_PRESS && (evt->shift || evt->alt || evt->oskey))
				   event.ctrl= evt->ctrl = 3;		// define?
			} 
			else if (event.type==LEFTALTKEY || event.type==RIGHTALTKEY) {
				event.alt= evt->alt= (event.val==KM_PRESS);
				if(event.val==KM_PRESS && (evt->ctrl || evt->shift || evt->oskey))
				   event.alt= evt->alt = 3;		// define?
			} 
			else if (event.type==COMMANDKEY) {
				event.oskey= evt->oskey= (event.val==KM_PRESS);
				if(event.val==KM_PRESS && (evt->ctrl || evt->alt || evt->shift))
				   event.oskey= evt->oskey = 3;		// define?
			}
			else {
				if(event.val==KM_PRESS && event.keymodifier==0)
					evt->keymodifier= event.type; /* only set in eventstate, for next event */
				else if(event.val==KM_RELEASE && event.keymodifier==event.type)
					event.keymodifier= evt->keymodifier= 0;
			}

			/* this case happens on some systems that on holding a key pressed,
			   generate press events without release, we still want to keep the
			   modifier in win->eventstate, but for the press event of the same
			   key we don't want the key modifier */
			if(event.keymodifier == event.type)
				event.keymodifier= 0;
			
			/* if test_break set, it catches this. XXX Keep global for now? */
			if(event.type==ESCKEY)
				G.afbreek= 1;
			
			wm_event_add(win, &event);
			
			break;
		}
			
		case GHOST_kEventWheel:	{
			GHOST_TEventWheelData* wheelData = customdata;
			
			if (wheelData->z > 0)
				event.type= WHEELUPMOUSE;
			else
				event.type= WHEELDOWNMOUSE;
			
			event.val= KM_PRESS;
			wm_event_add(win, &event);
			
			break;
		}
		case GHOST_kEventTimer: {
			event.type= TIMER;
			event.custom= EVT_DATA_TIMER;
			event.customdata= customdata;
			wm_event_add(win, &event);

			break;
		}

		case GHOST_kEventUnknown:
		case GHOST_kNumEventTypes:
			break;

		case GHOST_kEventWindowDeactivate: {
			event.type= WINDEACTIVATE;
			wm_event_add(win, &event);

			break;
<<<<<<< HEAD
=======
			
>>>>>>> 7a76bc9a
		}

	}
}<|MERGE_RESOLUTION|>--- conflicted
+++ resolved
@@ -202,14 +202,6 @@
 						ED_screen_set_scene(C, note->reference);	// XXX hrms, think this over!
 						if(G.f & G_DEBUG)
 							printf("scene set %p\n", note->reference);
-<<<<<<< HEAD
-					}
-					if(note->data==ND_SCENEDELETE) {
-						ED_screen_delete_scene(C, note->reference);	// XXX hrms, think this over!
-						if(G.f & G_DEBUG)
-							printf("scene delete %p\n", note->reference);
-=======
->>>>>>> 7a76bc9a
 					}
 					else if(note->data==ND_FRAME)
 						do_anim= 1;
@@ -364,30 +356,8 @@
 		if(op->reports->list.first)
 			uiPupMenuReports(C, op->reports);
 	
-<<<<<<< HEAD
-	if(retval & OPERATOR_FINISHED) {
-		op->customdata= NULL;
-
-		if(op->type->flag & OPTYPE_UNDO)
-			ED_undo_push_op(C, op);
-		
-		if(repeat==0) {
-			if(G.f & G_DEBUG) {
-				char *buf = WM_operator_pystring(C, op->type, op->ptr, 1);
-				BKE_report(CTX_wm_reports(C), RPT_OPERATOR, buf);
-				MEM_freeN(buf);
-			}
-
-			if((op->type->flag & OPTYPE_REGISTER))
-				wm_operator_register(C, op);
-			else
-				WM_operator_free(op);
-		}
-	}
-=======
 	if(retval & OPERATOR_FINISHED)
 		wm_operator_finished(C, op, repeat);
->>>>>>> 7a76bc9a
 	else if(repeat==0)
 		WM_operator_free(op);
 	
@@ -446,17 +416,6 @@
 			motherop = op;
 			root = 1;
 		}
-<<<<<<< HEAD
-		
-		for(otmacro= ot->macro.first; otmacro; otmacro= otmacro->next) {
-			wmOperatorType *otm= WM_operatortype_find(otmacro->idname, 0);
-			wmOperator *opm= wm_operator_create(wm, otm, otmacro->ptr, NULL);
-			
-			IDP_ReplaceGroupInGroup(opm->properties, motherop->properties);
-
-			BLI_addtail(&motherop->macro, opm);
-			opm->opm= motherop; /* pointer to mom, for modal() */
-=======
 
 		
 		/* if properties exist, it will contain everything needed */
@@ -492,7 +451,6 @@
 				BLI_addtail(&motherop->macro, opm);
 				opm->opm= motherop; /* pointer to mom, for modal() */
 			}
->>>>>>> 7a76bc9a
 		}
 		
 		if (root)
@@ -564,29 +522,10 @@
 				wm_operator_print(op);
 		}
 
-<<<<<<< HEAD
-		if(retval & OPERATOR_FINISHED) {
-			op->customdata= NULL;
-
-			if(ot->flag & OPTYPE_UNDO)
-				ED_undo_push_op(C, op);
-			
-			if(G.f & G_DEBUG) {
-				char *buf = WM_operator_pystring(C, op->type, op->ptr, 1);
-				BKE_report(CTX_wm_reports(C), RPT_OPERATOR, buf);
-				MEM_freeN(buf);
-			}
-			
-			if((ot->flag & OPTYPE_REGISTER))
-				wm_operator_register(C, op);
-			else
-				WM_operator_free(op);
-=======
 		if(retval & OPERATOR_HANDLED)
 			; /* do nothing, wm_operator_exec() has been called somewhere */
 		else if(retval & OPERATOR_FINISHED) {
 			wm_operator_finished(C, op, 0);
->>>>>>> 7a76bc9a
 		}
 		else if(retval & OPERATOR_RUNNING_MODAL) {
 			/* grab cursor during blocking modal ops (X11)
@@ -901,21 +840,6 @@
 
 static void wm_eventemulation(wmEvent *event)
 {
-<<<<<<< HEAD
-	int kmitype= WM_userdef_event_map(kmi->type);
-
-	if(kmi->flag & KMI_INACTIVE) return 0;
-
-	/* exception for middlemouse emulation */
-	if((U.flag & USER_TWOBUTTONMOUSE) && (kmi->type == MIDDLEMOUSE)) {
-		if(winevent->type == LEFTMOUSE && winevent->alt) {
-			wmKeyMapItem tmp= *kmi;
-
-			tmp.type= winevent->type;
-			tmp.alt= winevent->alt;
-			if(wm_eventmatch(winevent, &tmp))
-				return 1;
-=======
 	static int mmb_emulated = 0; /* this should be in a data structure somwhere */
 	
 	/* middlemouse emulation */
@@ -924,7 +848,6 @@
 			event->type = MIDDLEMOUSE;
 			event->alt = 0;
 			mmb_emulated = event->val;
->>>>>>> 7a76bc9a
 		}
 	}
 
@@ -1072,25 +995,7 @@
 			}			
 
 			if(retval & OPERATOR_FINISHED) {
-<<<<<<< HEAD
-				op->customdata= NULL;
-
-				if(ot->flag & OPTYPE_UNDO)
-					ED_undo_push_op(C, op);
-				
-				if(G.f & G_DEBUG) {
-					char *buf = WM_operator_pystring(C, op->type, op->ptr, 1);
-					BKE_report(CTX_wm_reports(C), RPT_OPERATOR, buf);
-					MEM_freeN(buf);
-				}
-				
-				if((ot->flag & OPTYPE_REGISTER))
-					wm_operator_register(C, op);
-				else
-					WM_operator_free(op);
-=======
 				wm_operator_finished(C, op, 0);
->>>>>>> 7a76bc9a
 				handler->op= NULL;
 			}
 			else if(retval & (OPERATOR_CANCELLED|OPERATOR_FINISHED)) {
@@ -2295,10 +2200,7 @@
 			wm_event_add(win, &event);
 
 			break;
-<<<<<<< HEAD
-=======
-			
->>>>>>> 7a76bc9a
+			
 		}
 
 	}
