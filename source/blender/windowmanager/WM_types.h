--- conflicted
+++ resolved
@@ -33,17 +33,11 @@
 struct wmWindowManager;
 struct uiLayout;
 struct wmOperator;
-<<<<<<< HEAD
-
-#include "RNA_types.h"
-#include "DNA_listBase.h"
-=======
 struct ImBuf;
 
 #include "RNA_types.h"
 #include "DNA_listBase.h"
 #include "BKE_utildefines.h" /* FILE_MAX */
->>>>>>> 7a76bc9a
 
 /* exported types for WM */
 #include "wm_cursors.h"
@@ -400,13 +394,10 @@
 	/* rna for properties */
 	struct StructRNA *srna;
 
-<<<<<<< HEAD
-=======
 	/* rna property to use for generic invoke functions.
 	 * menus, enum search... etc */
 	PropertyRNA *prop;
 
->>>>>>> 7a76bc9a
 	/* struct wmOperatorTypeMacro */
 	ListBase macro;
 
