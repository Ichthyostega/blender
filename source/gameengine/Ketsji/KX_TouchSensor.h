--- conflicted
+++ resolved
@@ -123,10 +123,7 @@
 	/* --------------------------------------------------------------------- */
 	
 	virtual PyObject* py_getattro(PyObject *attr);
-<<<<<<< HEAD
-=======
 	virtual PyObject* py_getattro_dict();
->>>>>>> fba6a993
 	virtual int py_setattro(PyObject *attr, PyObject *value);
 
 	//Deprecated ----->
