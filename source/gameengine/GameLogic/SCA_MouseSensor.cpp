/**
 * Sensor for mouse input
 *
 *
 * $Id$
 *
 * ***** BEGIN GPL LICENSE BLOCK *****
 *
 * This program is free software; you can redistribute it and/or
 * modify it under the terms of the GNU General Public License
 * as published by the Free Software Foundation; either version 2
 * of the License, or (at your option) any later version.
 *
 * This program is distributed in the hope that it will be useful,
 * but WITHOUT ANY WARRANTY; without even the implied warranty of
 * MERCHANTABILITY or FITNESS FOR A PARTICULAR PURPOSE.  See the
 * GNU General Public License for more details.
 *
 * You should have received a copy of the GNU General Public License
 * along with this program; if not, write to the Free Software Foundation,
 * Inc., 59 Temple Place - Suite 330, Boston, MA  02111-1307, USA.
 *
 * The Original Code is Copyright (C) 2001-2002 by NaN Holding BV.
 * All rights reserved.
 *
 * The Original Code is: all of this file.
 *
 * Contributor(s): José I. Romero (cleanup and fixes)
 *
 * ***** END GPL LICENSE BLOCK *****
 */

#include "SCA_MouseSensor.h"
#include "SCA_EventManager.h"
#include "SCA_MouseManager.h"
#include "SCA_LogicManager.h"
#include "SCA_IInputDevice.h"
#include "ConstExpr.h"
#include <iostream>

#ifdef HAVE_CONFIG_H
#include <config.h>
#endif

/* ------------------------------------------------------------------------- */
/* Native functions                                                          */
/* ------------------------------------------------------------------------- */

SCA_MouseSensor::SCA_MouseSensor(SCA_MouseManager* eventmgr, 
								 int startx,int starty,
								 short int mousemode,
<<<<<<< HEAD
								 SCA_IObject* gameobj)
    : SCA_ISensor(gameobj,eventmgr),
	m_pMouseMgr(eventmgr),
=======
								 SCA_IObject* gameobj, 
								 PyTypeObject* T)
    : SCA_ISensor(gameobj,eventmgr, T),
>>>>>>> a4f3f5c2
	m_x(startx),
	m_y(starty)
{
	m_mousemode   = mousemode;
	m_triggermode = true;

	UpdateHotkey(this, NULL);
	Init();
}

void SCA_MouseSensor::Init()
{
	m_val = (m_invert)?1:0; /* stores the latest attribute */
	m_reset = true;
}

SCA_MouseSensor::~SCA_MouseSensor() 
{
    /* Nothing to be done here. */
}

int SCA_MouseSensor::UpdateHotkey(void *self, const PyAttributeDef*)
{
	// gosh, this function is so damn stupid
	// its here because of a design mistake in the mouse sensor, it should only
	// have 3 trigger modes (button, wheel, move), and let the user set the 
	// hotkey separately, like the other sensors. but instead it has a mode for 
	// each friggin key and i have to update the hotkey based on it... genius!
	SCA_MouseSensor* sensor = reinterpret_cast<SCA_MouseSensor*>(self);

	switch (sensor->m_mousemode) {
	case KX_MOUSESENSORMODE_LEFTBUTTON:
		sensor->m_hotkey = SCA_IInputDevice::KX_LEFTMOUSE;
		break;
	case KX_MOUSESENSORMODE_MIDDLEBUTTON:
		sensor->m_hotkey = SCA_IInputDevice::KX_MIDDLEMOUSE;
		break;
	case KX_MOUSESENSORMODE_RIGHTBUTTON:
		sensor->m_hotkey = SCA_IInputDevice::KX_RIGHTMOUSE;
		break;
	case KX_MOUSESENSORMODE_WHEELUP:
		sensor->m_hotkey = SCA_IInputDevice::KX_WHEELUPMOUSE;
		break;
	case KX_MOUSESENSORMODE_WHEELDOWN:
		sensor->m_hotkey = SCA_IInputDevice::KX_WHEELDOWNMOUSE;
		break;
	default:
		; /* ignore, no hotkey */
	}
	// return value is used in py_setattro(), 
	// 0=attribute checked ok (see Attributes array definition)
	return 0;
}

CValue* SCA_MouseSensor::GetReplica()
{
	SCA_MouseSensor* replica = new SCA_MouseSensor(*this);
	// this will copy properties and so on...
	replica->ProcessReplica();
	replica->Init();

	return replica;
}



bool SCA_MouseSensor::IsPositiveTrigger()
{
	bool result = (m_val != 0);
	if (m_invert)
		result = !result;
		
	return result;
}



short int SCA_MouseSensor::GetModeKey()
{ 
	return m_mousemode;
}



SCA_IInputDevice::KX_EnumInputs SCA_MouseSensor::GetHotKey()
{ 
	return m_hotkey;
}



bool SCA_MouseSensor::Evaluate()
{
	bool result = false;
	bool reset = m_reset && m_level;
	SCA_IInputDevice* mousedev = ((SCA_MouseManager *)m_eventmgr)->GetInputDevice();

	m_reset = false;
	switch (m_mousemode) {
	case KX_MOUSESENSORMODE_LEFTBUTTON:
	case KX_MOUSESENSORMODE_MIDDLEBUTTON:
	case KX_MOUSESENSORMODE_RIGHTBUTTON:
	case KX_MOUSESENSORMODE_WHEELUP:
	case KX_MOUSESENSORMODE_WHEELDOWN:
		{
			const SCA_InputEvent& mevent = mousedev->GetEventValue(m_hotkey);
			switch (mevent.m_status){	
			case SCA_InputEvent::KX_JUSTACTIVATED:
				m_val = 1;
				result = true;
				break;
			case SCA_InputEvent::KX_JUSTRELEASED:
				m_val = 0;
				result = true;
				break;
			case SCA_InputEvent::KX_ACTIVE:
				if (m_val == 0)
				{
					m_val = 1;
					if (m_level)
						result = true;
				}
				break;
			default:
				if (m_val == 1)
				{
					m_val = 0;
					result = true;
				}
				break;
			}
			break;
		}
	case KX_MOUSESENSORMODE_MOVEMENT:
		{
			const SCA_InputEvent& eventX = mousedev->GetEventValue(SCA_IInputDevice::KX_MOUSEX);
			const SCA_InputEvent& eventY = mousedev->GetEventValue(SCA_IInputDevice::KX_MOUSEY);

			if (eventX.m_status == SCA_InputEvent::KX_JUSTACTIVATED ||
				eventY.m_status == SCA_InputEvent::KX_JUSTACTIVATED ||
				eventX.m_status == SCA_InputEvent::KX_ACTIVE ||
				eventY.m_status == SCA_InputEvent::KX_ACTIVE)	
			{
				m_val = 1;
				result = true;
			} 
			else if (eventX.m_status == SCA_InputEvent::KX_JUSTRELEASED ||
					eventY.m_status == SCA_InputEvent::KX_JUSTRELEASED )
			{
				m_val = 0;
				result = true;
			} 
			else //KX_NO_IMPUTSTATUS
			{ 
				if (m_val == 1)
				{
					m_val = 0;
					result = true;
				}
			}
			
			break;
		}
	default:
		; /* error */
	}

	if (reset)
		// force an event
		result = true;
	return result;
}

void SCA_MouseSensor::setX(short x)
{
	m_x = x;
}

void SCA_MouseSensor::setY(short y)
{
	m_y = y;
}

bool SCA_MouseSensor::isValid(SCA_MouseSensor::KX_MOUSESENSORMODE m)
{
	return ((m > KX_MOUSESENSORMODE_NODEF) && (m < KX_MOUSESENSORMODE_MAX));
}

/* ------------------------------------------------------------------------- */
/* Python functions                                                          */
/* ------------------------------------------------------------------------- */

//Deprecated functions ------>
/* get x position ---------------------------------------------------------- */
const char SCA_MouseSensor::GetXPosition_doc[] = 
"getXPosition\n"
"\tReturns the x-coordinate of the mouse sensor, in frame coordinates.\n"
"\tThe lower-left corner is the origin. The coordinate is given in\n"
"\tpixels\n";
PyObject* SCA_MouseSensor::PyGetXPosition() {
	ShowDeprecationWarning("getXPosition()", "the position property");
	return PyLong_FromSsize_t(m_x);
}

/* get y position ---------------------------------------------------------- */
const char SCA_MouseSensor::GetYPosition_doc[] = 
"getYPosition\n"
"\tReturns the y-coordinate of the mouse sensor, in frame coordinates.\n"
"\tThe lower-left corner is the origin. The coordinate is given in\n"
"\tpixels\n";
PyObject* SCA_MouseSensor::PyGetYPosition() {
	ShowDeprecationWarning("getYPosition()", "the position property");
	return PyLong_FromSsize_t(m_y);
}
//<----- Deprecated

KX_PYMETHODDEF_DOC_O(SCA_MouseSensor, getButtonStatus,
"getButtonStatus(button)\n"
"\tGet the given button's status (KX_INPUT_NONE, KX_INPUT_NONE, KX_INPUT_JUST_ACTIVATED, KX_INPUT_ACTIVE, KX_INPUT_JUST_RELEASED).\n")
{
	if (PyLong_Check(value))
	{
		int button = PyLong_AsSsize_t(value);
		
		if ((button < SCA_IInputDevice::KX_LEFTMOUSE)
			|| (button > SCA_IInputDevice::KX_RIGHTMOUSE)){
			PyErr_SetString(PyExc_ValueError, "sensor.getButtonStatus(int): Mouse Sensor, invalid button specified!");
			return NULL;
		}
		
		SCA_IInputDevice* mousedev = ((SCA_MouseManager *)m_eventmgr)->GetInputDevice();
		const SCA_InputEvent& event = mousedev->GetEventValue((SCA_IInputDevice::KX_EnumInputs) button);
		return PyLong_FromSsize_t(event.m_status);
	}
	
	Py_RETURN_NONE;
}

/* ------------------------------------------------------------------------- */
/* Python Integration Hooks                                                  */
/* ------------------------------------------------------------------------- */

PyTypeObject SCA_MouseSensor::Type = {
	PyVarObject_HEAD_INIT(NULL, 0)
	"SCA_MouseSensor",
	sizeof(PyObjectPlus_Proxy),
	0,
	py_base_dealloc,
	0,
	0,
	0,
	0,
	py_base_repr,
	0,0,0,0,0,0,0,0,0,
	Py_TPFLAGS_DEFAULT | Py_TPFLAGS_BASETYPE,
	0,0,0,0,0,0,0,
	Methods,
	0,
	0,
	&SCA_ISensor::Type,
	0,0,0,0,0,0,
	py_base_new
};

PyMethodDef SCA_MouseSensor::Methods[] = {
	//Deprecated functions ------>
	{"getXPosition", (PyCFunction) SCA_MouseSensor::sPyGetXPosition, METH_VARARGS, (const char *)GetXPosition_doc},
	{"getYPosition", (PyCFunction) SCA_MouseSensor::sPyGetYPosition, METH_VARARGS, (const char *)GetYPosition_doc},
	//<----- Deprecated
	KX_PYMETHODTABLE_O(SCA_MouseSensor, getButtonStatus),
	{NULL,NULL} //Sentinel
};

PyAttributeDef SCA_MouseSensor::Attributes[] = {
	KX_PYATTRIBUTE_SHORT_RW_CHECK("mode",KX_MOUSESENSORMODE_NODEF,KX_MOUSESENSORMODE_MAX-1,true,SCA_MouseSensor,m_mousemode,UpdateHotkey),
	KX_PYATTRIBUTE_SHORT_LIST_RO("position",SCA_MouseSensor,m_x,2),
	{ NULL }	//Sentinel
};

/* eof */<|MERGE_RESOLUTION|>--- conflicted
+++ resolved
@@ -49,15 +49,8 @@
 SCA_MouseSensor::SCA_MouseSensor(SCA_MouseManager* eventmgr, 
 								 int startx,int starty,
 								 short int mousemode,
-<<<<<<< HEAD
 								 SCA_IObject* gameobj)
     : SCA_ISensor(gameobj,eventmgr),
-	m_pMouseMgr(eventmgr),
-=======
-								 SCA_IObject* gameobj, 
-								 PyTypeObject* T)
-    : SCA_ISensor(gameobj,eventmgr, T),
->>>>>>> a4f3f5c2
 	m_x(startx),
 	m_y(starty)
 {
