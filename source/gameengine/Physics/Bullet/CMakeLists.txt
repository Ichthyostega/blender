# $Id$
# ***** BEGIN GPL LICENSE BLOCK *****
#
# This program is free software; you can redistribute it and/or
# modify it under the terms of the GNU General Public License
# as published by the Free Software Foundation; either version 2
# of the License, or (at your option) any later version.
#
# This program is distributed in the hope that it will be useful,
# but WITHOUT ANY WARRANTY; without even the implied warranty of
# MERCHANTABILITY or FITNESS FOR A PARTICULAR PURPOSE.  See the
# GNU General Public License for more details.
#
# You should have received a copy of the GNU General Public License
# along with this program; if not, write to the Free Software Foundation,
# Inc., 59 Temple Place - Suite 330, Boston, MA  02111-1307, USA.
#
# The Original Code is Copyright (C) 2006, Blender Foundation
# All rights reserved.
#
# The Original Code is: all of this file.
#
# Contributor(s): Jacques Beaurain.
#
# ***** END GPL LICENSE BLOCK *****

SET(SRC CcdPhysicsEnvironment.cpp CcdPhysicsController.cpp CcdGraphicController.cpp)

SET(INC
  .
  ../common
  ../../../../extern/bullet2/src
  ../../../../extern/glew/include
  ../../../../intern/moto/include
  ../../../../intern/guardedalloc
  ../../../kernel/gen_system
  ../../../../intern/string
  ../../../../intern/SoundSystem 
  ../../Rasterizer
  ../../Ketsji
  ../../Expressions
  ../../GameLogic
  ../../SceneGraph
  ../../../../source/blender/makesdna
<<<<<<< HEAD
=======
  ../../../../source/blender/blenlib
  ../../../../source/blender/blenkernel
>>>>>>> fba6a993
  ${PYTHON_INC}
)

BLENDERLIB(bf_bullet "${SRC}" "${INC}")
#env.BlenderLib ( 'bf_bullet', Split(sources), Split(incs), [], libtype=['game','player'], priority=[15,90] )<|MERGE_RESOLUTION|>--- conflicted
+++ resolved
@@ -42,11 +42,8 @@
   ../../GameLogic
   ../../SceneGraph
   ../../../../source/blender/makesdna
-<<<<<<< HEAD
-=======
   ../../../../source/blender/blenlib
   ../../../../source/blender/blenkernel
->>>>>>> fba6a993
   ${PYTHON_INC}
 )
 
